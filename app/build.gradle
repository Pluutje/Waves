--- conflicted
+++ resolved
@@ -325,19 +325,11 @@
     implementation "org.jetbrains.kotlinx:kotlinx-coroutines-android:$coroutinesVersion"
 
     // new for tidepool
-<<<<<<< HEAD
     implementation "com.squareup.okhttp3:okhttp:$okhttp3Version"
     implementation "com.squareup.okhttp3:logging-interceptor:$okhttp3Version"
     implementation "com.squareup.retrofit2:retrofit:$retrofit2Version"
     implementation "com.squareup.retrofit2:adapter-rxjava2:$retrofit2Version"
     implementation "com.squareup.retrofit2:converter-gson:$retrofit2Version"
-=======
-    implementation 'com.squareup.okhttp3:okhttp:4.5.0'
-    implementation 'com.squareup.okhttp3:logging-interceptor:4.5.0'
-    implementation "com.squareup.retrofit2:retrofit:2.8.1"
-    implementation "com.squareup.retrofit2:adapter-rxjava2:2.8.1"
-    implementation "com.squareup.retrofit2:converter-gson:2.8.1"
->>>>>>> fa8e7847
 
     // Phone checker
     implementation 'com.scottyab:rootbeer-lib:0.0.8'
@@ -346,21 +338,6 @@
     androidTestImplementation 'androidx.test.ext:junit:1.1.1'
     androidTestImplementation 'androidx.test:rules:1.3.0-beta01'
     androidTestImplementation 'com.google.code.findbugs:jsr305:3.0.2'
-<<<<<<< HEAD
-=======
-    androidTestImplementation 'androidx.test.uiautomator:uiautomator:2.2.0'
-
-    //WorkManager
-    implementation 'androidx.work:work-runtime:2.3.4'
-    implementation 'androidx.work:work-runtime-ktx:2.3.4'
-    implementation 'androidx.work:work-rxjava2:2.3.4'
-
-    implementation 'com.google.androidbrowserhelper:androidbrowserhelper:1.1.0'
-
-    implementation 'com.google.guava:listenablefuture:9999.0-empty-to-avoid-conflict-with-guava'
-}
-
->>>>>>> fa8e7847
 
     /* Dagger2 - We are going to use dagger.android which includes
     * support for Activity and fragment injection so we need to include
@@ -375,6 +352,15 @@
     kapt "com.google.dagger:dagger-compiler:$dagger_version"
 
     androidTestImplementation 'androidx.test.uiautomator:uiautomator:2.2.0'
+
+    //WorkManager
+    implementation 'androidx.work:work-runtime:2.3.4'
+    implementation 'androidx.work:work-runtime-ktx:2.3.4'
+    implementation 'androidx.work:work-rxjava2:2.3.4'
+
+    implementation 'com.google.androidbrowserhelper:androidbrowserhelper:1.1.0'
+
+    implementation 'com.google.guava:listenablefuture:9999.0-empty-to-avoid-conflict-with-guava'
 }
 
 /*
