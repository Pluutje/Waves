buildscript {
    repositories {
        jcenter()
        maven { url "https://plugins.gradle.org/m2/" } // jacoco 0.2
    }

    dependencies {
        //classpath 'com.dicedmelon.gradle:jacoco-android:0.1.4'
        classpath 'com.hiya:jacoco-android:0.2'
    }
}
apply plugin: 'com.android.application'
apply plugin: 'kotlin-android'
apply plugin: 'kotlin-android-extensions'
apply plugin: 'kotlin-kapt'
apply plugin: 'com.google.gms.google-services'
//apply plugin: 'jacoco-android'
apply plugin: 'com.hiya.jacoco-android'
apply plugin: 'com.google.firebase.crashlytics'

jacoco {
    toolVersion = "0.8.3"
}

ext {
    powermockVersion = "1.7.3"
    dexmakerVersion = "1.2"
    retrofit2Version = '2.9.0'
    okhttp3Version = '4.7.2'
}


repositories {
    jcenter { url "https://jcenter.bintray.com/" }
    mavenCentral()
    google()
}

def generateGitBuild = { ->
    StringBuilder stringBuilder = new StringBuilder()
    try {
        def stdout = new ByteArrayOutputStream()
        exec {
            commandLine 'git', 'describe', '--always'
            standardOutput = stdout
        }
        String commitObject = stdout.toString().trim()
        stringBuilder.append(commitObject)
    } catch (ignored) {
        stringBuilder.append('NoGitSystemAvailable')
    }
    return stringBuilder.toString()
}

def generateGitRemote = { ->
    StringBuilder stringBuilder = new StringBuilder()
    try {
        def stdout = new ByteArrayOutputStream()
        exec {
            commandLine 'git', 'remote', 'get-url', 'origin'
            standardOutput = stdout
        }
        String commitObject = stdout.toString().trim()
        stringBuilder.append(commitObject)
    } catch (ignored) {
        stringBuilder.append('NoGitSystemAvailable')
    }
    return stringBuilder.toString()
}

def generateDate = { ->
    StringBuilder stringBuilder = new StringBuilder()
    stringBuilder.append((new Date()).format('yyyy.MM.dd-HH:mm'))
    return stringBuilder.toString()
}

def isMaster = { ->
    return !version.contains('-')
}

def gitAvailable = { ->
    StringBuilder stringBuilder = new StringBuilder()
    try {
        def stdout = new ByteArrayOutputStream()
        exec {
            commandLine 'git', '--version'
            standardOutput = stdout
        }
        String commitObject = stdout.toString().trim()
        stringBuilder.append(commitObject)
    } catch (ignored) {
        return false // NoGitSystemAvailable
    }
    return !stringBuilder.toString().isEmpty()

}

def allCommited = { ->
    StringBuilder stringBuilder = new StringBuilder()
    try {
        def stdout = new ByteArrayOutputStream()
        exec {
            commandLine 'git', 'status', '-s'
            standardOutput = stdout
        }
        String commitObject = stdout.toString().trim()
        stringBuilder.append(commitObject)
    } catch (ignored) {
        return false // NoGitSystemAvailable
    }
    return stringBuilder.toString().isEmpty()

}

tasks.matching { it instanceof Test }.all {
    testLogging.events = ["failed", "skipped", "started"]
    testLogging.exceptionFormat = "full"
}

android {
    compileSdkVersion 28
    ndkVersion "21.1.6352462"

    defaultConfig {
        minSdkVersion 24
        targetSdkVersion 28
        multiDexEnabled true
        versionCode 1500
<<<<<<< HEAD
        version "2.7-omnipod-0.4.1-SNAPSHOT"
=======
        version "2.7.0-rc3"
>>>>>>> a4b2ce32
        buildConfigField "String", "VERSION", '"' + version + '"'
        buildConfigField "String", "BUILDVERSION", '"' + generateGitBuild() + '-' + generateDate() + '"'
        buildConfigField "String", "REMOTE", '"' + generateGitRemote() + '"'
        buildConfigField "String", "HEAD", '"' + generateGitBuild() + '"'
        testInstrumentationRunner "androidx.test.runner.AndroidJUnitRunner"
        // if you change minSdkVersion to less than 11, you need to change executeTask for wear

        ndk {
            moduleName "BleCommandUtil"
        }
    }
    kotlinOptions {
        jvmTarget = '1.8'
    }
    lintOptions {
        checkReleaseBuilds false
        disable 'MissingTranslation'
        disable 'ExtraTranslation'
    }
    buildTypes {
        release {
            minifyEnabled false
            proguardFiles getDefaultProguardFile('proguard-android.txt'), 'proguard-rules.pro'
        }
        debug {
            testCoverageEnabled(project.hasProperty('coverage'))
        }
        firebaseDisable {
            System.setProperty("disableFirebase", "true")
            ext.enableCrashlytics = false
        }
    }
    productFlavors {
        flavorDimensions "standard"
        full {
            applicationId "info.nightscout.androidaps"
            dimension "standard"
            resValue "string", "app_name", "AndroidAPS"
            versionName version
            manifestPlaceholders = [
                    appIcon     : "@mipmap/ic_launcher",
                    appIconRound: "@mipmap/ic_launcher_round"
            ]
        }
        pumpcontrol {
            applicationId "info.nightscout.aapspumpcontrol"
            dimension "standard"
            resValue "string", "app_name", "Pumpcontrol"
            versionName version + "-pumpcontrol"
            manifestPlaceholders = [
                    appIcon     : "@mipmap/ic_pumpcontrol",
                    appIconRound: "@null"
            ]
        }
        nsclient {
            applicationId "info.nightscout.nsclient"
            dimension "standard"
            resValue "string", "app_name", "NSClient"
            versionName version + "-nsclient"
            manifestPlaceholders = [
                    appIcon     : "@mipmap/ic_yellowowl",
                    appIconRound: "@null"
            ]
        }
        nsclient2 {
            applicationId "info.nightscout.nsclient2"
            dimension "standard"
            resValue "string", "app_name", "NSClient2"
            versionName version + "-nsclient"
            manifestPlaceholders = [
                    appIcon     : "@mipmap/ic_yellowowl",
                    appIconRound: "@null"
            ]
        }
    }
    compileOptions {
        sourceCompatibility JavaVersion.VERSION_1_8
        targetCompatibility JavaVersion.VERSION_1_8
    }

    testOptions {
        unitTests {
            returnDefaultValues = true
            includeAndroidResources = true

            all {
                maxParallelForks = 10
                forkEvery = 20
            }
        }
    }

    useLibrary "org.apache.http.legacy"

    configurations.all {
        resolutionStrategy.force 'com.google.code.findbugs:jsr305:1.3.9'
    }
}

allprojects {
    repositories {
        jcenter()
        flatDir {
            dirs 'libs'
        }
        maven { url 'https://jitpack.io' }
    }
}

dependencies {
    wearApp project(':wear')

    implementation project(':core')
    implementation project(':dana')
    implementation project(':danars')
    implementation project(':danar')
    implementation project(':rileylink')
    implementation project(':medtronic')
    implementation project(':omnipod')

    implementation fileTree(include: ['*.jar'], dir: 'libs')
    implementation 'com.google.android.gms:play-services-wearable:17.0.0'
    implementation "com.google.android.gms:play-services-location:17.0.0"
    implementation 'com.google.firebase:firebase-core:17.4.3'
    implementation 'com.google.firebase:firebase-auth:19.3.1'
    implementation 'com.google.firebase:firebase-database:19.3.1'

    implementation 'androidx.appcompat:appcompat:1.1.0'
    implementation 'androidx.legacy:legacy-support-v13:1.0.0'
    implementation 'androidx.legacy:legacy-support-v4:1.0.0'
    implementation 'androidx.cardview:cardview:1.0.0'
    implementation 'androidx.biometric:biometric:1.0.1'
    implementation 'androidx.recyclerview:recyclerview:1.1.0'
    implementation 'androidx.gridlayout:gridlayout:1.0.0'
    implementation 'androidx.percentlayout:percentlayout:1.0.0'
    implementation "androidx.preference:preference-ktx:1.1.1"
    implementation "androidx.activity:activity-ktx:${activityVersion}"
    implementation "androidx.fragment:fragment:${fragmentVersion}"
    implementation 'androidx.constraintlayout:constraintlayout:1.1.3'
    implementation 'com.google.android.material:material:1.1.0'

    implementation "io.reactivex.rxjava2:rxandroid:${rxandroid_version}"

    implementation "com.j256.ormlite:ormlite-core:${ormLiteVersion}"
    implementation "com.j256.ormlite:ormlite-android:${ormLiteVersion}"
    implementation("com.github.tony19:logback-android-classic:1.1.1-6") {
        exclude group: "com.google.android", module: "android"
    }
    implementation 'org.apache.commons:commons-lang3:3.10'
    implementation 'org.slf4j:slf4j-api:1.7.30'
    // Graphview cannot be upgraded
    implementation "com.jjoe64:graphview:4.0.1"
    implementation "com.joanzapata.iconify:android-iconify-fontawesome:2.2.2"
    implementation 'com.madgag.spongycastle:core:1.58.0.0'
    // Omnipod wizard
    implementation(name: "com.atech-software.android.library.wizardpager-1.1.4", ext: "aar")
    implementation("com.google.android:flexbox:0.3.0") {
        exclude group: "com.android.support"
    }
    implementation("io.socket:socket.io-client:1.0.0") {
        // excluding org.json which is provided by Android
        exclude group: "org.json", module: "json"
    }
    implementation "com.google.code.gson:gson:2.8.6"
    implementation('com.google.guava:guava:29.0-jre') {
        exclude group: "com.google.code.findbugs", module: "jsr305"
    }
    implementation 'com.google.code.findbugs:jsr305:3.0.2'

    implementation 'net.danlew:android.joda:2.10.6'

    implementation 'org.mozilla:rhino:1.7.12'

    implementation 'com.github.DavidProdinger:weekdays-selector:1.1.0'

    implementation 'com.github.kenglxn.QRGen:android:2.6.0'
    implementation 'com.eatthepath:java-otp:0.2.0'

    testImplementation "junit:junit:4.13"
    testImplementation 'org.json:json:20200518'
    testImplementation "org.mockito:mockito-core:2.8.47"
    testImplementation "org.powermock:powermock-api-mockito2:${powermockVersion}"
    testImplementation "org.powermock:powermock-module-junit4-rule-agent:${powermockVersion}"
    testImplementation "org.powermock:powermock-module-junit4-rule:${powermockVersion}"
    testImplementation "org.powermock:powermock-module-junit4:${powermockVersion}"
    testImplementation 'joda-time:joda-time:2.10.6'
    testImplementation('com.google.truth:truth:1.0.1') {
        exclude group: "com.google.guava", module: "guava"
        exclude group: "com.google.code.findbugs", module: "jsr305"
    }
    testImplementation "org.skyscreamer:jsonassert:1.5.0"
    testImplementation "org.hamcrest:hamcrest-all:1.3"

    implementation "org.jetbrains.kotlin:kotlin-stdlib-jdk7:$kotlin_version"
    implementation "org.jetbrains.kotlin:kotlin-reflect:$kotlin_version"
    implementation "org.jetbrains.kotlinx:kotlinx-coroutines-core:$coroutinesVersion"
    implementation "org.jetbrains.kotlinx:kotlinx-coroutines-android:$coroutinesVersion"

    // new for tidepool
    implementation "com.squareup.okhttp3:okhttp:$okhttp3Version"
    implementation "com.squareup.okhttp3:logging-interceptor:$okhttp3Version"
    implementation "com.squareup.retrofit2:retrofit:$retrofit2Version"
    implementation "com.squareup.retrofit2:adapter-rxjava2:$retrofit2Version"
    implementation "com.squareup.retrofit2:converter-gson:$retrofit2Version"

    // Phone checker
    implementation 'com.scottyab:rootbeer-lib:0.0.8'

    androidTestImplementation 'androidx.test.espresso:espresso-core:3.3.0-alpha03'
    androidTestImplementation 'androidx.test.ext:junit:1.1.1'
    androidTestImplementation 'androidx.test:rules:1.3.0-beta01'
    androidTestImplementation 'com.google.code.findbugs:jsr305:3.0.2'

    /* Dagger2 - We are going to use dagger.android which includes
    * support for Activity and fragment injection so we need to include
    * the following dependencies */
    implementation "com.google.dagger:dagger-android:$dagger_version"
    implementation "com.google.dagger:dagger-android-support:$dagger_version"
    annotationProcessor "com.google.dagger:dagger-compiler:$dagger_version"
    annotationProcessor "com.google.dagger:dagger-android-processor:$dagger_version"
    kapt "com.google.dagger:dagger-android-processor:$dagger_version"

    /* Dagger2 - default dependency */
    kapt "com.google.dagger:dagger-compiler:$dagger_version"

    androidTestImplementation 'androidx.test.uiautomator:uiautomator:2.2.0'
}

/*
// Run 'adb' shell command to clear application data of main app for 'debug' variant
task clearMainAppData(type: Exec) {
    // we have to iterate to find the 'debug' variant to obtain a variant reference
    android.applicationVariants.all { variant ->
        if (variant.name == "fullDebug") {
            def applicationId = [variant.mergedFlavor.applicationId, variant.buildType.applicationIdSuffix].findAll().join()
            def clearDataCommand = ['adb', 'shell', 'pm', 'clear', applicationId]
            println "Clearing application data of ${variant.name} variant: [${clearDataCommand}]"
            def stdout = new ByteArrayOutputStream()
            exec {
                commandLine clearDataCommand
                standardOutput = stdout
            }
            String result = stdout.toString().trim()
            if (!result.startsWith("Success")) {
                println result
                throw new GradleException(clearDataCommand.join(" "))
            }
        }
    }
}
// Clear Application Data (once) before running instrumentation test
tasks.whenTaskAdded { task ->
    // Both of these targets are equivalent today, although in future connectedCheck
    // will also include connectedUiAutomatorTest (not implemented yet)
    if(task.name == "connectedAndroidTest" || task.name == "connectedCheck"){
        task.dependsOn(clearMainAppData)
    }
}
*/

printf('--------------\n')
printf('isMaster: %s\n', isMaster().toString())
printf('gitAvailable: %s\n', gitAvailable().toString())
printf('allCommited: %s\n', allCommited().toString())
printf('--------------\n')
if (isMaster() && !gitAvailable()) {
    throw new GradleException('GIT system is not available. On Windows try to run Android Studio as an Administrator. Check if GIT is installed and Studio have permissions to use it')
}
if (isMaster() && !allCommited()) {
    throw new GradleException('There are uncommitted changes. Clone sources again as described in wiki and do not allow gradle update')
}
<|MERGE_RESOLUTION|>--- conflicted
+++ resolved
@@ -126,11 +126,8 @@
         targetSdkVersion 28
         multiDexEnabled true
         versionCode 1500
-<<<<<<< HEAD
         version "2.7-omnipod-0.4.1-SNAPSHOT"
-=======
         version "2.7.0-rc3"
->>>>>>> a4b2ce32
         buildConfigField "String", "VERSION", '"' + version + '"'
         buildConfigField "String", "BUILDVERSION", '"' + generateGitBuild() + '-' + generateDate() + '"'
         buildConfigField "String", "REMOTE", '"' + generateGitRemote() + '"'
