buildscript {
    repositories {
        maven { url 'https://maven.fabric.io/public' }
        jcenter()
    }

    dependencies {
        classpath 'io.fabric.tools:gradle:1.+'
        classpath 'com.dicedmelon.gradle:jacoco-android:0.1.3'
    }
}
apply plugin: "com.android.application"
apply plugin: "io.fabric"
apply plugin: "jacoco-android"
apply plugin: 'com.jakewharton.butterknife'

ext {
    supportLibraryVersion = "27.1.1"
    ormLiteVersion = "4.46"
    powermockVersion = "1.7.3"
    dexmakerVersion = "1.2"
    butterknifeVersion = "8.8.1"
}


repositories {
    maven { url 'https://maven.fabric.io/public' }
    jcenter { url "https://jcenter.bintray.com/" }
}

def generateGitBuild = { ->
    StringBuilder stringBuilder = new StringBuilder();
    try {
        def stdout = new ByteArrayOutputStream()
        exec {
            commandLine 'git', 'describe', '--always'
            standardOutput = stdout
        }
        String commitObject = stdout.toString().trim()
        stringBuilder.append(commitObject)
    } catch (ignored) {
        stringBuilder.append('NoGitSystemAvailable')
    }
    return stringBuilder.toString()
}

def generateDate = { ->
    StringBuilder stringBuilder = new StringBuilder();
    stringBuilder.append((new Date()).format('yyyy.MM.dd-HH:mm'))
    return stringBuilder.toString()
}

tasks.matching { it instanceof Test }.all {
    testLogging.events = ["failed", "skipped", "started"]
    testLogging.exceptionFormat = "full"
}

android {
    compileSdkVersion 27

    defaultConfig {
        minSdkVersion 21
        targetSdkVersion 25
        multiDexEnabled true
        versionCode 1500
<<<<<<< HEAD
        // dev_version: 2.1
        version "medtronic-0.8.2-SNAPSHOT"
=======
        version "2.2.1-dev"
>>>>>>> 361ffa91
        buildConfigField "String", "VERSION", '"' + version + '"'
        buildConfigField "String", "BUILDVERSION", '"' + generateGitBuild() + '-' + generateDate() + '"'
        buildConfigField "String", "HEAD", '"' + generateGitBuild() + '"'
        buildConfigField "String", "DEV_VERSION", '"2.1"'
        buildConfigField "String", "DEV_DATE", '"2.3.2019"'
        buildConfigField "String", "DEV_CHECKIN", '"f28d763ada9e6a8d7621b972e03edd980767e076"'
        testInstrumentationRunner "android.support.test.runner.AndroidJUnitRunner"
        // if you change minSdkVersion to less than 11, you need to change executeTask for wear

        ndk {
            moduleName "BleCommandUtil"
        }
    }
    lintOptions {
        // TODO remove once wear dependency com.google.android.gms:play-services-wearable:7.3.0
        // has been upgraded (requiring significant code changes), which currently fails release
        // build with a deprecation warning
        // abortOnError false
        // (disabled entirely to avoid reports on the error, which would still be displayed
        //  and it's easy to overlook that it's ignored)
        checkReleaseBuilds false
        disable 'MissingTranslation'
        disable 'ExtraTranslation'
    }
    buildTypes {
        release {
            minifyEnabled false
            proguardFiles getDefaultProguardFile('proguard-android.txt'), 'proguard-rules.pro'
        }
        debug {
            testCoverageEnabled(project.hasProperty('coverage'))
        }
    }
    productFlavors {
        flavorDimensions "standard"
        full {
            applicationId "info.nightscout.androidaps"
            dimension "standard"
            resValue "string", "app_name", "AndroidAPS"
            versionName version
            manifestPlaceholders = [
                    appIcon     : "@mipmap/ic_launcher",
                    appIconRound: "@mipmap/ic_launcher_round"
            ]
        }
        pumpcontrol {
            applicationId "info.nightscout.aapspumpcontrol"
            dimension "standard"
            resValue "string", "app_name", "Pumpcontrol"
            versionName version + "-pumpcontrol"
            manifestPlaceholders = [
                    appIcon     : "@mipmap/ic_pumpcontrol",
                    appIconRound: "@null"
            ]
        }
        nsclient {
            applicationId "info.nightscout.nsclient"
            dimension "standard"
            resValue "string", "app_name", "NSClient"
            versionName version + "-nsclient"
            manifestPlaceholders = [
                    appIcon     : "@mipmap/yellowowl",
                    appIconRound: "@null"
            ]
        }
        nsclient2 {
            applicationId "info.nightscout.nsclient2"
            dimension "standard"
            resValue "string", "app_name", "NSClient2"
            versionName version + "-nsclient"
            manifestPlaceholders = [
                    appIcon     : "@mipmap/yellowowl",
                    appIconRound: "@null"
            ]
        }
    }
    compileOptions {
        sourceCompatibility JavaVersion.VERSION_1_8
        targetCompatibility JavaVersion.VERSION_1_8
    }

    testOptions {
        unitTests.returnDefaultValues = true
        unitTests.includeAndroidResources = true
    }

    useLibrary "org.apache.http.legacy"
}

allprojects {
    repositories {
        jcenter()
        flatDir {
            dirs 'libs'
        }
    }
}

configurations {
    libs
}

dependencies {
    wearApp project(':wear')

    implementation fileTree(include: ['*.jar'], dir: 'libs')
    implementation("com.crashlytics.sdk.android:crashlytics:2.9.9@aar") {
        transitive = true;
    }
    implementation("com.crashlytics.sdk.android:answers:1.4.7@aar") {
        transitive = true;
    }
    libs "MilosKozak:danars-support-lib:master@zip"

    implementation "com.android.support:appcompat-v7:${supportLibraryVersion}"
    implementation "com.android.support:support-v13:${supportLibraryVersion}"
    implementation "com.android.support:support-v4:${supportLibraryVersion}"
    implementation "com.android.support:cardview-v7:${supportLibraryVersion}"
    implementation "com.android.support:recyclerview-v7:${supportLibraryVersion}"
    implementation "com.android.support:gridlayout-v7:${supportLibraryVersion}"
    implementation "com.android.support:design:${supportLibraryVersion}"
    implementation "com.android.support:percent:${supportLibraryVersion}"
    implementation "com.wdullaer:materialdatetimepicker:2.3.0"
    implementation "com.squareup:otto:1.3.7"
    implementation "com.j256.ormlite:ormlite-core:${ormLiteVersion}"
    implementation "com.j256.ormlite:ormlite-android:${ormLiteVersion}"
    implementation("com.github.tony19:logback-android-classic:1.1.1-6") {
        exclude group: "com.google.android", module: "android"
    }
    implementation "org.apache.commons:commons-lang3:3.7"
    implementation "org.slf4j:slf4j-api:1.7.21"
    implementation "com.jjoe64:graphview:4.0.1"
    implementation "com.joanzapata.iconify:android-iconify-fontawesome:2.1.1"
    implementation 'com.google.android.gms:play-services-wearable:10.2.1'
    implementation(name: "android-edittext-validator-v1.3.4-mod", ext: "aar")
    implementation(name: "sightparser-release", ext: "aar")
    implementation 'com.madgag.spongycastle:core:1.58.0.0'

    implementation("com.google.android:flexbox:0.3.0") {
        exclude group: "com.android.support"
    }
    implementation("io.socket:socket.io-client:1.0.0") {
        // excluding org.json which is provided by Android
        exclude group: "org.json", module: "json"
    }
    implementation "com.google.code.gson:gson:2.8.2"
    implementation "com.google.guava:guava:24.1-jre"

    implementation "net.danlew:android.joda:2.9.9.1"
    implementation "uk.com.robust-it:cloning:1.9.9"

    implementation 'org.mozilla:rhino:1.7.7.2'

    implementation "com.jakewharton:butterknife:${butterknifeVersion}"
    annotationProcessor "com.jakewharton:butterknife-compiler:${butterknifeVersion}"

    testImplementation "junit:junit:4.12"
    testImplementation "org.json:json:20140107"
    testImplementation "org.mockito:mockito-core:2.8.47"
    testImplementation "org.powermock:powermock-api-mockito2:${powermockVersion}"
    testImplementation "org.powermock:powermock-module-junit4-rule-agent:${powermockVersion}"
    testImplementation "org.powermock:powermock-module-junit4-rule:${powermockVersion}"
    testImplementation "org.powermock:powermock-module-junit4:${powermockVersion}"
    testImplementation "joda-time:joda-time:2.9.9"
    testImplementation "com.google.truth:truth:0.39"
    testImplementation 'org.robolectric:robolectric:3.8'
    testImplementation "org.skyscreamer:jsonassert:1.5.0"
    testImplementation "org.hamcrest:hamcrest-all:1.3"
    testImplementation "uk.org.lidalia:slf4j-test:1.2.0"

    androidTestImplementation "org.mockito:mockito-core:2.8.47"
    androidTestImplementation "com.google.dexmaker:dexmaker:${dexmakerVersion}"
    androidTestImplementation "com.google.dexmaker:dexmaker-mockito:${dexmakerVersion}"
}

task unzip(type: Copy) {
    def zipPath = configurations.libs.find { it.name.startsWith("danars") }
    def zipFile = file(zipPath)
    def outputDir = file("${buildDir}/unpacked/dist")

    from zipTree(zipFile)
    into outputDir
}

task copyLibs(dependsOn: unzip, type: Copy) {
    def src = file("${buildDir}/unpacked/dist/danars-support-lib-master")
    def target = file("src/main/jniLibs/")

    from src
    into target
}

task full_clean(type: Delete) {
    delete file("src/main/jniLibs")
}

clean.dependsOn full_clean
preBuild.dependsOn copyLibs<|MERGE_RESOLUTION|>--- conflicted
+++ resolved
@@ -63,18 +63,14 @@
         targetSdkVersion 25
         multiDexEnabled true
         versionCode 1500
-<<<<<<< HEAD
-        // dev_version: 2.1
+        // dev_version: 2.2.1-dev
         version "medtronic-0.8.2-SNAPSHOT"
-=======
-        version "2.2.1-dev"
->>>>>>> 361ffa91
         buildConfigField "String", "VERSION", '"' + version + '"'
         buildConfigField "String", "BUILDVERSION", '"' + generateGitBuild() + '-' + generateDate() + '"'
         buildConfigField "String", "HEAD", '"' + generateGitBuild() + '"'
-        buildConfigField "String", "DEV_VERSION", '"2.1"'
-        buildConfigField "String", "DEV_DATE", '"2.3.2019"'
-        buildConfigField "String", "DEV_CHECKIN", '"f28d763ada9e6a8d7621b972e03edd980767e076"'
+        buildConfigField "String", "DEV_VERSION", '"2.2.1"'
+        buildConfigField "String", "DEV_DATE", '"30.3.2019"'
+        buildConfigField "String", "DEV_CHECKIN", '"361ffa91c8c66d3901b1e8ae92b8b54bf0e2a4ce"'
         testInstrumentationRunner "android.support.test.runner.AndroidJUnitRunner"
         // if you change minSdkVersion to less than 11, you need to change executeTask for wear
 
@@ -86,7 +82,7 @@
         // TODO remove once wear dependency com.google.android.gms:play-services-wearable:7.3.0
         // has been upgraded (requiring significant code changes), which currently fails release
         // build with a deprecation warning
-        // abortOnError false
+        abortOnError false
         // (disabled entirely to avoid reports on the error, which would still be displayed
         //  and it's easy to overlook that it's ignored)
         checkReleaseBuilds false
@@ -99,7 +95,7 @@
             proguardFiles getDefaultProguardFile('proguard-android.txt'), 'proguard-rules.pro'
         }
         debug {
-            testCoverageEnabled(project.hasProperty('coverage'))
+            testCoverageEnabled(project.hasProperty('coverage') ? true : false)
         }
     }
     productFlavors {
@@ -108,9 +104,9 @@
             applicationId "info.nightscout.androidaps"
             dimension "standard"
             resValue "string", "app_name", "AndroidAPS"
-            versionName version
-            manifestPlaceholders = [
-                    appIcon     : "@mipmap/ic_launcher",
+            versionName version + "-pumpcontrol"
+            manifestPlaceholders = [
+                    appIcon: "@mipmap/ic_launcher",
                     appIconRound: "@mipmap/ic_launcher_round"
             ]
         }
@@ -118,9 +114,9 @@
             applicationId "info.nightscout.aapspumpcontrol"
             dimension "standard"
             resValue "string", "app_name", "Pumpcontrol"
-            versionName version + "-pumpcontrol"
-            manifestPlaceholders = [
-                    appIcon     : "@mipmap/ic_pumpcontrol",
+            versionName version
+            manifestPlaceholders = [
+                    appIcon: "@mipmap/ic_pumpcontrol",
                     appIconRound: "@null"
             ]
         }
@@ -130,7 +126,7 @@
             resValue "string", "app_name", "NSClient"
             versionName version + "-nsclient"
             manifestPlaceholders = [
-                    appIcon     : "@mipmap/yellowowl",
+                    appIcon: "@mipmap/ic_yellowowl",
                     appIconRound: "@null"
             ]
         }
@@ -140,7 +136,7 @@
             resValue "string", "app_name", "NSClient2"
             versionName version + "-nsclient"
             manifestPlaceholders = [
-                    appIcon     : "@mipmap/yellowowl",
+                    appIcon: "@mipmap/ic_yellowowl",
                     appIconRound: "@null"
             ]
         }
@@ -155,7 +151,7 @@
         unitTests.includeAndroidResources = true
     }
 
-    useLibrary "org.apache.http.legacy"
+    useLibrary  "org.apache.http.legacy"
 }
 
 allprojects {
@@ -192,17 +188,18 @@
     implementation "com.android.support:design:${supportLibraryVersion}"
     implementation "com.android.support:percent:${supportLibraryVersion}"
     implementation "com.wdullaer:materialdatetimepicker:2.3.0"
+    implementation 'com.android.support.constraint:constraint-layout:1.0.2'
     implementation "com.squareup:otto:1.3.7"
     implementation "com.j256.ormlite:ormlite-core:${ormLiteVersion}"
     implementation "com.j256.ormlite:ormlite-android:${ormLiteVersion}"
     implementation("com.github.tony19:logback-android-classic:1.1.1-6") {
         exclude group: "com.google.android", module: "android"
     }
-    implementation "org.apache.commons:commons-lang3:3.7"
-    implementation "org.slf4j:slf4j-api:1.7.21"
+    implementation "org.apache.commons:commons-lang3:3.6"
+    implementation "org.slf4j:slf4j-api:1.7.12"
     implementation "com.jjoe64:graphview:4.0.1"
     implementation "com.joanzapata.iconify:android-iconify-fontawesome:2.1.1"
-    implementation 'com.google.android.gms:play-services-wearable:10.2.1'
+    implementation "com.google.android.gms:play-services-wearable:7.5.0"
     implementation(name: "android-edittext-validator-v1.3.4-mod", ext: "aar")
     implementation(name: "sightparser-release", ext: "aar")
     implementation 'com.madgag.spongycastle:core:1.58.0.0'
@@ -214,8 +211,8 @@
         // excluding org.json which is provided by Android
         exclude group: "org.json", module: "json"
     }
-    implementation "com.google.code.gson:gson:2.8.2"
-    implementation "com.google.guava:guava:24.1-jre"
+    implementation "com.google.code.gson:gson:2.7"
+    implementation "com.google.guava:guava:20.0"
 
     implementation "net.danlew:android.joda:2.9.9.1"
     implementation "uk.com.robust-it:cloning:1.9.9"
@@ -227,19 +224,17 @@
 
     testImplementation "junit:junit:4.12"
     testImplementation "org.json:json:20140107"
-    testImplementation "org.mockito:mockito-core:2.8.47"
+    testImplementation "org.mockito:mockito-core:2.7.22"
     testImplementation "org.powermock:powermock-api-mockito2:${powermockVersion}"
     testImplementation "org.powermock:powermock-module-junit4-rule-agent:${powermockVersion}"
     testImplementation "org.powermock:powermock-module-junit4-rule:${powermockVersion}"
     testImplementation "org.powermock:powermock-module-junit4:${powermockVersion}"
-    testImplementation "joda-time:joda-time:2.9.9"
+    testImplementation "joda-time:joda-time:2.9.4.2"
     testImplementation "com.google.truth:truth:0.39"
     testImplementation 'org.robolectric:robolectric:3.8'
     testImplementation "org.skyscreamer:jsonassert:1.5.0"
-    testImplementation "org.hamcrest:hamcrest-all:1.3"
-    testImplementation "uk.org.lidalia:slf4j-test:1.2.0"
-
-    androidTestImplementation "org.mockito:mockito-core:2.8.47"
+
+    androidTestImplementation "org.mockito:mockito-core:2.7.22"
     androidTestImplementation "com.google.dexmaker:dexmaker:${dexmakerVersion}"
     androidTestImplementation "com.google.dexmaker:dexmaker-mockito:${dexmakerVersion}"
 }
