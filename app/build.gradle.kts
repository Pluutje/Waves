import java.io.ByteArrayOutputStream
import java.text.SimpleDateFormat
import java.util.Date

plugins {
    id("com.android.application")
    id("kotlin-android")
    id("kotlin-kapt")
    id("com.google.gms.google-services")
    id("com.google.firebase.crashlytics")
    id("android-app-dependencies")
    id("test-app-dependencies")
    id("jacoco-app-dependencies")
}

repositories {
    mavenCentral()
    google()
}

fun generateGitBuild(): String {
    val stringBuilder: StringBuilder = StringBuilder()
    try {
        val stdout = ByteArrayOutputStream()
        exec {
            commandLine("git", "describe", "--always")
            standardOutput = stdout
        }
        val commitObject = stdout.toString().trim()
        stringBuilder.append(commitObject)
    } catch (ignored: Exception) {
        stringBuilder.append("NoGitSystemAvailable")
    }
    return stringBuilder.toString()
}

fun generateGitRemote(): String {
    val stringBuilder: StringBuilder = StringBuilder()
    try {
        val stdout = ByteArrayOutputStream()
        exec {
            commandLine("git", "remote", "get-url", "origin")
            standardOutput = stdout
        }
        val commitObject: String = stdout.toString().trim()
        stringBuilder.append(commitObject)
    } catch (ignored: Exception) {
        stringBuilder.append("NoGitSystemAvailable")
    }
    return stringBuilder.toString()
}

fun generateDate(): String {
    val stringBuilder: StringBuilder = StringBuilder()
    // showing only date prevents app to rebuild everytime
    stringBuilder.append(SimpleDateFormat("yyyy.MM.dd").format(Date()))
    return stringBuilder.toString()
}

fun isMaster(): Boolean = !Versions.appVersion.contains("-")

fun gitAvailable(): Boolean {
    val stringBuilder: StringBuilder = StringBuilder()
    try {
        val stdout = ByteArrayOutputStream()
        exec {
            commandLine("git", "--version")
            standardOutput = stdout
        }
        val commitObject = stdout.toString().trim()
        stringBuilder.append(commitObject)
    } catch (ignored: Exception) {
        return false // NoGitSystemAvailable
    }
    return stringBuilder.toString().isNotEmpty()

}

fun allCommitted(): Boolean {
    val stringBuilder: StringBuilder = StringBuilder()
    try {
        val stdout = ByteArrayOutputStream()
        exec {
            commandLine("git", "status", "-s")
            standardOutput = stdout
        }
        // ignore all changes done in .idea/codeStyles
        val cleanedList: String = stdout.toString().replace("/(?m)^\\s*(M|A|D|\\?\\?)\\s*.*?\\.idea\\/codeStyles\\/.*?\\s*\$/", "")
            // ignore all files added to project dir but not staged/known to GIT
            .replace("/(?m)^\\s*(\\?\\?)\\s*.*?\\s*\$/", "")
        stringBuilder.append(cleanedList.trim())
    } catch (ignored: Exception) {
        return false // NoGitSystemAvailable
    }
    return stringBuilder.toString().isEmpty()
}

android {

    namespace = "app.aaps"
    ndkVersion = Versions.ndkVersion

    defaultConfig {
        minSdk = Versions.minSdk
        targetSdk = Versions.targetSdk

        buildConfigField("String", "VERSION", "\"$version\"")
        buildConfigField("String", "BUILDVERSION", "\"${generateGitBuild()}-${generateDate()}\"")
        buildConfigField("String", "REMOTE", "\"${generateGitRemote()}\"")
        buildConfigField("String", "HEAD", "\"${generateGitBuild()}\"")
        buildConfigField("String", "COMMITTED", "\"${allCommitted()}\"")

        // For Dagger injected instrumentation tests in app module
        testInstrumentationRunner = "app.aaps.runners.InjectedTestRunner"
    }

    flavorDimensions.add("standard")
    productFlavors {
        create("full") {
            isDefault = true
            applicationId = "info.nightscout.androidaps"
            dimension = "standard"
            resValue("string", "app_name", "AAPS")
            versionName = Versions.appVersion
            manifestPlaceholders["appIcon"] = "@mipmap/ic_launcher"
            manifestPlaceholders["appIconRound"] = "@mipmap/ic_launcher_round"
        }
        create("pumpcontrol") {
            applicationId = "info.nightscout.aapspumpcontrol"
            dimension = "standard"
            resValue("string", "app_name", "Pumpcontrol")
            versionName = Versions.appVersion + "-pumpcontrol"
            manifestPlaceholders["appIcon"] = "@mipmap/ic_pumpcontrol"
            manifestPlaceholders["appIconRound"] = "@null"
        }
        create("aapsclient") {
            applicationId = "info.nightscout.aapsclient"
            dimension = "standard"
            resValue("string", "app_name", "AAPSClient")
            versionName = Versions.appVersion + "-aapsclient"
            manifestPlaceholders["appIcon"] = "@mipmap/ic_yellowowl"
            manifestPlaceholders["appIconRound"] = "@mipmap/ic_yellowowl"
        }
        create("aapsclient2") {
            applicationId = "info.nightscout.aapsclient2"
            dimension = "standard"
            resValue("string", "app_name", "AAPSClient2")
            versionName = Versions.appVersion + "-aapsclient"
            manifestPlaceholders["appIcon"] = "@mipmap/ic_blueowl"
            manifestPlaceholders["appIconRound"] = "@mipmap/ic_blueowl"
        }
    }

    useLibrary("org.apache.http.legacy")

    //Deleting it causes a binding error
    buildFeatures {
        dataBinding = true
    }
}

allprojects {
    repositories {
    }
}

dependencies {
    wearApp(project(":wear"))

    // in order to use internet"s versions you"d need to enable Jetifier again
    // https://github.com/nightscout/graphview.git
    // https://github.com/nightscout/iconify.git
    implementation(project(":shared:impl"))
    implementation(project(":core:data"))
    implementation(project(":core:objects"))
    implementation(project(":core:graph"))
    implementation(project(":core:graphview"))
    implementation(project(":core:interfaces"))
    implementation(project(":core:keys"))
    implementation(project(":core:libraries"))
    implementation(project(":core:nssdk"))
    implementation(project(":core:utils"))
    implementation(project(":core:ui"))
    implementation(project(":core:validators"))
    implementation(project(":ui"))
    implementation(project(":plugins:aps"))
    implementation(project(":plugins:automation"))
    implementation(project(":plugins:configuration"))
    implementation(project(":plugins:constraints"))
    implementation(project(":plugins:insulin"))
    implementation(project(":plugins:main"))
    implementation(project(":plugins:sensitivity"))
    implementation(project(":plugins:smoothing"))
    implementation(project(":plugins:source"))
    implementation(project(":plugins:sync"))
    implementation(project(":implementation"))
    implementation(project(":database:impl"))
    implementation(project(":database:persistence"))
    implementation(project(":pump:combov2"))
    implementation(project(":pump:dana"))
    implementation(project(":pump:danars"))
    implementation(project(":pump:danar"))
    implementation(project(":pump:diaconn"))
    implementation(project(":pump:eopatch"))
    implementation(project(":pump:medtrum"))
<<<<<<< HEAD
    implementation(project(":pump:equil"))
    implementation(project(":insight"))
=======
    implementation(project(":pump:insight"))
>>>>>>> d2e4bd7c
    implementation(project(":pump:medtronic"))
    implementation(project(":pump:pump-common"))
    implementation(project(":pump:omnipod-common"))
    implementation(project(":pump:omnipod-eros"))
    implementation(project(":pump:omnipod-dash"))
    implementation(project(":pump:rileylink"))
    implementation(project(":pump:virtual"))
    implementation(project(":workflow"))

    testImplementation(project(":shared:tests"))
    androidTestImplementation(project(":shared:tests"))
    androidTestImplementation(Libs.AndroidX.Test.rules)
    androidTestImplementation(Libs.jsonAssert)


    kaptAndroidTest(Libs.Dagger.androidProcessor)

    /* Dagger2 - We are going to use dagger.android which includes
     * support for Activity and fragment injection so we need to include
     * the following dependencies */
    kapt(Libs.Dagger.androidProcessor)
    kapt(Libs.Dagger.compiler)

    // MainApp
    api(Libs.Rx.rxDogTag)
}

println("-------------------")
println("isMaster: ${isMaster()}")
println("gitAvailable: ${gitAvailable()}")
println("allCommitted: ${allCommitted()}")
println("-------------------")
if (isMaster() && !gitAvailable()) {
    throw GradleException("GIT system is not available. On Windows try to run Android Studio as an Administrator. Check if GIT is installed and Studio have permissions to use it")
}
if (isMaster() && !allCommitted()) {
    throw GradleException("There are uncommitted changes. Clone sources again as described in wiki and do not allow gradle update")
}
<|MERGE_RESOLUTION|>--- conflicted
+++ resolved
@@ -203,12 +203,8 @@
     implementation(project(":pump:diaconn"))
     implementation(project(":pump:eopatch"))
     implementation(project(":pump:medtrum"))
-<<<<<<< HEAD
     implementation(project(":pump:equil"))
-    implementation(project(":insight"))
-=======
     implementation(project(":pump:insight"))
->>>>>>> d2e4bd7c
     implementation(project(":pump:medtronic"))
     implementation(project(":pump:pump-common"))
     implementation(project(":pump:omnipod-common"))
