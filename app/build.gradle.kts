--- conflicted
+++ resolved
@@ -204,10 +204,7 @@
     implementation(project(":pump:diaconn"))
     implementation(project(":pump:eopatch"))
     implementation(project(":pump:medtrum"))
-<<<<<<< HEAD
-=======
     implementation(project(":pump:equil"))
->>>>>>> e2f02bb7
     implementation(project(":pump:insight"))
     implementation(project(":pump:medtronic"))
     implementation(project(":pump:pump-common"))
