--- conflicted
+++ resolved
@@ -39,7 +39,6 @@
 import static org.mockito.ArgumentMatchers.anyBoolean;
 import static org.mockito.ArgumentMatchers.anyInt;
 import static org.mockito.ArgumentMatchers.anyLong;
-import static org.mockito.ArgumentMatchers.anyString;
 import static org.mockito.Mockito.mock;
 import static org.mockito.Mockito.when;
 
@@ -149,16 +148,13 @@
         when(MainApp.gs(R.string.pumpsuspended)).thenReturn("Pump suspended");
         when(MainApp.gs(R.string.cob)).thenReturn("COB");
         when(MainApp.gs(R.string.value_unavailable_short)).thenReturn("n/a");
-<<<<<<< HEAD
         when(MainApp.gs(R.string.starttemptarget)).thenReturn("Start temp target");
         when(MainApp.gs(R.string.stoptemptarget)).thenReturn("Stop temp target");
         when(MainApp.gs(R.string.disableloop)).thenReturn("Disable loop");
         when(MainApp.gs(R.string.enableloop)).thenReturn("Enable loop");
         when(MainApp.gs(R.string.resumeloop)).thenReturn("Resume loop");
         when(MainApp.gs(R.string.suspendloop)).thenReturn("Suspend loop");
-=======
         when(MainApp.gs(R.string.pumpNotInitialized)).thenReturn("Pump not initialized!");
->>>>>>> 75d469a9
     }
 
     public static MainApp mockMainApp() {
