--- conflicted
+++ resolved
@@ -23,11 +23,7 @@
     @Test fun runTest() {
         val now = DateUtil.now()
 
-<<<<<<< HEAD
-        val testPacket = DanaRS_Packet_APS_History_Events(aapsLogger, rxBus, resourceHelper, activePlugin, danaRPump, detailedBolusInfoStorage, sp, now)
-=======
-        val testPacket = DanaRS_Packet_APS_History_Events(aapsLogger, rxBus, resourceHelper, activePlugin, danaRSPlugin, detailedBolusInfoStorage, injector, now)
->>>>>>> 8db0dbd7
+        val testPacket = DanaRS_Packet_APS_History_Events(aapsLogger, rxBus, resourceHelper, activePlugin, danaRPump, detailedBolusInfoStorage, sp, injector, now)
         // test getRequestedParams
         val returnedValues = testPacket.requestParams
         val expectedValues = getCalender(now)
