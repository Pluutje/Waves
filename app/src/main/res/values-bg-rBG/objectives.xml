<?xml version="1.0" encoding="utf-8"?>
<resources>
    <string name="objectives_button_start">Старт</string>
    <string name="objectives_button_verify">Потвърждаване</string>
    <string name="nth_objective">Цел %1$d </string>
    <string name="objectivenotstarted">Цел %1$d не е стартирана</string>
    <string name="objectivenotfinished">Цел %1$d не е завършена</string>
    <string name="objectives_0_objective">Настройка на визуализацията и наблюдението, а също и анализиране на базалните нужди и коефициенти</string>
    <string name="objectives_0_gate">Потвърждаване, че КЗ се вижда в Найтскаут и данните за помпата се качват там</string>
    <string name="objectives_openloop_objective">Стартиране в режим Отворен кръг (Open loop)</string>
    <string name="objectives_openloop_gate">Работа в режим \"Отворен кръг\" за няколко дни и ръчно въвеждане на много временни базали. Настройте и използвайте временни и стандартни временни цели (напр. за активни въглехидрати или такива при хипо)</string>
    <string name="objectives_maxbasal_objective">Опитайте се да разбирате по-добре вашият APS в режим \"Отворен кръг\", включително препоръчваните временни базали</string>
    <string name="objectives_maxbasal_gate">Определяне на макс. лимит на базалния инсулин и настройване в помпата и програмата</string>
    <string name="objectives_maxiobzero_objective">Стартиране на \"Затворен кръг\" с изключване на базал при ниска КЗ</string>
    <string name="objectives_maxiobzero_gate">Стартиране на \"Затворен кръг\" с макс. IOB=0 без твърде много събития тип ниска КЗ</string>
    <string name="objectives_maxiob_objective">Настройване на \"Затворен кръг\" чрез повишаване на максималният IOB над 0 и понижаване на целевите нива на КЗ</string>
    <string name="objectives_maxiob_gate">Прекарайте няколко дни по този начин, като поне една нощ нямате аларма за ниска КЗ</string>
    <string name="objectives_autosens_objective">Настройване на базалния инсулин и коефициенти ако е необходимо и активиране на auto-sens</string>
    <string name="objectives_autosens_gate">Една седмица успешно дневно използване с редовно въвеждане на въглехидрати</string>
    <string name="objectives_ama_objective">Активиране на допълнителни функции за дневно използване, включително и advanced meal assist (АМА)</string>
    <string name="objectives_smb_objective">Добавяне на допълнителни функции за използване през деня, като SMB</string>
    <string name="objectives_auto_objective">Разрешаване на автоматизация</string>
    <string name="objectives_smb_gate">Трябва да прочетете wiki и увеличите maxIOB за да може SMB да работи добре! Добро начало е maxIOB = средния болус за хранене + 3 пъти най-големия базал от профила</string>
<<<<<<< HEAD
    <string name="objectives_auto_gate">Прочетете документацията как работи автоматизацията. Настройте първите си прости правила. Вместо да прави действия нека AAPS покаже само известие. Когато сте сигурни, автоматизацията се задейства в точното време, за да заменете известяването с реални действия. (https: //androidaps.readthedocs.io/en/latest/EN/Usage/Automation.html)</string>
=======
    <string name="objectives_auto_gate">Прочетете документацията как работи автоматизацията. Настройте първите си прости правила. Нека AAPS показва само известия. Когато сте сигурни, автоматизацията се задейства в точното време, за да заменете известяването с реални действия. (https: //androidaps.readthedocs.io/en/latest/EN/Usage/Automation.html)</string>
>>>>>>> a40df15e
    <string name="objectives_bgavailableinns">КЗ да се вижда в NS</string>
    <string name="objectives_pumpstatusavailableinns">Статуса на помпата да е достъпен в NS</string>
    <string name="objectives_manualenacts">Ръчно приложени</string>
    <string name="accomplished">Изпълнено: %1$s</string>
    <string name="objectives_usage_objective">Научете се да управлявате AndroidAPS</string>
    <string name="objectives_usage_gate">Извършете различни действия в AndroidAPS</string>
    <string name="objectives_useprofileswitch">Настройте профила на 90% за 10 минути (задръжте върху името на профила в таб Общ)</string>
    <string name="objectives_usedisconnectpump">Симулирайте душ. Изключете помпата за 1 час (задръжте върху Отворен кръг)</string>
    <string name="objectives_usereconnectpump">... и отново я свържете по същия начин</string>
    <string name="objectives_usetemptarget">Създаване на различна временна цел с продължителност 10 мин. (задръжте върху сегашната си цел)</string>
    <string name="objectives_useactions">В Конфигурация включете плъгин Действия и го направете видим, след което го изберете от списъка с табове.</string>
    <string name="objectives_useloop">Отворете съдържанието на Цикъл плъгина.</string>
    <string name="objectives_usescale">Използвайте функцията за удължаване на периода на графиката, като задържите върху нея.</string>
    <string name="objectives_button_enter">Въведи</string>
    <string name="enter_code_obtained_from_developers_to_bypass_the_rest_of_objectives">Ако имате поне 3 месеца опит с други затворени системи, може да получите код за пропускане на целите. Прочетете https://androidaps.readthedocs.io/en/latest/EN/Usage/Objectives.html#skip-objectives за получаване на подробна информация.</string>
    <string name="codeaccepted">Код приет!</string>
    <string name="codeinvalid">Неправилен код</string>
    <string name="objectives_exam_objective">Докажете знанията си</string>
    <string name="objectives_exam_gate">Четете внимателно въпросите.  Имате четири възможни отговора за всеки въпрос. Може да има повече от един правилен отговор. Моля, изберете всички, които са правилни, и натиснете VERIFY.</string>
    <string name="answerdisabledto">Изключено до: %1$s</string>
    <string name="wronganswer">Грешен отговор!</string>
    <string name="unfinshed_button">Следващия неотговорен</string>
    <string name="requestcode">Код (request code): %1$s</string>
    <string name="objectives_hint">(отбележете всички правилни отговори)</string>
    <string name="disconnectpump_hint" formatted="false">https://androidaps.readthedocs.io/en/latest/EN/Getting-Started/FAQ.html#what-to-do-when-taking-a-shower-or-bath</string>
    <string name="usetemptarget_hint" formatted="false">https://androidaps.readthedocs.io/en/latest/EN/Getting-Started/Screenshots.html#the-homescreen</string>
    <string name="useaction_hint" formatted="false">https://androidaps.readthedocs.io/en/latest/EN/Getting-Started/Screenshots.html#config-builder</string>
    <string name="usescale_hint" formatted="false">https://androidaps.readthedocs.io/en/latest/EN/Getting-Started/Screenshots.html#the-homescreen</string>
    <string name="notconnected">Няма връзка с Интернет!</string>
    <string name="failedretrievetime">Не може да се вземе времето</string>
    <string name="requirementnotmet">Задачите не са изпълнени</string>
    <plurals name="objective_days">
        <item quantity="one">%1$d дни</item>
        <item quantity="other">%1$d дни</item>
    </plurals>
    <plurals name="objective_hours">
        <item quantity="one">%1$d часа</item>
        <item quantity="other">%1$d часа</item>
    </plurals>
    <plurals name="objective_minutes">
        <item quantity="one">%1$d минута</item>
        <item quantity="other">%1$d минути</item>
    </plurals>
</resources><|MERGE_RESOLUTION|>--- conflicted
+++ resolved
@@ -21,11 +21,7 @@
     <string name="objectives_smb_objective">Добавяне на допълнителни функции за използване през деня, като SMB</string>
     <string name="objectives_auto_objective">Разрешаване на автоматизация</string>
     <string name="objectives_smb_gate">Трябва да прочетете wiki и увеличите maxIOB за да може SMB да работи добре! Добро начало е maxIOB = средния болус за хранене + 3 пъти най-големия базал от профила</string>
-<<<<<<< HEAD
-    <string name="objectives_auto_gate">Прочетете документацията как работи автоматизацията. Настройте първите си прости правила. Вместо да прави действия нека AAPS покаже само известие. Когато сте сигурни, автоматизацията се задейства в точното време, за да заменете известяването с реални действия. (https: //androidaps.readthedocs.io/en/latest/EN/Usage/Automation.html)</string>
-=======
     <string name="objectives_auto_gate">Прочетете документацията как работи автоматизацията. Настройте първите си прости правила. Нека AAPS показва само известия. Когато сте сигурни, автоматизацията се задейства в точното време, за да заменете известяването с реални действия. (https: //androidaps.readthedocs.io/en/latest/EN/Usage/Automation.html)</string>
->>>>>>> a40df15e
     <string name="objectives_bgavailableinns">КЗ да се вижда в NS</string>
     <string name="objectives_pumpstatusavailableinns">Статуса на помпата да е достъпен в NS</string>
     <string name="objectives_manualenacts">Ръчно приложени</string>
