--- conflicted
+++ resolved
@@ -22,11 +22,7 @@
     <string name="objectives_auto_objective">Automatisierung aktivieren</string>
     <string name="objectives_smb_gate">Lies das Wiki und erhöhe maxIOB, damit der SMB gut funktioniert. Ein guter Anfang ist
 die Formel maxIOB = durchschnittlicher Essensbolus + 3 x höchste Basalrate</string>
-<<<<<<< HEAD
-    <string name="objectives_auto_gate">Lies in den Docs wie Automatisierung funktioniert und erstelle dann eine erste einfache Regel. Verwende eine Benachrichtigung statt der tatsächlichen Aktion. Wenn die Automatisierung zum richtigen Zeitpunkt auslöst, ersetze die Benachrichtigung durch die gewünschte Aktion. (https://androidaps.readthedocs.io/en/latest/CROWDIN/de/Usage/Automation.html)</string>
-=======
     <string name="objectives_auto_gate">Lies in der Dokumentation nach, wie Automation funktioniert. Richte dir erst einfache Regeln ein. Zunächst sollte AAPS keine Änderungen vornehmen, sondern dir nur eine Benachrichtigung anzeigen. Wenn du dir sicher bist, dass die Automation im richtigen Moment angetriggert wird, dann kannst du die Benachrichtigung durch eine Aktion ersetzen (https://androidaps.readthedocs.io/en/latest/CROWDIN/de/Usage/Automation.html)</string>
->>>>>>> a40df15e
     <string name="objectives_bgavailableinns">BZ in Nightscout verfügbar</string>
     <string name="objectives_pumpstatusavailableinns">Pumpen-Status in Nightscout verfügbar</string>
     <string name="objectives_manualenacts">Manuelle Aktionen</string>
