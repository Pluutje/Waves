<?xml version="1.0" encoding="utf-8"?>
<ScrollView xmlns:android="http://schemas.android.com/apk/res/android"
    xmlns:app="http://schemas.android.com/apk/res-auto"
    xmlns:tools="http://schemas.android.com/tools"
    android:layout_width="match_parent"
    android:layout_height="match_parent"
    android:focusableInTouchMode="true"
    android:minWidth="300dp"
    android:orientation="vertical"
    tools:context=".dialogs.ProfileSwitchDialog">

    <LinearLayout
        android:layout_width="match_parent"
        android:layout_height="wrap_content"
        android:orientation="vertical">

        <RelativeLayout
            android:layout_width="match_parent"
            android:layout_height="wrap_content"
            android:layout_gravity="center"
            android:background="@color/dialog_title_background"
            android:orientation="horizontal"
            android:padding="5dp">

            <ImageView
                android:layout_width="wrap_content"
                android:layout_height="wrap_content"
                android:contentDescription="@string/careportal_profileswitch"
<<<<<<< HEAD
                android:src="@drawable/ic_actions_profileswitch" />
=======
                app:srcCompat="@drawable/ic_actions_profileswitch" />
>>>>>>> a40df15e

            <TextView
                android:layout_width="match_parent"
                android:layout_height="wrap_content"
                android:layout_centerInParent="true"
                android:layout_gravity="center"
                android:layout_marginLeft="10dp"
                android:layout_marginRight="10dp"
                android:text="@string/careportal_profileswitch"
                android:textAlignment="center"
                android:textAppearance="?android:attr/textAppearanceLarge" />

        </RelativeLayout>

        <LinearLayout
            android:id="@+id/spacer"
            android:layout_width="match_parent"
            android:layout_height="wrap_content"
            android:orientation="horizontal"
            android:padding="5dp" />

        <LinearLayout
            android:layout_width="match_parent"
            android:layout_height="wrap_content"
            android:orientation="horizontal">

            <TextView
                android:layout_width="wrap_content"
                android:layout_height="wrap_content"
                android:layout_gravity="center_horizontal"
                android:width="120dp"
                android:padding="10dp"
                android:text="@string/careportal_newnstreatment_profile_label"
                android:textAppearance="@style/TextAppearance.AppCompat.Small"
                android:textStyle="bold" />

<<<<<<< HEAD
            <info.nightscout.androidaps.utils.ui.MinutesNumberPicker
                android:id="@+id/overview_profileswitch_duration"
                android:layout_width="130dp"
                android:layout_height="40dp" />

            <TextView
=======
            <Spinner
                android:id="@+id/overview_profileswitch_profile"
>>>>>>> a40df15e
                android:layout_width="wrap_content"
                android:layout_height="wrap_content"
                android:layout_gravity="center_vertical" />

        </LinearLayout>

        <LinearLayout
            android:id="@+id/overview_profileswitch_reuselayout"
            android:layout_width="match_parent"
            android:layout_height="wrap_content"
            android:orientation="horizontal"
            android:visibility="gone">

            <TextView
                android:layout_width="wrap_content"
                android:layout_height="wrap_content"
                android:layout_gravity="center"
                android:width="120dp"
                android:paddingLeft="10dp"
                android:paddingRight="10dp"
                android:text=""
                android:textAppearance="@style/TextAppearance.AppCompat.Small"
                android:textStyle="bold" />

            <Button
                android:id="@+id/overview_profileswitch_reusebutton"
                android:layout_width="wrap_content"
                android:layout_height="wrap_content"
                android:text="@string/reuse" />

            <TextView
                android:layout_width="wrap_content"
                android:layout_height="wrap_content"
                android:layout_gravity="center_vertical"
                android:gravity="start"
                android:minWidth="45dp"
                android:paddingStart="5dp"
                android:paddingEnd="5dp"
                android:text=" "
                android:textAppearance="?android:attr/textAppearanceSmall" />

        </LinearLayout>

        <LinearLayout
            android:layout_width="match_parent"
            android:layout_height="wrap_content"
            android:orientation="horizontal">

            <TextView
                android:layout_width="wrap_content"
                android:layout_height="wrap_content"
                android:layout_gravity="center"
                android:width="120dp"
                android:paddingLeft="10dp"
                android:paddingRight="10dp"
                android:text="@string/careportal_newnstreatment_duration_label"
                android:textAppearance="@style/TextAppearance.AppCompat.Small"
                android:textStyle="bold" />

            <info.nightscout.androidaps.utils.ui.MinutesNumberPicker
                android:id="@+id/overview_profileswitch_duration"
                android:layout_width="130dp"
                android:layout_height="40dp" />

            <TextView
                android:layout_width="wrap_content"
                android:layout_height="wrap_content"
                android:layout_gravity="center_vertical"
                android:gravity="start"
                android:minWidth="45dp"
                android:paddingStart="5dp"
                android:paddingEnd="5dp"
                android:text="@string/unit_minute_short"
                android:textAppearance="?android:attr/textAppearanceSmall" />

        </LinearLayout>

        <LinearLayout
            android:layout_width="match_parent"
            android:layout_height="wrap_content"
            android:orientation="horizontal">

            <TextView
                android:layout_width="wrap_content"
                android:layout_height="wrap_content"
                android:layout_gravity="center"
                android:width="120dp"
                android:paddingLeft="10dp"
                android:paddingRight="10dp"
                android:text="@string/careportal_newnstreatment_percentage_label"
                android:textAppearance="@style/TextAppearance.AppCompat.Small"
                android:textStyle="bold" />

            <info.nightscout.androidaps.utils.ui.NumberPicker
                android:id="@+id/overview_profileswitch_percentage"
                android:layout_width="130dp"
                android:layout_height="40dp" />

            <TextView
                android:layout_width="wrap_content"
                android:layout_height="wrap_content"
                android:layout_gravity="center_vertical"
                android:gravity="start"
                android:minWidth="45dp"
                android:paddingStart="5dp"
                android:paddingEnd="5dp"
                android:text="%"
                android:textAppearance="?android:attr/textAppearanceSmall" />

        </LinearLayout>

        <LinearLayout
            android:layout_width="match_parent"
            android:layout_height="wrap_content"
            android:orientation="horizontal">

            <TextView
                android:layout_width="wrap_content"
                android:layout_height="wrap_content"
                android:layout_gravity="center"
                android:width="120dp"
                android:paddingLeft="10dp"
                android:paddingRight="10dp"
                android:text="@string/careportal_newnstreatment_timeshift_label"
                android:textAppearance="@style/TextAppearance.AppCompat.Small"
                android:textStyle="bold" />

            <info.nightscout.androidaps.utils.ui.NumberPicker
                android:id="@+id/overview_profileswitch_timeshift"
                android:layout_width="130dp"
                android:layout_height="40dp" />

            <TextView
                android:layout_width="wrap_content"
                android:layout_height="wrap_content"
                android:layout_gravity="center_vertical"
                android:gravity="start"
                android:minWidth="45dp"
                android:paddingStart="5dp"
                android:paddingEnd="5dp"
                android:text="@string/unit_hours"
                android:textAppearance="?android:attr/textAppearanceSmall" />

        </LinearLayout>

        <include layout="@layout/notes" />

        <include layout="@layout/datetime" />

        <include layout="@layout/okcancel" />

    </LinearLayout>

</ScrollView>
<|MERGE_RESOLUTION|>--- conflicted
+++ resolved
@@ -26,11 +26,7 @@
                 android:layout_width="wrap_content"
                 android:layout_height="wrap_content"
                 android:contentDescription="@string/careportal_profileswitch"
-<<<<<<< HEAD
-                android:src="@drawable/ic_actions_profileswitch" />
-=======
                 app:srcCompat="@drawable/ic_actions_profileswitch" />
->>>>>>> a40df15e
 
             <TextView
                 android:layout_width="match_parent"
@@ -67,82 +63,73 @@
                 android:textAppearance="@style/TextAppearance.AppCompat.Small"
                 android:textStyle="bold" />
 
-<<<<<<< HEAD
+            <Spinner
+                android:id="@+id/overview_profileswitch_profile"
+                android:layout_width="wrap_content"
+                android:layout_height="wrap_content"
+                android:layout_gravity="center_vertical" />
+
+        </LinearLayout>
+
+        <LinearLayout
+            android:id="@+id/overview_profileswitch_reuselayout"
+            android:layout_width="match_parent"
+            android:layout_height="wrap_content"
+            android:orientation="horizontal"
+            android:visibility="gone">
+
+            <TextView
+                android:layout_width="wrap_content"
+                android:layout_height="wrap_content"
+                android:layout_gravity="center"
+                android:width="120dp"
+                android:paddingLeft="10dp"
+                android:paddingRight="10dp"
+                android:text=""
+                android:textAppearance="@style/TextAppearance.AppCompat.Small"
+                android:textStyle="bold" />
+
+            <Button
+                android:id="@+id/overview_profileswitch_reusebutton"
+                android:layout_width="wrap_content"
+                android:layout_height="wrap_content"
+                android:text="@string/reuse" />
+
+            <TextView
+                android:layout_width="wrap_content"
+                android:layout_height="wrap_content"
+                android:layout_gravity="center_vertical"
+                android:gravity="start"
+                android:minWidth="45dp"
+                android:paddingStart="5dp"
+                android:paddingEnd="5dp"
+                android:text=" "
+                android:textAppearance="?android:attr/textAppearanceSmall" />
+
+        </LinearLayout>
+
+        <LinearLayout
+            android:layout_width="match_parent"
+            android:layout_height="wrap_content"
+            android:orientation="horizontal">
+
+            <TextView
+                android:layout_width="wrap_content"
+                android:layout_height="wrap_content"
+                android:layout_gravity="center"
+                android:width="120dp"
+                android:paddingLeft="10dp"
+                android:paddingRight="10dp"
+                android:text="@string/careportal_newnstreatment_duration_label"
+                android:textAppearance="@style/TextAppearance.AppCompat.Small"
+                android:textStyle="bold" />
+
             <info.nightscout.androidaps.utils.ui.MinutesNumberPicker
                 android:id="@+id/overview_profileswitch_duration"
                 android:layout_width="130dp"
                 android:layout_height="40dp" />
 
             <TextView
-=======
-            <Spinner
-                android:id="@+id/overview_profileswitch_profile"
->>>>>>> a40df15e
-                android:layout_width="wrap_content"
-                android:layout_height="wrap_content"
-                android:layout_gravity="center_vertical" />
-
-        </LinearLayout>
-
-        <LinearLayout
-            android:id="@+id/overview_profileswitch_reuselayout"
-            android:layout_width="match_parent"
-            android:layout_height="wrap_content"
-            android:orientation="horizontal"
-            android:visibility="gone">
-
-            <TextView
-                android:layout_width="wrap_content"
-                android:layout_height="wrap_content"
-                android:layout_gravity="center"
-                android:width="120dp"
-                android:paddingLeft="10dp"
-                android:paddingRight="10dp"
-                android:text=""
-                android:textAppearance="@style/TextAppearance.AppCompat.Small"
-                android:textStyle="bold" />
-
-            <Button
-                android:id="@+id/overview_profileswitch_reusebutton"
-                android:layout_width="wrap_content"
-                android:layout_height="wrap_content"
-                android:text="@string/reuse" />
-
-            <TextView
-                android:layout_width="wrap_content"
-                android:layout_height="wrap_content"
-                android:layout_gravity="center_vertical"
-                android:gravity="start"
-                android:minWidth="45dp"
-                android:paddingStart="5dp"
-                android:paddingEnd="5dp"
-                android:text=" "
-                android:textAppearance="?android:attr/textAppearanceSmall" />
-
-        </LinearLayout>
-
-        <LinearLayout
-            android:layout_width="match_parent"
-            android:layout_height="wrap_content"
-            android:orientation="horizontal">
-
-            <TextView
-                android:layout_width="wrap_content"
-                android:layout_height="wrap_content"
-                android:layout_gravity="center"
-                android:width="120dp"
-                android:paddingLeft="10dp"
-                android:paddingRight="10dp"
-                android:text="@string/careportal_newnstreatment_duration_label"
-                android:textAppearance="@style/TextAppearance.AppCompat.Small"
-                android:textStyle="bold" />
-
-            <info.nightscout.androidaps.utils.ui.MinutesNumberPicker
-                android:id="@+id/overview_profileswitch_duration"
-                android:layout_width="130dp"
-                android:layout_height="40dp" />
-
-            <TextView
                 android:layout_width="wrap_content"
                 android:layout_height="wrap_content"
                 android:layout_gravity="center_vertical"
