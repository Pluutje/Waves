--- conflicted
+++ resolved
@@ -454,7 +454,8 @@
     <string name="always_use_shortavg">Always use short average delta instead of simple delta</string>
     <string name="always_use_shortavg_summary">Useful when data from unfiltered sources like xDrip gets noisy.</string>
     <string name="advancedsettings_title">Advanced Settings</string>
-<<<<<<< HEAD
+    <string name="virtualpump_firmware_label">Firmware:</string>
+    <string formatted="false" name="danar_model">Model: %02X Protocol: %02X Code: %02X</string>
     <string name="openapsama_max_daily_safety_multiplier">max_daily_safety_multiplier</string>
     <string name="openapsama_max_daily_safety_multiplier_summary">Default value: 3\nThis is a key OpenAPS safety cap. What this does is limit your basals to be 3x (in this people) your biggest basal rate. You likely will not need to change this, but you should be aware that’s what is discussed about “3x max daily; 4x current” for safety caps.</string>
     <string name="openapsama_current_basal_safety_multiplier">current_basal_safety_multiplier</string>
@@ -475,8 +476,4 @@
     <string name="error_only_numeric_digits_range_allowed">Only numeric digits within the range %1$s - %2$s are allowed.</string>
     <string name="error_field_must_not_be_empty">The field must not be empty</string>
     <string name="error_phone_not_valid">Phone number not valid</string>
-=======
-    <string name="virtualpump_firmware_label">Firmware:</string>
-    <string formatted="false" name="danar_model">Model: %02X Protocol: %02X Code: %02X</string>
->>>>>>> b9b9e21d
 </resources>