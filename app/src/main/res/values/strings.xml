--- conflicted
+++ resolved
@@ -986,7 +986,11 @@
     <string name="ns_autobackfill">Autobackfill missig BGs from NS</string>
     <string name="key_ns_autobackfill" translatable="false">ns_autobackfill</string>
     <string name="loop_smbsetbypump_label">SMB set by pump</string>
-<<<<<<< HEAD
+    <string name="overview_show_sensitivity">Sensitivity</string>
+    <string name="overview_show_deviations">Deviations</string>
+    <string name="overview_show_cob">Carbs On Board</string>
+    <string name="overview_show_iob">Insulin On Board</string>
+    <string name="overview_show_basals">Basals</string>
     <string name="pump_basebasalrate">%.2f U/h</string>
     <string name="combo_actvity_reading_basal_profile">Reading basal profile</string>
     <string name="combo_bolus_rejected_due_to_pump_history_change">The pump history has changed after the bolus calculation was performed. The bolus was not delivered. Please recalculate if a bolus is still needed. If the same bolus amount is required, please wait two minutes since boluses with the same amount are blocked when requested with less than two minutes between them for safety (regardless of whether they were administered or not).</string>
@@ -1003,11 +1007,4 @@
     <string name="profileswitch_ismissing">ProfileSwitch missing. Please do a profile switch or press \"Activate Profile\" in the LocalProfile.</string>
     <string name="combo_bolus_count">Bolus count</string>
     <string name="combo_tbr_count">TBR count</string>
-=======
-    <string name="overview_show_sensitivity">Sensitivity</string>
-    <string name="overview_show_deviations">Deviations</string>
-    <string name="overview_show_cob">Carbs On Board</string>
-    <string name="overview_show_iob">Insulin On Board</string>
-    <string name="overview_show_basals">Basals</string>
->>>>>>> 6e5d5c4a
 </resources>
