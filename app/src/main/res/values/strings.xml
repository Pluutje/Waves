﻿<resources>
    <string name="treatmentssafety_title">Treatments safety</string>
    <string name="treatmentssafety_maxbolus_title">Max allowed bolus [U]</string>
    <string name="treatmentssafety_maxcarbs_title">Max allowed carbs [g]</string>

    <string name="nav_preferences">Preferences</string>
    <string name="nav_refreshtreatments">Refresh treatments from NS</string>
    <string name="nav_resetdb">Reset Databases</string>
    <string name="reset_db_confirm">Do you really want to reset the databases?</string>
    <string name="nav_exit">Exit</string>
    <string name="danar_useextended_title">Use extended boluses for >200%%</string>
    <string name="danar_bt_name_title">DanaR Bluetooth device</string>
    <string name="ns_sync_use_absolute_title">Always use basal absolute values</string>
    <string name="alert_dialog_storage_permission_text">Please reboot your phone or restart AndroidAPS from the System Settings \notherwise Android APS will not have logging (important to track and verify that the algorithms are working correctly)!</string>

    <string name="description_actions">Some buttons to quickly access common features</string>
    <string name="description_careportal">Enter advanced log book entries.</string>
    <string name="description_config_builder">Used for configuring the active plugins</string>
    <string name="description_objectives">Learning program</string>
    <string name="description_food">Displays the food presets defined in Nightscout</string>
    <string name="description_insulin_rapid">Insulin preset for Humalog and NovoRapid / NovoLog</string>
    <string name="description_insulin_ultra_rapid">Insulin preset for Fiasp</string>
    <string name="description_insulin_free_peak">Allows you to define the peak of the insulin activity and should only be used by advanced users</string>
    <string name="description_loop">Activate or deactivate the implementation triggering the loop.</string>
    <string name="description_ns_client">Synchronizes your data with Nightscout</string>
    <string name="description_ma">State of the algorithm in 2016</string>
    <string name="description_ama">State of the algorithm in 2017</string>
    <string name="description_smb">Most recent algorithm for advanced users</string>
    <string name="description_overview">Displays the current state of your loop and buttons for most common actions</string>
    <string name="description_persistent_notification">Shows an ongoing notification with a short overview of what your loop is doing</string>
    <string name="description_profile_local">Define a profile which is offline available.</string>
    <string name="description_profile_nightscout">Provides the profile you have defined in Nightscout</string>
    <string name="description_profile_simple">Define a profile with only one time block.</string>
    <string name="description_pump_combo">Pump integration for Accu-Chek Combo pumps, requires having ruffy installed</string>
    <string name="description_pump_dana_r">Pump integration for DANA Diabecare R pumps</string>
    <string name="description_pump_dana_r_korean">Pump integration for domestic DANA Diabecare R pumps</string>
    <string name="description_pump_dana_r_v2">Pump integration for DANA Diabecare R pumps with upgraded firmware</string>
    <string name="description_pump_dana_rs">Pump integration for DANA Diabecare RS pumps</string>
    <string name="description_pump_insight">Pump integration for Accu-Chek Insight pumps, requires having SightRemote installed</string>
    <string name="description_pump_mdi">Pump integration for people who do multiple daily injections for their diabetes therapy</string>
    <string name="description_pump_virtual">Pump integration for pumps which don\'t have any driver yet (Open Loop)</string>
    <string name="description_sensitivity_aaps">Sensitivity is calculated the same way like Oref0, but you can specify timeframe to the past. Minimal carb absorption is calculated from max carb absorption time from preferences.</string>
    <string name="description_sensitivity_oref0">Sensitivity is calculated from 24h data in the past and carbs (if not absorbed) are cut after time specified in preferences.</string>
    <string name="description_sensitivity_oref1">Sensitivity is calculated from 8h data in the past and carbs (if not absorbed) are cut after time specified in preferences. Plugin also calculates UAM.</string>
    <string name="description_sensitivity_weighted_average">Sensitivity is calculated as a weighted average from deviations. Newer deviations have higher weight. Minimal carb absorption is calculated from max carb absorption time from preferences. This algorithm is the fastest in following sensitivity changes.</string>
    <string name="description_source_dexcom_g5">Receive BG values from the patched Dexcom G5 app.</string>
    <string name="description_source_dexcom_g6">Receive BG values from the patched Dexcom G6 app.</string>
    <string name="description_source_eversense">Receive BG values from the patched Eversense app.</string>
    <string name="description_source_glimp">Receive BG values from Glimp.</string>
    <string name="description_source_mm640g">Receive BG values from the 600SeriesAndroidUploader.</string>
    <string name="description_source_ns_client">Downloads BG data from Nightscout</string>
    <string name="description_source_xdrip">Receive BG values from xDrip.</string>
    <string name="description_treatments">Saves all treatments that were made</string>
    <string name="description_wear">Monitor and control AndroidAPS using your WearOS watch.</string>
    <string name="description_xdrip_status_line">Show information about your loop on your xDrip+ watchface.</string>
    <string name="description_sms_communicator">Remote control AndroidAPS using SMS commands.</string>

    <string name="objectives_button_back">Back</string>
    <string name="objectives_button_start">Start</string>
    <string name="objectives_button_verify">Verify</string>
    <string name="nsprofileview_units_label">Units</string>
    <string name="nsprofileview_dia_label">DIA</string>
    <string name="nsprofileview_ic_label">IC</string>
    <string name="nsprofileview_isf_label">ISF</string>
    <string name="nsprofileview_basal_label">Basal</string>
    <string name="nsprofileview_target_label">Target</string>
    <string name="noprofileset">NO PROFILE SET</string>
    <string name="treatments_insulin_label_string">Insulin:</string>
    <string name="treatments_carbs_label_string">Carbs:</string>
    <string name="treatments_iob_label_string">IOB:</string>
    <string name="sms_iob">IOB:</string>
    <string name="treatments_activity_string">Activity:</string>
    <string name="treatments_iobtotal_label_string">Total IOB:</string>
    <string name="treatments_iobactivitytotal_label_string">Total IOB activity:</string>
    <string name="tempbasals_realduration_label_string">Dur:</string>
    <string name="tempbasals_netratio_label_string">Ratio:</string>
    <string name="tempbasals_netinsulin_label_string">Ins:</string>
    <string name="tempbasals_iob_label_string">IOB:</string>
    <string name="tempbasals_iobtotal_label_string">Total IOB:</string>
    <string name="treatments_newtreatment_insulinamount_label">Insulin</string>
    <string name="treatments_newtreatment_carbsamount_label">Carbs</string>
    <string name="treatments_wizard_bg_label">BG</string>
    <string name="treatments_wizard_tt_label">TT</string>
    <string name="treatments_wizard_carbs_label">Carbs</string>
    <string name="treatments_wizard_correction_label">Corr</string>
    <string name="insulin_unit_shortname">U</string>
    <string name="treatments_wizard_bolusiob_label">Bolus IOB</string>
    <string name="openapsma_run">Run now</string>
    <string name="vitualpump_label">VIRTUAL PUMP</string>
    <string name="pump_basebasalrate_label">Base basal rate</string>
    <string name="pump_tempbasal_label">Temp basal</string>
    <string name="virtualpump_extendedbolus_label">Extended bolus</string>
    <string name="pump_battery_label">Battery</string>
    <string name="pump_reservoir_label">Reservoir</string>
    <string name="virtualpump_resultok">OK</string>
    <string name="openapsma_lastrun_label">Last run</string>
    <string name="openapsma_inputparameters_label">Input parameters</string>
    <string name="openapsma_glucosestatus_label">Glucose status</string>
    <string name="openapsma_currenttemp_label">Current temp</string>
    <string name="openapsma_iobdata_label">IOB data</string>
    <string name="openapsma_profile_label">Profile</string>
    <string name="openapsma_mealdata_label">Meal data</string>
    <string name="result">Result</string>
    <string name="openapsma_noglucosedata">No glucose data available</string>
    <string name="nochangerequested">No change requested</string>
    <string name="openapsma_request_label">Request</string>
    <string name="rate">Rate</string>
    <string name="duration">Duration</string>
    <string name="reason">Reason</string>
    <string name="glucose">Glucose</string>
    <string name="delta">Delta</string>
    <string name="sms_delta">Delta:</string>

    <string name="configbuilder">Config Builder</string>
    <string name="objectives">Objectives</string>
    <string name="openapsma">OpenAPS MA</string>
    <string name="overview">Overview</string>
    <string name="nsprofile">NS Profile</string>
    <string name="simpleprofile">Simple profile</string>
    <string name="tempbasal">TempBasal</string>
    <string name="treatments">Treatments</string>
    <string name="virtualpump">Virtual Pump</string>
    <string name="careportal">Careportal</string>


    <string name="configbuilder_pump">Pump</string>
    <string name="configbuilder_pump_description">Which pump would you like to use with AndroidAPS?</string>
    <string name="configbuilder_treatments">Treatments</string>
    <string name="configbuilder_treatments_description">Which plugin should be used for treatment handling?</string>
    <string name="configbuilder_profile">Profile</string>
    <string name="configbuilder_profile_description">Which profile should AndroidAPS use?</string>
    <string name="configbuilder_aps">APS</string>
    <string name="configbuilder_aps_description">Which APS algorithm should make therapy adjustments?</string>
    <string name="configbuilder_general">General</string>
    <string name="configbuilder_general_description">These are some general plugins you might find useful.</string>
    <string name="configbuilder_constraints_description">Which constraints are applied?</string>
    <string name="days">days</string>
    <string name="constraints">Constraints</string>

    <string name="loop">Loop</string>
    <string name="configbuilder_loop">Loop</string>
    <string name="configbuilder_loop_description">Use this to activate AndroidAPS\' loop integration.</string>
    <string name="loop_aps_label">APS</string>
    <string name="loop_constraintsprocessed_label">After processed constraints</string>
    <string name="loop_tbrsetbypump_label">Temp basal set by pump</string>
    <string name="openapsma_lastenact_label">Last enacted</string>
    <string name="ok">OK</string>
    <string name="cancel">Cancel</string>
    <string name="noapsselected">NO APS SELECTED OR PROVIDED RESULT</string>
    <string name="safety">Safety</string>
    <string name="openapsma_disabled">Plugin is disabled</string>
    <string name="constraints_violation">Constraints violation</string>
    <string name="treatmentdeliveryerror">Bolus delivery error</string>
    <string name="tempbasaldeliveryerror">Tempbasal delivery error</string>
    <string name="overview_newtempbasal_basalpercent">Basal value [%%]</string>
    <string name="overview_newtempbasal_percent_label">%% (100%% = current)</string>
    <string name="setbasalquestion">Accept new temp basal:</string>
    <string name="overview_treatment_label">Treatment</string>
    <string name="overview_calculator_label">Calculator</string>
    <string name="constraintapllied">Constraint applied!</string>
    <string name="confirmation">Confirmation</string>
    <string name="entertreatmentquestion">Enter new treatment:</string>
    <string name="bolus">Bolus</string>
    <string name="sms_bolus">Bolus:</string>
    <string name="basal">Basal</string>
    <string name="sms_basal">Basal:</string>
    <string name="carbs">Carbs</string>
    <string name="changeyourinput">Change your input!</string>
    <string name="setextendedbolusquestion">Set new extended bolus:</string>
    <string name="configbuilder_bgsource">BG Source</string>
    <string name="configbuilder_bgsource_description">Where should AndroidAPS gain  it\'s data from?</string>
    <string name="xdrip">xDrip</string>
    <string name="apsmode_title">APS Mode</string>

    <string name="closedloop">Closed Loop</string>
    <string name="openloop">Open Loop</string>
    <string name="disabledloop">Loop Disabled</string>
    <string name="disableloop">Disable loop</string>
    <string name="enableloop">Enable loop</string>

    <string name="openloop_newsuggestion">New suggestion available</string>
    <string name="unsupportedclientver">Unsupported version of NSClient</string>
    <string name="unsupportednsversion">Unsupported version of Nightscout</string>
    <string name="nsclientnotinstalled">NSClient not installed. Record lost!</string>
    <string name="objectives_bgavailableinns">BG available in NS</string>
    <string name="objectives_pumpstatusavailableinns">Pump status available in NS</string>
    <string name="objectives_manualenacts">Manual enacts</string>
    <string name="loopdisabled">LOOP DISABLED BY CONSTRAINTS</string>
    <string name="af_lang" translatable="false">Afrikaans</string>
    <string name="cs_lang" translatable="false">Czech</string>
    <string name="en_lang" translatable="false">English</string>
    <string name="treatments_wizard_basaliob_label">Basal IOB</string>
    <string name="bolusconstraintapplied">Bolus constraint applied</string>
    <string name="carbsconstraintapplied">Carbs constraint applied</string>
    <string name="careportal_bgcheck">BG Check</string>
    <string name="careportal_announcement">Announcement</string>
    <string name="careportal_note">Note</string>
    <string name="careportal_question">Question</string>
    <string name="careportal_exercise">Exercise</string>
    <string name="careportal_pumpsitechange">Pump Site Change</string>
    <string name="careportal_cgmsensorinsert">CGM Sensor Insert</string>
    <string name="careportal_cgmsensorstart">CGM Sensor Start</string>
    <string name="careportal_insulincartridgechange">Insulin Cartridge Change</string>
    <string name="careportal_profileswitch">Profile Switch</string>
    <string name="careportal_snackbolus">Snack Bolus</string>
    <string name="careportal_mealbolus">Meal Bolus</string>
    <string name="careportal_correctionbolus">Correction Bolus</string>
    <string name="careportal_combobolus">Combo Bolus</string>
    <string name="careportal_tempbasalstart">Temp Basal Start</string>
    <string name="careportal_tempbasalend">Temp Basal End</string>
    <string name="careportal_carbscorrection">Carbs correction</string>
    <string name="careportal_openapsoffline">OpenAPS Offline</string>

    <string name="careportal_newnstreatment_eventtype">Event type</string>
    <string name="careportal_newnstreatment_other">Other</string>
    <string name="careportal_newnstreatment_meter">Meter</string>
    <string name="careportal_newnstreatment_sensor">Sensor</string>
    <string name="careportal_newnstreatment_carbs_label">Carbs</string>
    <string name="careportal_newnstreatment_insulin_label">Insulin</string>
    <string name="careportal_newnstreatment_carbtime_label">Carb time</string>
    <string name="careportal_newnstreatment_split_label">Split</string>
    <string name="careportal_newnstreatment_duration_label">Duration</string>
    <string name="careportal_newnstreatment_percent_label">Percent</string>
    <string name="careportal_newnstreatment_absolute_label">Absolute</string>
    <string name="careportal_newnstreatment_notes_label">Notes</string>
    <string name="careportal_newnstreatment_eventtime_label">Event time</string>
    <string name="careportal_newnstreatment_profile_label">Profile</string>
    <string name="careportal_newnstreatment_enteredby_title">Entered By</string>
    <string name="careportal_newnstreatment_glucosetype">Glucose type</string>
    <string name="noprofile">No profile loaded from NS yet</string>
    <string name="overview_tempbasal_button">TempBasal</string>
    <string name="overview_extendedbolus_button">Extended Bolus</string>
    <string name="configbuilder_nightscoutversion_label">Nightscout version:</string>
    <string name="missing">Missing</string>
    <string name="exported">Preferences exported</string>
    <string name="export_to">Export settings to</string>
    <string name="import_from">Import settings from</string>
    <string name="setting_imported">Settings imported</string>
    <string name="filenotfound">File not found</string>
    <string name="nav_export">Export settings</string>
    <string name="nav_import">Import settings</string>
    <string name="nl_lang" translatable="false">Dutch</string>
    <string name="de_lang" translatable="false">German</string>
    <string name="es_lang" translatable="false">Spanish</string>
    <string name="el_lang" translatable="false">Greek</string>
    <string name="it_lang" translatable="false">Italian</string>
    <string name="ro_lang" translatable="false">Romanian</string>
    <string name="pt_lang" translatable="false">Portuguese</string>
    <string name="ru_lang" translatable="false">Russian</string>
    <string name="sk_lang" translatable="false">Slovak</string>
    <string name="sv_lang" translatable="false">Swedish</string>
    <string name="fr_lang" translatable="false">French</string>
    <string name="zh_lang" translatable="false">Chinese</string>
    <string name="tr_lang" translatable="false">Turkish</string>
    <string name="pl_lang" translatable="false">Polish</string>
    <string name="openapsma_maxbasal_title">Max U/hr a Temp Basal can be set to</string>
    <string name="openapsma_maxbasal_summary">This value is called max basal in OpenAPS context</string>
    <string name="openapsma_maxiob_title">Maximum basal IOB OpenAPS can deliver [U]</string>
    <string name="openapsma_maxiob_summary">This value is called Max IOB in OpenAPS context\nThis is maximal insulin in [U] APS can deliver at once.</string>
    <string name="bg_lang" translatable="false">Bulgarian</string>
    <string name="dismiss">DISMISS</string>
    <string name="language" translatable="false">Language</string>

    <string name="danarpump">DanaR</string>
    <string name="connecting">Connecting</string>
    <string name="connected">Connected</string>
    <string name="disconnected">Disconnected</string>
    <string name="danar_pump_settings">DanaR pump settings</string>
    <string name="end_user_license_agreement">End User License Agreement</string>
    <string name="end_user_license_agreement_text">MUST NOT BE USED TO MAKE MEDICAL DECISIONS. THERE IS NO WARRANTY FOR THE PROGRAM, TO THE EXTENT PERMITTED BY APPLICABLE LAW. EXCEPT WHEN OTHERWISE STATED IN WRITING THE COPYRIGHT HOLDERS AND/OR OTHER PARTIES PROVIDE THE PROGRAM “AS IS” WITHOUT WARRANTY OF ANY KIND, EITHER EXPRESSED OR IMPLIED, INCLUDING, BUT NOT LIMITED TO, THE IMPLIED WARRANTIES OF MERCHANTABILITY AND FITNESS FOR A PARTICULAR PURPOSE. THE ENTIRE RISK AS TO THE QUALITY AND PERFORMANCE OF THE PROGRAM IS WITH YOU. SHOULD THE PROGRAM PROVE DEFECTIVE, YOU ASSUME THE COST OF ALL NECESSARY SERVICING, REPAIR OR CORRECTION.</string>
    <string name="end_user_license_agreement_i_understand">I UNDERSTAND AND AGREE</string>
    <string name="save">Save</string>
    <string name="nobtadapter">No bluetooth adapter found</string>
    <string name="devicenotfound">Selected device not found</string>
    <string name="connectionerror">Pump connection error</string>
    <string name="danar_iob_label">Pump IOB</string>
    <string name="danar_dailyunits">Daily units</string>
    <string name="pump_lastbolus_label">Last bolus</string>
    <string name="hoursago">%1$.1fh ago</string>
    <string name="danar_invalidinput">Invalid input data</string>
    <string name="danar_valuenotsetproperly">Value not set properly</string>
    <string name="reloadprofile">Reload profile</string>
    <string name="danar_viewprofile">View profile</string>
    <string name="enacted">Enacted</string>
    <string name="comment">Comment</string>
    <string name="success">Success</string>
    <string name="percent">Percent</string>
    <string name="absolute">Absolute</string>
    <string name="canceltemp">Cancel temp basal</string>
    <string name="smscommunicator">SMS Communicator</string>
    <string name="waitingforpumpresult">Waiting for result</string>
    <string name="smscommunicator_allowednumbers">Allowed phone numbers</string>
    <string name="smscommunicator_allowednumbers_summary">+XXXXXXXXXX;+YYYYYYYYYY</string>
    <string name="smscommunicator_bolusreplywithcode">To deliver bolus %1$.2fU reply with code %2$s</string>
    <string name="smscommunicator_calibrationreplywithcode">To send calibration %1$.2f reply with code %2$s</string>
    <string name="smscommunicator_bolusfailed">Bolus failed</string>
    <string name="bolusdelivered">Bolus %1$.2fU delivered successfully</string>
    <string name="bolusrequested">Going to deliver %1$.2fU</string>
    <string name="smscommunicator_bolusdelivered">Bolus %1$.2fU delivered successfully</string>
    <string name="bolusdelivering">Delivering %1$.2fU</string>
    <string name="smscommunicator_remotecommandsallowed">Allow remote commands via SMS</string>
    <string name="glucosetype_finger">Finger</string>
    <string name="glucosetype_sensor">Sensor</string>
    <string name="manual">Manual</string>
    <string name="careportal_temporarytarget">Temporary Target</string>
    <string name="careportal_temporarytargetcancel">Temporary Target Cancel</string>
    <string name="danarprofile">DanaR profile settings</string>
    <string name="danarprofile_dia">DIA [h]</string>
    <string name="danarprofile_dia_summary">Duration of Insulin Activity</string>
    <string name="failedupdatebasalprofile">Failed to update basal profile</string>
    <string name="danar_historyreload">Reload</string>
    <string name="uploading">Uploading</string>
    <string name="danar_ebolus">E bolus</string>
    <string name="danar_dsbolus">DS bolus</string>
    <string name="danar_debolus">DE bolus</string>
    <string name="danar_error">error</string>
    <string name="danar_refill">refill</string>
    <string name="danar_basalhour">basal hour</string>
    <string name="danar_glucose">glucose</string>
    <string name="danar_carbohydrate">carbohydrate</string>
    <string name="danar_alarm">alarm</string>
    <string name="danar_totaluploaded">Total %1$d records uploaded</string>
    <string name="danar_sbolus">S bolus</string>
    <string name="danar_history_alarm">Alarms</string>
    <string name="danar_history_basalhours">Basal Hours</string>
    <string name="danar_history_bolus">Boluses</string>
    <string name="danar_history_carbohydrates">Carbohydrates</string>
    <string name="danar_history_dailyinsulin">Daily insulin</string>
    <string name="danar_history_errors">Errors</string>
    <string name="danar_history_glucose">Glucose</string>
    <string name="danar_history_refill">Refill</string>
    <string name="danar_history_syspend">Suspend</string>
    <string name="danar_history_connectingfor">Connecting for %1$d s</string>
    <string name="danar_password_title">Pump password</string>
    <string name="wrongpumppassword">Wrong pump password!</string>
    <string name="pumpbusy">Pump is busy</string>
    <string name="overview_bolusprogress_delivered">Delivered</string>
    <string name="overview_bolusprogress_stoped">Stopped</string>
    <string name="bolusstopped">Bolus stopped</string>
    <string name="bolusstopping">Stopping bolus</string>
    <string name="occlusion">Occlusion</string>
    <string name="overview_bolusprogress_stop">Stop</string>
    <string name="overview_bolusprogress_stoppressed">STOP PRESSED</string>
    <string name="waitingforpump">Waiting for pump</string>
    <string name="overview_bolusprogress_goingtodeliver">Going to deliver %1$.2fU</string>
    <string name="objectives_0_objective">Setting up visualization and monitoring, and analyzing basals and ratios</string>
    <string name="objectives_0_gate">Verify that BG is available in Nightscout, and pump insulin data is being uploaded</string>
    <string name="objectives_1_objective">Starting on an open loop</string>
    <string name="objectives_1_gate">Run in Open Loop mode for a few days and manually enact lots of temp basals. Set up and use temporary and default temporary targets (e.g. for activity or hypo treatment carbs)</string>
    <string name="objectives_2_objective">Understanding your open loop, including its temp basal recommendations</string>
    <string name="objectives_2_gate">Based on that experience, decide what max basal should be, and set it on the pump and preferences</string>
    <string name="objectives_3_objective">Starting to close the loop with Low Glucose Suspend</string>
    <string name="objectives_3_gate">Run in closed loop with max IOB = 0 for a few days without too many LGS events</string>
    <string name="objectives_4_objective">Tuning the closed loop, raising max IOB above 0 and gradually lowering BG targets</string>
    <string name="objectives_4_gate">Run for a few days, and at least one night with no low BG alarms, before dropping BG</string>
    <string name="objectives_5_objective">Adjust basals and ratios if needed, and then enable auto-sens</string>
    <string name="objectives_5_gate">1 week successful daytime looping with regular carb entry</string>
    <string name="objectives_6_objective">Enabling additional features for daytime use, such as advanced meal assist</string>
    <string name="objectives_7_objective">Enabling additional features for daytime use, such as SMB</string>
    <string name="objectives_7_gate">You must read the wiki and rise maxIOB to get SMBs working fine! A good start is maxIOB=average mealbolus + 3 x max daily basal</string>
    <string name="youareonallowedlimit">You reached allowed limit</string>
    <string name="noprofileselected">No profile selected</string>
    <string name="smscommunicator_loophasbeendisabled">Loop has been disabled</string>
    <string name="smscommunicator_loophasbeenenabled">Loop has been enabled</string>
    <string name="smscommunicator_loopisdisabled">Loop is disabled</string>
    <string name="smscommunicator_loopisenabled">Loop is enabled</string>
    <string name="valuelimitedto">%1$.2f limited to %2$.2f</string>
    <string name="valueoutofrange">Value %1$s is out of hard limits</string>
    <string name="smscommunicator_remotecommandnotallowed">Remote command is not allowed</string>
    <string name="smscommunicator_remotebolusnotallowed">Remote bolus not available. Try again later.</string>
    <string name="smscommunicator_basalreplywithcode">To start basal %1$.2fU/h for %2$d min reply with code %3$s</string>
    <string name="smscommunicator_profilereplywithcode">To switch profile to %1$s %2$d%% reply with code %3$s</string>
    <string name="smscommunicator_extendedreplywithcode">To start extended bolus %1$.2fU for %2$d min reply with code %3$s</string>
    <string name="smscommunicator_basalpctreplywithcode">To start basal %1$d%% for %2$d min reply with code %3$s</string>
    <string name="smscommunicator_suspendreplywithcode">To suspend loop for %1$d minutes reply with code %2$s</string>
    <string name="smscommunicator_tempbasalset">Temp basal %1$.2fU/h for %2$d min started successfully</string>
    <string name="smscommunicator_extendedset">Extended bolus %1$.2fU for %2$d min started successfully</string>
    <string name="smscommunicator_tempbasalset_percent">Temp basal %1$d%% for %2$d min started successfully</string>
    <string name="smscommunicator_tempbasalfailed">Temp basal start failed</string>
    <string name="smscommunicator_extendedfailed">Extended bolus start failed</string>
    <string name="smscommunicator_basalstopreplywithcode">To stop temp basal reply with code %1$s</string>
    <string name="smscommunicator_extendedstopreplywithcode">To stop extended bolus reply with code %1$s</string>
    <string name="smscommunicator_tempbasalcanceled">Temp basal canceled</string>
    <string name="smscommunicator_extendedcanceled">Extended bolus canceled</string>
    <string name="smscommunicator_tempbasalcancelfailed">Canceling temp basal failed</string>
    <string name="smscommunicator_extendedcancelfailed">Canceling extended bolus failed</string>
    <string name="smscommunicator_unknowncommand">Unknown command or wrong reply</string>

    <string name="quickwizard">QuickWizard</string>
    <string name="quickwizardsettings">QuickWizard settings</string>
    <string name="overview_editquickwizard_buttontext">Button text:</string>
    <string name="overview_editquickwizard_carbs">Carbs:</string>
    <string name="overview_editquickwizard_valid">Valid:</string>
    <string name="overview_editquickwizardlistactivity_add">Add</string>
    <string name="overview_quickwizard_item_edit_button">Edit</string>
    <string name="overview_quickwizard_item_remove_button">Remove</string>
    <string name="mealbolus">Meal</string>
    <string name="correctionbous">Corr</string>
    <string name="ko_lang" translatable="false">Korean</string>
    <string name="actions">Actions</string>
    <string name="androidaps_start">AndroidAPS started</string>
    <string name="ns_upload_only">NS upload only (disabled sync)</string>
    <string name="ns_upload_only_summary">NS upload only. Not effective on SGV unless a local source like xDrip is selected. Not effective on Profiles while NS-Profiles is used.</string>
    <string name="pumpNotInitialized">Pump not initialized!</string>
    <string name="pumpNotInitializedProfileNotSet">Pump not initialized, profile not set!</string>
    <string name="primefill">Prime/Fill</string>
    <string name="fillwarning">Please make sure the amount matches the specification of your infusion set!</string>
    <string name="othersettings_title">Other</string>
    <string name="fillbolus_title">Fill/Prime standard insulin amounts.</string>
    <string name="button1">Button 1</string>
    <string name="button2">Button 2</string>
    <string name="button3">Button 3</string>
    <string name="units">Units:</string>
    <string name="mgdl">mg/dl</string>
    <string name="mmol">mmol/l</string>
    <string name="dia">DIA:</string>
    <string name="target_range">Target range:</string>
    <string name="prefs_range_title">Range for Visualization</string>
    <string name="prefs_range_summary">High and low mark for the charts in Overview and Smartwatch</string>
    <string name="low_mark">LOW mark</string>
    <string name="high_mark">HIGH mark</string>
    <string name="wear">Wear</string>
    <string name="resend_all_data">Resend All Data</string>
    <string name="open_settings_on_wear">Open Settings on Wear</string>
    <string name="pumperror">Pump Error</string>
    <string name="lowbattery">Low Battery</string>
    <string name="pumpshutdown">Pump Shutdown</string>
    <string name="batterydischarged">Pump Battery Discharged</string>
    <string name="danarkoreanpump">DanaR Korean</string>
    <string name="basal_rate">Basal rate:</string>
    <string name="profile_set_failed">Setting of basal profile failed</string>
    <string name="profile_set_ok">Basal profile in pump updated</string>
    <string name="danar_disableeasymode">Disable EasyUI mode in pump</string>
    <string name="danar_enableextendedbolus">Enable extended boluses on pump</string>
    <string name="danar_switchtouhmode">Change mode from U/d to U/h on pump</string>
    <string name="basalvaluebelowminimum">Basal value below minimum. Profile not set!</string>
    <string name="sms_actualbg">BG:</string>
    <string name="sms_lastbg">Last BG:</string>
    <string name="mdi">MDI</string>
    <string name="MM640g">MM640g</string>
    <string name="ongoingnotificaction">Ongoing Notification</string>
    <string name="old_data">OLD DATA</string>
    <string name="minago">%1$d min ago</string>
    <string name="sms_minago">%1$dmin ago</string>
    <string name="localprofile">Local Profile</string>
    <string name="openapsama">OpenAPS AMA</string>
    <string name="short_avgdelta">Short avg. delta</string>
    <string name="long_avgdelta">Long avg. delta</string>
    <string name="array_of_elements">Array of %1$d elements.\nActual value:</string>
    <string name="openapsma_autosensdata_label">Autosens data</string>
    <string name="openapsma_scriptdebugdata_label">Script debug</string>
    <string name="openapsama_useautosens">Use Autosens feature</string>
    <string name="refresheventsfromnightscout">Refresh events from NS</string>
    <string name="deletefuturetreatments">Delete treatments in the future</string>
    <string name="eatingsoon">Eating Soon</string>
    <string name="hypo">Hypo</string>
    <string name="activity">Activity</string>
    <string name="removerecord">Remove record:</string>
    <string name="danar_stats">DanaR Stats</string>
    <string name="danar_stats_cumulative_tdd">Cumulative TDD</string>
    <string name="danar_stats_expweight">Exponentially Weighted TDD</string>
    <string name="danar_stats_basalrate">Basal</string>
    <string name="danar_stats_bolus">Bolus</string>
    <string name="danar_stats_tdd">TDD</string>
    <string name="danar_stats_date">Date</string>
    <string name="danar_stats_ratio">Ratio</string>
    <string name="danar_stats_amount_days"># Days</string>
    <string name="danar_stats_weight">Weight</string>
    <string name="danar_stats_warning_Message">Possibly inaccurate if using boluses for priming/filling!</string>
    <string name="danar_stats_olddata_Message">Old Data Please Press "RELOAD"</string>
    <string name="danar_stats_tbb">Total Base Basal</string>
    <string name="danar_stats_tbb2">TBB * 2</string>
    <string name="initializing">Initializing ...</string>
    <string name="actions_shortname">ACT</string>
    <string name="configbuilder_shortname">CONF</string>
    <string name="loop_shortname">LOOP</string>
    <string name="simpleprofile_shortname">SP</string>
    <string name="oaps_shortname">OAPS</string>
    <string name="localprofile_shortname">LP</string>
    <string name="danarpump_shortname">DANA</string>
    <string name="overview_shortname">HOME</string>
    <string name="virtualpump_shortname">VPUMP</string>
    <string name="profileviewer_shortname">NSPROFILE</string>
    <string name="treatments_shortname">TREAT</string>
    <string name="careportal_shortname">CP</string>
    <string name="objectives_shortname">OBJ</string>
    <string name="wear_shortname">WEAR</string>
    <string name="smscommunicator_shortname">SMS</string>
    <string name="short_tabtitles">Shorten tab titles</string>
    <string name="always_use_shortavg">Always use short average delta instead of simple delta</string>
    <string name="always_use_shortavg_summary">Useful when data from unfiltered sources like xDrip gets noisy.</string>
    <string name="advancedsettings_title">Advanced Settings</string>
    <string name="key_advancedsettings" translatable="false">key_advancedsettings</string>
    <string name="danar_model">Model: %1$02X Protocol: %2$02X Code: %3$02X</string>
    <string name="profile">Profile</string>
    <string name="openapsama_max_daily_safety_multiplier_summary">Default value: 3 This is a key OpenAPS safety cap. What this does is limit your basals to be 3x (in this people) your biggest basal rate. You likely will not need to change this, but you should be aware that’s what is discussed about “3x max daily; 4x current” for safety caps.</string>
    <string name="openapsama_current_basal_safety_multiplier_summary">Default value: 4 This is the other half of the key OpenAPS safety caps, and the other half of “3x max daily; 4x current” of the safety caps. This means your basal, regardless of max basal set on your pump, cannot be any higher than this number times the current level of your basal. This is to prevent people from getting into dangerous territory by setting excessively high max basals before understanding how the algorithm works. Again, the default is 4x; most people will never need to adjust this and are instead more likely to need to adjust other settings if they feel like they are “running into” this safety cap.</string>
    <string name="key_openapsama_autosens_max" translatable="false">autosens_max</string>
    <string name="openapsama_autosens_max_summary">Default value: 1.2\nThis is a multiplier cap for autosens (and soon autotune) to set a 20%% max limit on how high the autosens ratio can be, which in turn determines how high autosens can adjust basals, how low it can adjust ISF, and how low it can set the BG target.</string>
    <string name="key_openapsama_autosens_min" translatable="false">autosens_min</string>
    <string name="openapsama_autosens_min_summary">Default value: 0.7\nThe other side of the autosens safety limits, putting a cap on how low autosens can adjust basals, and how high it can adjust ISF and BG targets.</string>
    <string name="key_openapsama_autosens_adjusttargets" translatable="false">autosens_adjust_targets</string>
    <string name="openapsama_autosens_adjusttargets">Autosens adjust targets too</string>
    <string name="openapsama_autosens_adjusttargets_summary">Default value: true\nThis is used to allow autosens to adjust BG targets, in addition to ISF and basals.</string>
    <string name="key_openapsama_bolussnooze_dia_divisor" translatable="false">bolussnooze_dia_divisor</string>
    <string name="openapsama_bolussnooze_dia_divisor_summary">Default value: 2\nBolus snooze is enacted after you do a meal bolus, so the loop won’t counteract with low temps when you’ve just eaten. The example here and default is 2; so a 3 hour DIA means that bolus snooze will be gradually phased out over 1.5 hours (3DIA/2).</string>
    <string name="openapsama_min_5m_carbimpact" translatable="false">min_5m_carbimpact</string>
    <string name="openapsama_min_5m_carbimpact_summary">Default value: 3.0 (AMA) or 8.0 (SMB). This is a setting for default carb absorption impact per 5 minutes. The default is an expected 3mg/dl/5min. This affects how fast COB are decayed, and how much carb absorption is assumed in calculating future predicted BG, when BG is falling more than expected, or not rising as much as expected.</string>
    <string name="openapsama_link_to_preferncejson_doc_txt">Attention!\nNormally you do not have to change these values below. Please CLICK HERE and READ the text and make sure you UNDERSTAND it before change any of these values.</string>
    <string name="openapsama_link_to_preferncejson_doc" translatable="false">http://openaps.readthedocs.io/en/latest/docs/walkthrough/phase-3/beyond-low-glucose-suspend.html</string>
    <string name="error_only_numeric_digits_allowed">Only numeric digits are allowed.</string>
    <string name="error_only_numeric_digits_range_allowed">Only numeric digits within the range %1$s - %2$s are allowed.</string>
    <string name="error_field_must_not_be_empty">The field must not be empty</string>
    <string name="error_phone_not_valid">Phone number not valid</string>
    <string name="smscommunicator_invalidphonennumber">Invalid SMS phone number</string>
    <string name="overview_calibration">Calibration</string>
    <string name="send_calibration">Send calibration %1$.1f to xDrip?</string>
    <string name="xdripnotinstalled">xDrip+ not installed</string>
    <string name="calibrationsent">Calibration sent to xDrip</string>
    <string name="smscommunicator_calibrationsent">Calibration sent. Receiving must be enabled in xDrip.</string>
    <string name="smscommunicator_calibrationfailed">xDrip is not receiving calibrations</string>
    <string name="pumpsuspended">Pump suspended</string>
    <string name="gettingpumpstatus">Getting pump status</string>
    <string name="settingtempbasal">Setting temp basal</string>
    <string name="stoppingtempbasal">Stopping temp basal</string>
    <string name="settingextendedbolus">Setting extended bolus</string>
    <string name="stoppingextendedbolus">Stopping extended bolus</string>
    <string name="updatingbasalrates">Updating basal rates</string>
    <string name="disconnecting">Disconnecting</string>
    <string name="executing">Executing</string>
    <string name="virtualpump_settings">Virtual pump settings</string>
    <string name="virtualpump_uploadstatus_title">Upload status to NS</string>
    <string name="wrongpassword">Wrong password</string>
    <string name="settings_password">Password for settings</string>
    <string name="unlock_settings">Unlock settings</string>
    <string name="approachingdailylimit">Approaching insulin daily limit</string>
    <string name="nsclientinternal">NSClient</string>
    <string name="nsclientinternal_shortname">NSCI</string>
    <string name="nsclientinternal_url">URL:</string>
    <string name="nsclientinternal_autoscroll">Autoscroll</string>
    <string name="restart">Restart</string>
    <string name="nsclientinternal_title">NSClient</string>
    <string name="nsclientinternal_url_title">Nightscout URL</string>
    <string name="nsclientinternal_url_dialogmessage">Enter Your Nightscout URL</string>
    <string name="nsclientinternal_secret_title">NS API secret</string>
    <string name="nsclientinternal_secret_dialogtitle">NS API secret</string>
    <string name="nsclientinternal_secret_dialogmessage">Enter NS API secret (min 12 chars)</string>
    <string name="deliver_now">Deliver now</string>
    <string name="clear_queue">Clear queue</string>
    <string name="show_queue">Show queue</string>
    <string name="queue">Queue:</string>
    <string name="status">Status:</string>
    <string name="paused">Paused</string>
    <string name="key_nsclientinternal_url" translatable="false">nsclientinternal_url</string>
    <string name="key_nsclientinternal_api_secret" translatable="false">nsclientinternal_api_secret</string>
    <string name="key_danar_bt_name" translatable="false">danar_bt_name</string>
    <string name="key_danar_password" translatable="false">danar_password</string>
    <string name="key_danar_useextended" translatable="false">danar_useextended</string>
    <string name="key_danar_visualizeextendedaspercentage" translatable="false">danar_visualizeextendedaspercentage"</string>
    <string name="key_danarprofile_dia" translatable="false">danarprofile_dia</string>
    <string name="clearlog">Clear log</string>
    <string name="key_nsclientinternal_autoscroll" translatable="false">nsclientinternal_autoscroll</string>
    <string name="key_nsclientinternal_paused" translatable="false">nsclientinternal_paused</string>
    <string name="nowritepermission">NSCLIENT has no write permission. Wrong API secret?</string>
    <string name="wear_settings">Wear settings</string>
    <string name="wear_detailedIOB_title">Show detailed IOB</string>
    <string name="wear_detailedIOB_summary">Break down IOB into bolus and basal IOB on the watchface</string>
    <string name="nosuccess">not successful - please check phone</string>
    <string name="notavailable">Not available</string>
    <string name="key_smscommunicator_allowednumbers" translatable="false">smscommunicator_allowednumbers</string>
    <string name="key_smscommunicator_remotecommandsallowed" translatable="false">smscommunicator_remotecommandsallowed</string>
    <string name="patientage">Patient age</string>
    <string name="child">Child</string>
    <string name="teenage">Teenage</string>
    <string name="adult">Adult</string>
    <string name="resistantadult">Insulin resistant adult</string>
    <string name="key_age" translatable="false">age</string>
    <string name="key_child" translatable="false">child</string>
    <string name="key_teenage" translatable="false">teenage</string>
    <string name="key_adult" translatable="false">adult</string>
    <string name="key_resistantadult" translatable="false">resistantadult</string>
    <string name="patientage_summary">Please select patient age to setup safety limits</string>
    <string name="key_i_understand" translatable="false">I_understand</string>
    <string name="Glimp">Glimp</string>
    <string name="needwhitelisting">%1$s needs battery optimalization whitelisting for proper performance</string>
    <string name="loopsuspended">Loop suspended</string>
    <string name="loopsuspendedfor">Suspended (%1$d m)</string>
    <string name="loopsuperbolusfor">Superbolus (%1$d m)</string>
    <string name="suspendloopfor1h">Suspend loop for 1h</string>
    <string name="suspendloopfor2h">Suspend loop for 2h</string>
    <string name="suspendloopfor3h">Suspend loop for 3h</string>
    <string name="suspendloopfor10h">Suspend loop for 10 h</string>
    <string name="disconnectpumpfor15m">Disconnect pump for 15 min</string>
    <string name="disconnectpumpfor30m">Disconnect pump for 30 min</string>
    <string name="disconnectpumpfor1h">Disconnect pump for 1 h</string>
    <string name="disconnectpumpfor2h">Disconnect pump for 2 h</string>
    <string name="disconnectpumpfor3h">Disconnect pump for 3 h</string>
    <string name="resume">Resume</string>
    <string name="reconnect">Reconnect Pump</string>
    <string name="smscommunicator_wrongduration">Wrong duration</string>
    <string name="smscommunicator_loopsuspended">Loop suspended</string>
    <string name="smscommunicator_loopresumed">Loop resumed</string>
    <string name="treatments_wizard_bgtrend_label">15min trend</string>
    <string name="treatments_wizard_cob_label">COB</string>
    <string name="superbolus">Superbolus</string>
    <string name="ns_logappstartedevent">Log app start to NS</string>
    <string name="key_ns_logappstartedevent" translatable="false">ns_logappstartedevent</string>
    <string name="restartingapp">Exiting application to apply settings.</string>
    <string name="danarv2pump">DanaRv2</string>
    <string name="configbuilder_insulin">Insulin</string>
    <string name="configbuilder_insulin_description">Which type of insulin are you using?</string>
    <string name="fastactinginsulin">Fast Acting Insulin</string>
    <string name="fastactinginsulincomment">Novorapid, Novolog, Humalog</string>
    <string name="ultrafastactinginsulincomment">Fiasp</string>
    <string name="insulin_shortname">INS</string>
    <string name="key_usesuperbolus" translatable="false">key_usersuperbolus</string>
    <string name="enablesuperbolus">Enable superbolus in wizard</string>
    <string name="enablesuperbolus_summary">Enable superbolus functionality in wizard. Do not enable until you learn what it really does. IT MAY CAUSE INSULIN OVERDOSE IF USED BLINDLY!</string>
    <string name="key_show_statuslights" translatable="false">key_show_statuslights</string>
    <string name="show_statuslights">Show status lights on home screen</string>
    <string name="show_statuslights_summary">Enable status lights for cage, iage, sage, reservoir and battery level on home screen.</string>
    <string name="key_statuslights_res_warning" translatable="false">key_statuslights_res_warning</string>
    <string name="statuslights_res_warning">Threshold warning reservoir level [U]</string>
    <string name="key_statuslights_res_critical" translatable="false">key_statuslights_res_critical</string>
    <string name="statuslights_res_critical">Threshold critical reservoir level [U]</string>
    <string name="key_statuslights_bat_warning" translatable="false">key_statuslights_bat_warning</string>
    <string name="statuslights_bat_warning">Threshold warning battery level [%%]</string>
    <string name="key_statuslights_bat_critical" translatable="false">key_statuslights_bat_critical</string>
    <string name="statuslights_bat_critical">Threshold critical battery level [%%]</string>
    <string name="iob">IOB</string>
    <string name="cob">COB</string>
    <string name="virtualpump_firmware_label">Firmware</string>
    <string name="pump_lastconnection_label">Last connection</string>
    <string name="danar_bluetooth_status">Bluetooth status</string>
    <string name="nav_about">About</string>
    <string name="smscommunicator_missingsmspermission">Missing SMS permission</string>
    <string name="smscommunicator_missingphonestatepermission">Missing phone state permission</string>
    <string name="xdripstatus_settings">xDrip Status (watch)</string>
    <string name="xdripstatus">xDrip Statusline (watch)</string>
    <string name="xdripstatus_shortname">xds</string>
    <string name="wear_showbgi_title">Show BGI</string>
    <string name="wear_showbgi_summary">Add BGI to status line</string>
    <string name="ns_noupload">No upload to NS</string>
    <string name="ns_noupload_summary">All data sent to NS are dropped. AAPS is connected to NS but no change in NS is done</string>
    <string name="key_ns_upload_only" translatable="false">ns_upload_only</string>
    <string name="key_ns_noupload" translatable="false">ns_noupload</string>
    <string name="basal_step">Basal Step</string>
    <string name="bolus_step">Bolus Step</string>
    <string name="extendedbolus">ExtendedBolus</string>
    <string name="temptarget">TempTarget</string>
    <string name="overview_extendedbolus_cancel_button">Cancel Extended Bolus</string>
    <string name="careportal_sensorage_label">Sensor age</string>
    <string name="careportal_canulaage_label">Canula age</string>
    <string name="careportal_insulinage_label">Insulin age</string>
    <string name="hours">hours</string>
    <string name="overview_newtempbasal_basaltype_label">Basal type</string>
    <string name="invalidprofile">Invalid profile !!!</string>
    <string name="profileswitch">ProfileSwitch</string>
    <string name="careportal_pbage_label">Pump battery age</string>
    <string name="careportal_pumpbatterychange">Pump Battery Change</string>
    <string name="ns_alarmoptions">Alarm options</string>
    <string name="key_nsalarm_urgent_high" translatable="false">nsalarm_urgent_high</string>
    <string name="key_nsalarm_high" translatable="false">nsalarm_high</string>
    <string name="key_nsalarm_low" translatable="false">nsalarm_low</string>
    <string name="key_nsalarm_urgent_low" translatable="false">nsalarm_urgent_low</string>
    <string name="key_nsalarm_staledata" translatable="false">nsalarm_staledata</string>
    <string name="key_nsalarm_urgent_staledata" translatable="false">nsalarm_urgent_staledata</string>
    <string name="key_nsalarm_staledatavalue" translatable="false">nsalarm_staledatavalue</string>
    <string name="key_nsalarm_urgent_staledatavalue" translatable="false">nsalarm_urgent_staledatavalue</string>
    <string name="nsalarm_urgenthigh">Urgent high</string>
    <string name="nsalarm_high">High</string>
    <string name="nsalarm_low">Low</string>
    <string name="nsalarm_urgentlow">Urgent low</string>
    <string name="nsalarm_staledata">Stale data</string>
    <string name="nsalarm_urgentstaledata">Urgent stale data</string>
    <string name="nsalarm_staledatavalue_label">Stale data threshold [min]</string>
    <string name="nsalarm_urgent_staledatavalue_label">Urgent stale data threshold [min]</string>
    <string name="openapsama_autosens_period">Interval for autosens [h]</string>
    <string name="openapsama_autosens_period_summary">Amount of hours in the past for sensitivity detection (carbs absorption time is excluded)</string>
    <string name="key_openapsama_autosens_period" translatable="false">openapsama_autosens_period</string>
    <string name="key_nsclient_localbroadcasts" translatable="false">nsclient_localbroadcasts</string>
    <string name="pump">Pump</string>
    <string name="openaps">OpenAPS</string>
    <string name="uploader">Uploader</string>
    <string name="configbuilder_sensitivity">Sensitivity detection</string>
    <string name="configbuilder_sensitivity_description">Which sensitivity algorithm should be used?</string>
    <string name="sensitivity_shortname">SENS</string>
    <string name="sensitivityoref0">Sensitivity Oref0</string>
    <string name="sensitivityoref1">Sensitivity Oref1</string>
    <string name="sensitivityaaps">Sensitivity AAPS</string>
    <string name="absorptionsettings_title">Absorption settings</string>
    <string name="key_absorption_maxtime" translatable="false">absorption_maxtime</string>
    <string name="key_absorption_cutoff" translatable="false">absorption_cutoff</string>

    <string name="absorption_maxtime_title">Meal max absorption time [h]</string>
    <string name="absorption_maxtime_summary">Time in hours where is expected all carbs from meal will be absorbed</string>
    <string name="key_rangetodisplay" translatable="false">rangetodisplay</string>
    <string name="danar_visualizeextendedaspercentage_title">Visualize extended bolus as %%</string>
    <string name="careportal_sensorage_label_short">SAGE</string>
    <string name="careportal_insulinage_label_short">IAGE</string>
    <string name="careportal_canulaage_label_short">CAGE</string>
    <string name="careportal_pbage_label_short">PBAGE</string>
    <string name="openaps_short">OAPS</string>
    <string name="uploader_short">UPLD</string>
    <string name="basal_short">BAS</string>
    <string name="virtualpump_extendedbolus_label_short">EXT</string>
    <string name="keep_screen_on_title">Keep screen on</string>
    <string name="keep_screen_on_summary">Prevent Android to turn screen off. It will consume lot of energy when not plugged to power outlet.</string>
    <string name="sensitivity_warning">By turning on Autosense feature remember to enter all eated carbs. Otherwise carbs deviations will be identified wrong as sensitivity change !!</string>
    <string name="sensitivityweightedaverage">Sensitivity WeightedAverage</string>
    <string name="mdtp_ok">OK</string>
    <string name="mdtp_cancel">Cancel</string>
    <string name="notloadedplugins">Not all profiles loaded!</string>
    <string name="valuesnotstored">Values not stored!</string>
    <string name="combopump" translatable="false">Accu-Chek Combo</string>
    <string name="combopump_shortname" translatable="false">COMBO</string>
    <string name="ns_localbroadcasts">Enable broadcasts to other apps (like xDrip).</string>
    <string name="ns_localbroadcasts_title">Enable local Broadcasts.</string>
    <string name="careportal_activity_label">ACTIVITY &amp; FEEDBACK</string>
    <string name="careportal_carbsandbolus_label">CARBS &amp; BOLUS</string>
    <string name="careportal_cgm_label">CGM &amp; OPENAPS</string>
    <string name="careportal_pump_label">PUMP</string>
    <string name="overview_newtempbasal_basalabsolute">Basal value [U/h]</string>
    <string name="careportal_newnstreatment_duration_min_label">Duration [min]</string>
    <string name="openapssmb">OpenAPS SMB</string>
    <string name="smb_shortname">SMB</string>
    <string name="key_use_smb" translatable="false">use_smb</string>
    <string name="key_use_uam" translatable="false">use_uam</string>
    <string name="enableuam">Enable UAM</string>
    <string name="enablesmb">Enable SMB</string>
    <string name="enablesmb_summary">Use Super Micro Boluses instead of temp basal for faster action</string>
    <string name="enableuam_summary">Detection of Unannounced meals</string>
    <string name="key_insulin_oref_peak" translatable="false">insulin_oref_peak</string>
    <string name="insulin_oref_peak">IOB Curve Peak Time</string>
    <string name="insulin_peak_time">Peak Time [min]</string>
    <string name="free_peak_oref">Free-Peak Oref</string>
    <string name="rapid_acting_oref">Rapid-Acting Oref</string>
    <string name="ultrarapid_oref">Ultra-Rapid Oref</string>
    <string name="dia_too_short">DIA of %1$f too short - using %2$f instead!</string>
    <string name="activate_profile">Activate profile</string>
    <string name="date">Date</string>
    <string name="invalid">INVALID</string>
    <string name="waitingforpairing">Waiting for pairing on pump</string>
    <string name="pairingok">Pairing OK</string>
    <string name="pairingtimedout">Pairing timed out</string>
    <string name="pairing">PAIRING</string>
    <string name="key_danars_pairingkey" translatable="false">danars_pairing_key_</string>
    <string name="key_danars_address" translatable="false">danars_address</string>
    <string name="key_danars_name" translatable="false">danars_name</string>
    <string name="danars_nodeviceavailable">No device found so far</string>
    <string name="emptyreservoir">Empty reservoir</string>
    <string name="bloodsugarmeasurementalert">Blood sugar measurement alert</string>
    <string name="remaininsulinalert">Remaining insulin level</string>
    <string name="danarspump">DanaRS</string>
    <string name="danarspump_shortname">Dana</string>
    <string name="selectedpump">Selected pump</string>
    <string name="pairpump">Pair new pump</string>
    <string name="bolusspeed">Bolus speed</string>
    <string name="key_danars_bolusspeed" translatable="false">danars_bolusspeed</string>
    <string name="danar_setbasalstep001">Set basal step to 0.01 U/h</string>
    <string name="serialnumber">Serial number</string>
    <string name="key_wizard_include_cob" translatable="false">wizard_include_cob</string>
    <string name="key_wizard_include_trend_bg" translatable="false">wizard_include_trend_bg</string>
    <string name="careportal_newnstreatment_percentage_label">Percentage</string>
    <string name="careportal_newnstreatment_timeshift_label">Time shift</string>
    <string name="default_temptargets">Default Temp-Targets</string>
    <string name="eatingsoon_duration">eatingsoon duration</string>
    <string name="eatingsoon_target">eatingsoon target</string>
    <string name="activity_duration">activity duration</string>
    <string name="activity_target">activity target</string>
    <string name="hypo_duration">hypo duration</string>
    <string name="hypo_target">hypo target</string>
    <string name="key_eatingsoon_duration" translatable="false">eatingsoon_duration</string>
    <string name="key_eatingsoon_target" translatable="false">eatingsoon_target</string>
    <string name="key_activity_duration" translatable="false">activity_duration</string>
    <string name="key_activity_target" translatable="false">activity_target</string>
    <string name="key_hypo_duration" translatable="false">hypo_duration</string>
    <string name="key_hypo_target" translatable="false">hypo_target</string>
    <string name="danar_history_prime">Prime</string>
    <string name="gettingextendedbolusstatus">Getting extended bolus status</string>
    <string name="gettingbolusstatus">Getting bolus status</string>
    <string name="gettingtempbasalstatus">Getting temporary basal status</string>
    <string name="gettingpumpsettings">Getting pump settings</string>
    <string name="gettingpumptime">Getting pump time</string>
    <string name="reuse">reuse</string>
    <string name="wearcontrol_title">Controls from Watch</string>
    <string name="wearcontrol_summary">Set Temp-Targets and enter Treatments from the watch.</string>
    <string name="connectiontimedout">Connection timed out</string>
    <string name="food">Food</string>
    <string name="shortgramm">g</string>
    <string name="shortminute">m</string>
    <string name="shorthour">h</string>
    <string name="none"><![CDATA[<none>]]></string>
    <string name="shortkilojoul">kJ</string>
    <string name="shortenergy">En</string>
    <string name="shortprotein">Pr</string>
    <string name="shortfat">Fat</string>
    <string name="active"><![CDATA[<Active>]]></string>
    <string name="waitingforestimatedbolusend">Waiting for bolus end. Remaining %1$d sec.</string>
    <string name="processinghistory">Processing event</string>
    <string name="startingbolus">Starting bolus delivery</string>
    <string name="executingrightnow">Command is executed right now</string>
    <string name="pumpdrivercorrected">Pump driver corrected</string>
    <string name="pump_unreachable">Pump unreachable</string>
    <string name="missed_bg_readings">Missed BG readings</string>
    <string name="key_raise_notifications_as_android_notifications" translatable="false">raise_urgent_alarms_as_android_notification</string>
    <string name="raise_notifications_as_android_notifications">Use system notifications for alerts and notifications</string>
    <string name="key_enable_pump_unreachable_alert" translatable="false">enable_pump_unreachable_alert</string>
    <string name="key_enable_missed_bg_readings_alert" translatable="false">enable_missed_bg_readings</string>
    <string name="localalertsettings_title">Local alerts</string>
    <string name="enable_missed_bg_readings_alert">Alert if no BG data is received</string>
    <string name="enable_pump_unreachable_alert">Alert if pump is unreachable</string>
    <string name="pump_unreachable_threshold">Pump unreachable threshold [min]</string>
    <string name="key_pump_unreachable_threshold" translatable="false">pump_unreachable_threshold</string>
    <string name="key_missed_bg_readings_threshold" translatable="false">missed_bg_readings_threshold</string>
    <string name="urgent_alarm">Urgent Alarm</string>
    <string name="info">INFO</string>
    <string name="key_btwatchdog" translatable="false">bt_watchdog</string>
    <string name="key_btwatchdog_lastbark" translatable="false">bt_watchdog_last</string>
    <string name="bluetooth">Bluetooth</string>
    <string name="btwatchdog_title">BT Watchdog</string>
    <string name="btwatchdog_summary">Switches off the phone\'s bluetooth for one second if no connection to the pump is possible. This may help on some phones where the bluetooth stack freezes.</string>
    <string name="DexcomG5">DexcomG5 App (patched)</string>
    <string name="DexcomG6">DexcomG6 App (patched)</string>
    <string name="eversense">Eversense App (patched)</string>
    <string name="dexcomg5_nsupload_title">Upload BG data to NS</string>
    <string name="key_dexcomg5_nsupload" translatable="false">dexcomg5_nsupload</string>
    <string name="bgsource_upload">BG upload settings</string>
    <string name="wear_detailed_delta_title">Show detailed delta</string>
    <string name="wear_detailed_delta_summary">Show delta with one more decimal place</string>
    <string name="smbmaxminutes" translatable="false">45 60 75 90 105 120</string>
    <string name="smbmaxminutes_summary">Max minutes of basal to limit SMB to</string>
    <string name="unsupportedfirmware">Unsupported pump firmware</string>
    <string name="dexcomg5_xdripupload_title">Send BG data to xDrip+</string>
    <string name="key_dexcomg5_xdripupload" translatable="false">dexcomg5_xdripupload</string>
    <string name="dexcomg5_xdripupload_summary">In xDrip+ select 640g/Eversense data source</string>
    <string name="nsclientbg">NSClient BG</string>
    <string name="minimalbasalvaluereplaced">Basal value replaced by minimal supported value: %1$s</string>
    <string name="maximumbasalvaluereplaced">Basal value replaced by maximum supported value: %1$s</string>
    <string name="overview_editquickwizard_usebg">BG calculation</string>
    <string name="overview_editquickwizard_usebolusiob">Bolus IOB calculation</string>
    <string name="overview_editquickwizard_usebasaliob">Basal IOB calculation</string>
    <string name="overview_editquickwizard_usetrend">Trend calculation</string>
    <string name="overview_editquickwizard_usesuperbolus">Superbolus calculation</string>
    <string name="yes">Yes</string>
    <string name="no">No</string>
    <string name="positiveonly">Positive only</string>
    <string name="negativeonly">Negative only</string>
    <string name="overview_editquickwizard_usecob">COB calculation</string>
    <string name="overview_editquickwizard_usetemptarget">Temporary target calculation</string>
    <string name="loopenabled">Loop enabled</string>
    <string name="apsselected">APS selected</string>
    <string name="nsclienthaswritepermission">NSClient has write permission</string>
    <string name="closedmodeenabled">Closed mode enabled</string>
    <string name="maxiobset">Maximal IOB set properly</string>
    <string name="hasbgdata">BG available from selected source</string>
    <string name="basalprofilenotaligned">Basal values not aligned to hours: %1$s</string>
    <string name="zerovalueinprofile">Invalid profile: %1$s</string>
    <string name="combo_programming_bolus">Programming pump for bolusing</string>
    <string name="combo_refresh">Refresh</string>
    <string name="combo_pump_state_label">State</string>
    <string name="combo_pump_activity_label">Activity</string>
    <string name="combo_no_pump_connection">No connection for %1$d min</string>
    <string name="combo_tbr_remaining">%1$d%% (%2$d min remaining)</string>
    <string name="combo_last_bolus" translatable="false">%1$.1f %2$s (%3$s)</string>
    <string name="combo_pump_state_initializing">Initializing</string>
    <string name="combo_pump_state_suspended_due_to_error">Suspended due to error</string>
    <string name="combo_pump_state_suspended_by_user">Suspended by user</string>
    <string name="combo_pump_state_running">Running</string>
    <string name="combo_pump_action_cancelling_tbr">Cancelling TBR</string>
    <string name="combo_pump_action_setting_tbr">Setting TBR (%1$d%% / %2$d min)</string>
    <string name="combo_pump_action_bolusing">Bolusing (%1$.1f U)</string>
    <string name="combo_pump_action_refreshing">Refreshing</string>
    <string name="combo_pump_unsupported_operation">Requested operation not supported by pump</string>
    <string name="combo_low_suspend_forced_notification">Unsafe usage: extended or multiwave boluses are active. Loop mode has been set to low-suspend only 6 hours. Only normal boluses are supported in loop mode</string>
    <string name="combo_force_disabled_notification">Unsafe usage: the pump uses a different basal rate profile than the first. The loop has been disabled. Select the first profile on the pump and refresh.</string>
    <string name="bolus_frequency_exceeded">A bolus with the same amount was requested within the last two minutes. To prevent accidental double boluses and to guard against bugs this is disallowed.</string>
    <string name="combo_pump_connected_now">Now</string>
    <string name="combo_activity_reading_pump_history">Reading pump history</string>
    <string name="danar_history">pump history</string>
    <string name="combo_activity_setting_basal_profile">Setting basal profile</string>
    <string name="combo_pump_cartridge_low_warrning">Pump cartridge level is low</string>
    <string name="combo_pump_battery_low_warrning">Pump battery is low</string>
    <string name="combo_is_in_error_state">The pump is showing the error E%1$d: %2$s</string>
    <string name="combo_reservoir_low">Low</string>
    <string name="combo_reservoir_empty">Empty</string>
    <string name="combo_reservoir_normal">Normal</string>
    <string name="combo_notification_check_time_date">Pump clock update needed</string>
    <string name="combo_warning">Warning</string>
    <string name="combo_pump_tbr_cancelled_warrning">TBR CANCELLED warning was confirmed</string>
    <string name="combo_error_no_connection_no_bolus_delivered">The pump could not be reached. No bolus was given</string>
    <string name="combo_error_no_bolus_delivered">Bolus delivery failed. It appears no bolus was delivered. To be sure, please check the pump to avoid a double bolus and then bolus again. To guard against bugs, boluses are not automatically retried.</string>
    <string name="combo_error_partial_bolus_delivered">Only %1$.2f U of the requested bolus of %2$.2f U was delivered due to an error. Please check the pump to verify this and take appropriate actions.</string>
    <string name="combo_error_bolus_verification_failed">Delivering the bolus and verifying the pump\'s history failed, please check the pump. If a bolus was delivered, it will be added to treatments during the next connection to the pump.</string>
    <string name="combo_reservoir_level_insufficient_for_bolus">Not enough insulin for bolus left in reservoir</string>
    <string name="extendedbolusdeliveryerror">Extended bolus delivery error</string>
    <string name="insightpump_shortname">Sight</string>
    <string name="insightpump">Insight Pump</string>
    <string name="status_no_colon">Status</string>
    <string name="changed">Changed</string>
    <string name="pump_stopped_uppercase">PUMP STOPPED</string>
    <string name="status_updated">Status Updated</string>
    <string name="ago">ago</string>
    <string name="with">with</string>
    <string name="insight_active_tbr">Active TBR</string>
    <string name="insight_min_left">min left</string>
    <string name="log_book">Log book</string>
    <string name="insight_last_completed_action">Last Completed Action</string>
    <string name="insight_min">min</string>
    <string name="insight_remaining_over">remaining over</string>
    <string name="insight_total_with">total with</string>
    <string name="insight_upfront_with">upfront with</string>
    <string name="insight_stay_always_connected">Stay always connected</string>
    <string name="insight_history_idle">IDLE</string>
    <string name="insight_history_syncing">SYNCING</string>
    <string name="insight_history_busy">BUSY</string>
    <string name="insight_history_synced">SYNCED</string>
    <string name="insight_startup_uppercase">STARTUP</string>
    <string name="insight_needs">needs</string>
    <string name="insight_not_connected_to_companion_app">Not connected to companion app!</string>
    <string name="insight_companion_app_not_installed">Companion app does not appear to be installed!</string>
    <string name="insight_incompatible_compantion_app_we_need_version">Incompatible companion app, we need version</string>
    <string name="insight_unknown">Unknown</string>
    <string name="insight_waiting_for_code">Waiting for code confirmation</string>
    <string name="insight_code_rejected">Code rejected</string>
    <string name="insight_app_binding">App binding</string>
    <string name="insight_not_authorized">Not authorized</string>
    <string name="insight_incompatible">Incompatible</string>
    <string name="second">second</string>
    <string name="minute">minute</string>
    <string name="hour">hour</string>
    <string name="day">day</string>
    <string name="week">week</string>
    <string name="time_plural">s</string>
    <string name="insight_keepalive_format_string">%1$ds expires %2$s</string>
    <string name="insight_keep_alive_status">Keep-alive status</string>
    <string name="statistics">Statistics</string>
    <string name="connect_preemptively">Connect preemptively</string>
    <string name="automatically_connect_when">Automatically connect when AndroidAPS screens are opened, before any pump command is requested, to reduce connection delay</string>
    <string name="not_recommended_due_to_battery_drain">Not recommended due to battery drain</string>
    <string name="key_enableSMB_always" translatable="false">enableSMB_always</string>
    <string name="key_enableSMB_with_COB" translatable="false">enableSMB_with_COB</string>
    <string name="key_enableSMB_with_temptarget" translatable="false">enableSMB_with_temptarget</string>
    <string name="key_enableSMB_after_carbs" translatable="false">enableSMB_after_carbs</string>
    <string name="key_allowSMB_with_high_temptarget" translatable="false">enableSMB_with_high_temptarget</string>
    <string name="enablesmbalways">Enable SMB always</string>
    <string name="enablesmbalways_summary">Enable SMB always independently to boluses. Possible only with BG source with nice filtering of data like G5</string>
    <string name="enablesmbaftercarbs">Enable SMB after carbs</string>
    <string name="enablesmbaftercarbs_summary">Enable SMB for 6h after carbs, even with 0 COB. Possible only with BG source with nice filtering of data like G5</string>
    <string name="enablesmbwithcob">Enable SMB with COB</string>
    <string name="enablesmbwithcob_summary">Enable SMB when there is COB active.</string>
    <string name="enablesmbwithtemptarget">Enable SMB with temp targets</string>
    <string name="enablesmbwithtemptarget_summary">Enable SMB when there is temp target active (eating soon, exercise)</string>
    <string name="enablesmbwithhightemptarget">Enable SMB with high temp targets</string>
    <string name="enablesmbwithhightemptarget_summary">Enable SMB when there is high temp target active (exercise)</string>
    <string name="let_temp_basal_run">Let temp basal run</string>
    <string name="mute">Mute</string>
    <string name="overview_insulin_label">Insulin</string>
    <string name="overview_carbs_label">Carbs</string>
    <string name="overview_buttons_selection">Buttons</string>
    <string name="key_show_calibration_button" translatable="false">show_calibration_button</string>
    <string name="key_show_cgm_button" translatable="false">show_cgm_button</string>
    <string name="key_show_carbs_button" translatable="false">show_carbs_button</string>
    <string name="key_show_wizard_button" translatable="false">show_wizard_button</string>
    <string name="key_show_insulin_button" translatable="false">show_insulin_button</string>
    <string name="key_show_treatment_button" translatable="false">show_treatment_button</string>
    <string name="show_calibration_button_summary">Sends a calibration to xDrip+ or open G5 calibration dialog</string>
    <string name="show_cgm_button_summary">Opens xDrip+, back buttons returns to AAPS</string>
    <string name="key_insulin_button_increment_1" translatable="false">insulin_button_increment_1</string>
    <string name="key_insulin_button_increment_2" translatable="false">insulin_button_increment_2</string>
    <string name="key_insulin_button_increment_3" translatable="false">insulin_button_increment_3</string>
    <string name="key_carbs_button_increment_1" translatable="false">carbs_button_increment_1</string>
    <string name="key_carbs_button_increment_2" translatable="false">carbs_button_increment_2</string>
    <string name="key_carbs_button_increment_3" translatable="false">carbs_button_increment_3</string>
    <string name="carb_increment_button_message">Number of carbs to add when button is pressed</string>
    <string name="insulin_increment_button_message">Amount of insulin to add when button is pressed</string>
    <string name="error_starting_cgm">Could not launch CGM application.  Make sure it is installed.</string>
    <string name="overview_cgm">CGM</string>
    <string name="nav_historybrowser">History browser</string>
    <string name="wear_notifysmb_title">Notify on SMB</string>
    <string name="wear_notifysmb_summary">Show SMB on the watch like a standard bolus.</string>
    <string name="key_ns_create_announcements_from_errors" translatable="false">ns_create_announcements_from_errors</string>
    <string name="ns_create_announcements_from_errors_title">Create announcements from errors</string>
    <string name="ns_create_announcements_from_errors_summary">Create Nightscout announcement for error dialogs and local alerts (also viewable in Careportal under Treatments)</string>
    <string name="dexcomG5_shortname" translatable="false">G5</string>
    <string name="dexcomG6_shortname" translatable="false">G6</string>
    <string name="eversense_shortname" translatable="false">EVR</string>
    <string name="wear_predictions_summary">Show the predictions on the watchface.</string>
    <string name="wear_predictions_title">Predictions</string>
    <string name="data_choices">Data Choices</string>
    <string name="fabric_upload">Fabric Upload</string>
    <string name="allow_automated_crash_reporting">Allow automated crash reporting and feature usage data to be sent to the developers via the fabric.io service.</string>
    <string name="g5appnotdetected">Please update your Dexcom app to supported version</string>
    <string name="dexcom_app_not_installed">Dexcom app is not installed.</string>
    <string name="start_activity_tt">Start Activity TT</string>
    <string name="start_eating_soon_tt">Start Eating soon TT</string>
    <string name="temptargetshort">TT</string>
    <string name="do_not_bolus_record_only">Do not bolus, record only</string>
    <string name="category">Category</string>
    <string name="subcategory">Subcategory</string>
    <string name="bolusrecordedonly">Bolus will be recorded only</string>
    <string name="ns_autobackfill_summary">Autobackfill missig BGs from NS</string>
    <string name="key_ns_autobackfill" translatable="false">ns_autobackfill</string>
    <string name="loop_smbsetbypump_label">SMB set by pump</string>
    <string name="overview_show_sensitivity">Sensitivity</string>
    <string name="overview_show_deviations">Deviations</string>
    <string name="overview_show_cob">Carbs On Board</string>
    <string name="overview_show_iob">Insulin On Board</string>
    <string name="overview_show_basals">Basals</string>
    <string name="no_action_selected">No action selected, nothing will happen</string>
    <string name="start_hypo_tt">Start Hypo TT</string>
    <string name="closed_loop_disabled_on_dev_branch">Running dev version. Closed loop is disabled.</string>
    <string name="key_fromNSAreCommingFakedExtendedBoluses" translatable="false">fromNSAreCommingFakedExtendedBoluses</string>
    <string name="engineering_mode_enabled">Engineering mode enabled</string>
    <string name="not_eng_mode_or_release">Engineering mode not enabled and not on release branch</string>
    <string name="pump_basebasalrate">%.2f U/h</string>
    <string name="combo_actvity_reading_basal_profile">Reading basal profile</string>
    <string name="combo_bolus_rejected_due_to_pump_history_change">The pump history has changed after the bolus calculation was performed. The bolus was not delivered. Please recalculate if a bolus is still needed.</string>
    <string name="combo_error_updating_treatment_record">Bolus successfully delivered, but adding the treatment entry failed. This can happen if two small boluses of the same size are administered within the last two minutes. Please check the pump history and treatment entries and use the Careportal to add missing entries. Make sure not to add any entries for the exact same minute and same amount.</string>
    <string name="combo_high_temp_rejected_due_to_pump_history_changes">Rejecting high temp since calculation didn\'t consider recently changed pump history</string>
    <string name="combo_activity_checking_pump_state">Refreshing pump state</string>
    <string name="combo_warning_pump_basal_rate_changed">The basal rate on the pump has changed and will be updated soon</string>
    <string name="combo_error_failure_reading_changed_basal_rate">Basal rate changed on pump, but reading it failed</string>
    <string name="combo_activity_checking_for_history_changes">Checking for history changes</string>
    <string name="combo_error_multiple_boluses_with_identical_timestamp">Multiple boluses with the same amount within the same minute were just imported. Only one record could be added to treatments. Please check the pump and manually add a bolus record using the Careportal tab. Make sure to create a bolus with a time no other bolus uses.</string>
    <string name="about_link_urls">\n\nhttp://www.androidaps.org\nhttp://www.androidaps.de (de)\n\nfacebook:\nhttp://facebook.androidaps.org\nhttp://facebook.androidaps.de (de)</string>
    <string name="combo_check_date">The last bolus is older than 24 hours or is in the future. Please check the date on the pump is set correctly.</string>
    <string name="combo_suspious_bolus_time">Time/date of the delivered bolus on pump seems wrong, IOB is likely incorrect. Please check pump time/date.</string>
    <string name="profileswitch_ismissing">ProfileSwitch missing. Please do a profile switch or press \"Activate Profile\" in the LocalProfile.</string>
    <string name="combo_bolus_count">Bolus count</string>
    <string name="combo_tbr_count">TBR count</string>
    <string name="objectivenotstarted">Objective %1$d not started</string>
    <string name="objectivenotfinished">Objective %1$d not finished</string>
    <string name="pumpisnottempbasalcapable">Pump is not temp basal capable</string>
    <string name="novalidbasalrate">No valid basal rate read from pump</string>
    <string name="closedmodedisabledinpreferences">Closed loop mode disabled in preferences</string>
    <string name="autosensdisabledinpreferences">Autosens disabled in preferences</string>
    <string name="smbdisabledinpreferences">SMB disabled in preferences</string>
    <string name="uamdisabledinpreferences">UAM disabled in preferences</string>
    <string name="uamdisabledoref1notselected">UAM disabled because it rely on Oref1 sensitivity plugin</string>
    <string name="limitingbasalratio">Limiting max basal rate to %1$.2f U/h because of %2$s</string>
    <string name="pumplimit">pump limit</string>
    <string name="key_openapsma_max_basal" translatable="false">openapsma_max_basal</string>
    <string name="key_openapsama_current_basal_safety_multiplier" translatable="false">openapsama_current_basal_safety_multiplier</string>
    <string name="key_openapsama_max_daily_safety_multiplier" translatable="false">openapsama_max_daily_safety_multiplier</string>
    <string name="itmustbepositivevalue">it must be positive value</string>
    <string name="maxbasalmultiplier">max basal multiplier</string>
    <string name="maxdailybasalmultiplier">max daily basal multiplier</string>
    <string name="key_openapsma_max_iob" translatable="false">openapsma_max_iob</string>
    <string name="smb_frequency_exceeded">A bolus was delivered within the last 3 minutes, skipping SMB</string>
    <string name="basal_set_correctly">Basal set correctly</string>
    <string name="limitingpercentrate">Limiting max percent rate to %1$d%% because of %2$s</string>
    <string name="key_treatmentssafety_maxbolus" translatable="false">treatmentssafety_maxbolus</string>
    <string name="limitingbolus">Limiting bolus to %1$.1f U because of %2$s</string>
    <string name="limitingextendedbolus">Limiting extended bolus to %1$.1f U because of %2$s</string>
    <string name="limitingmaxiob">Limiting max IOB to %1$.1f U because of %2$s</string>
    <string name="limitingcarbs">Limiting carbs to %1$d g because of %2$s</string>
    <string name="limitingiob">Limiting IOB to %1$.1f U because of %2$s</string>
    <string name="maxvalueinpreferences">max value in preferences</string>
    <string name="hardlimit">hard limit</string>
    <string name="key_treatmentssafety_maxcarbs" translatable="false">treatmentssafety_maxcarbs</string>
    <string name="unsafeusage">unsafe usage</string>
    <string name="key_openapsama_useautosens" translatable="false">openapsama_useautosens</string>
    <string name="readstatusfailed">Read status failed</string>
    <string name="record_pump_site_change">Record pump site change</string>
    <string name="record_insulin_cartridge_change">Record insulin cartridge change</string>
    <string name="smbalwaysdisabled">SMB always and after carbs disabled because active BG source doesn\'t support advanced filtering</string>
    <string name="smbnotallowedinopenloopmode">SMB not allowed in open loop mode</string>
    <string name="food_short">Food</string>
    <string name="iobcobcalculator" translatable="false">IobCobCalculator</string>
    <string name="reset">reset</string>
    <string name="waitingfortimesynchronization">Waiting for time synchronization (%1$d sec)</string>
    <string name="loopdisconnectedfor">Disconnected (%1$d m)</string>
    <string name="automatic_careportal_events">Automatic careportal events</string>
    <string name="automatically_upload_insulin_cannula_and_battery_changes_to_nightscout">Automatically upload insulin, cannula and battery changes and pump alarms to Nightscout</string>
    <string name="key_openapssmb_max_iob" translatable="false">openapsmb_max_iob</string>
    <string name="openapssmb_maxiob_title">Maximum total IOB OpenAPS can\'t go over [U]</string>
    <string name="openapssmb_maxiob_summary">This value is called Max IOB in OpenAPS context\nOpenAPS will not add more insulin if current IOB is greater than this value</string>
    <string name="pump_stopped">Pump stopped</string>
    <string name="pump_started">Pump started</string>
    <string name="pump_paused">Pump paused</string>
    <string name="absorption_cutoff_title">Meal max absorption time [h]</string>
    <string name="absorption_cutoff_summary">Time at which any meal is considered absorbed. Remaining carbs will be cut off.</string>
    <string name="time">Time</string>
    <string name="key_show_notes_entry_dialogs" translatable="false">show_notes_entry_dialogs</string>
    <string name="overview_show_notes_field_in_dialogs_title">Show notes field in treatment dialogs</string>
    <string name="title_activity_setup_wizard" translatable="false">SetupWizardActivity</string>
    <string name="next_button">Next</string>
    <string name="previous_button">Prev</string>
    <string name="nav_setupwizard">Setup Wizard</string>
    <string name="setupwizard_finish">FINISH</string>
    <string name="setupwizard_language_prompt">Select your language</string>
    <string name="key_language" translatable="false">language</string>
    <string name="key_openapsama_min_5m_carbimpact" translatable="false">openapsama_min_5m_carbimpact</string>
    <string name="boluserrorcode">Asked: %1$.2fU Delivered: %2$.2fU Error code: %3$s</string>
    <string name="firstinsulinincrement">First insulin increment</string>
    <string name="secondinsulinincrement">Second insulin increment</string>
    <string name="thirdinsulinincrement">Third insulin increment</string>
    <string name="firstcarbsincrement">First carbs increment</string>
    <string name="secondcarbsincrement">Second carbs increment</string>
    <string name="thirdcarbsincrement">Third carbs increment</string>
    <string name="cgm">CGM</string>
    <string name="key_ns_wifionly" translatable="false">ns_wifionly</string>
    <string name="key_ns_wifi_ssids" translatable="false">ns_wifi_ssids</string>
    <string name="key_ns_allowroaming" translatable="false">ns_allowroaming</string>
    <string name="key_ns_chargingonly" translatable="false">ns_chargingonly</string>
    <string name="ns_wifionly">Use WiFi connection only</string>
    <string name="ns_wifi_ssids">WiFi SSID</string>
    <string name="ns_chargingonly">Only if charging</string>
    <string name="connectionsettings_title">Connection settings</string>
    <string name="ns_wifi_allowedssids">Allowed SSIDs (semicolon separated)</string>
    <string name="ns_allowroaming">Allow connection in roaming</string>
    <string name="key_always_use_shortavg" translatable="false">always_use_shortavg</string>
    <string name="openapsama_autosens_max">Max autosens ratio</string>
    <string name="openapsama_autosens_min">Min autosens ratio</string>
    <string name="openapsama_bolussnooze_dia_divisor">Bolus snooze dia divisor</string>
    <string name="openapsama_max_daily_safety_multiplier">Max daily safety multiplier</string>
    <string name="openapsama_current_basal_safety_multiplier">Current basal safety multiplier</string>
    <string name="value_unavailable_short">n/a</string>
    <string translatable="false" name="key_virtualpump_type">virtualpump_type</string>
    <string name="virtualpump_type">Virtual Pump Type</string>
    <string name="virtualpump_definition">Pump Definition</string>
    <string name="virtualpump_pump_def">Bolus: Step=%1$s\nExtended Bolus: [Step=%2$s, Duration=%3$smin-%4$sh]\nBasal: Step=%5$s\nTBR: %6$s (by %7$s), Duration=%8$smin-%9$sh\n%10$s</string>
    <string name="virtualpump_pump_def_extended_note">* Only discrete values no ranges are supported as granularity for basal/bolus in virtual pump.</string>
    <string name="ns_autobackfill_title">Autobackfill BG</string>
    <string name="ga_lang" translatable="false">Irish</string>
    <string name="wear_wizard_settings">Wizard Settings</string>
    <string translatable="false" name="key_wearwizard_bg">wearwizard_bg</string>
    <string translatable="false" name="key_wearwizard_tt">wearwizard_tt</string>
    <string translatable="false" name="key_wearwizard_trend">wearwizard_trend</string>
    <string translatable="false" name="key_wearwizard_cob">wearwizard_cob</string>
    <string translatable="false" name="key_wearwizard_bolusiob">wearwizard_bolusiob</string>
    <string translatable="false" name="key_wearwizard_basaliob">wearwizard_basaliob</string>
    <string name="wear_wizard_settings_summary">Calculations included in the Wizard result:</string>
    <string name="wear_display_settings">Display Settings</string>
    <string name="wear_general_settings">General Settings</string>
    <string name="enable_nsclient">Enable NSClient</string>
    <string name="welcometosetupwizard">Welcome to setup wizard. It will guide you through the setup process\n</string>
    <string name="pumpsetup">Pump setup</string>
    <string name="readstatus">Read status</string>
    <string name="adjustprofileinns">Changes must be done in NS</string>
    <string name="exitwizard">Skip setup wizard</string>
    <string name="setupwizard_loop_description">Press the button below to enable AndroidAPS to suggest/make basal changes</string>
    <string name="setupwizard_objectives_description">Press the button below to enable Objectives. Look in the Objectives tab, after you finish this wizard, to make AndroidAPS completely functional.\n</string>
    <string name="enableobjectives">Enable Objectives</string>
    <string name="apssetup">Configure APS plugin</string>
    <string name="key_setupwizard_processed" translatable="false">startupwizard_processed</string>
    <string name="sensitivitysetup">Configure Sensitivity plugin</string>
    <string name="setupwizard_sensitivity_description">Sensitivity plugin is used for sensitivity detection and COB calculation. For more info visit:</string>
    <string name="setupwizard_sensitivity_url">https://github.com/MilosKozak/AndroidAPS/wiki/Sensitivity-detection-and-COB</string>
    <string name="nsclientinfotext">NSClient handles connection to Nightscout. You can skip this part now but you will not be able to pass objectives until you setup it.</string>
    <string name="diawarning">Please remember: new insulin profiles require DIA at least 5h. DIA 5–6h on new profile is equal to DIA 3h on old insulin profiles.</string>
    <string name="bgsourcesetup">Configure BG source</string>
    <string name="setupwizard_profile_description">Please select source of profile. If patient is a child you should use NS profile. If there is nobody following you on Nightscout you will probably prefer Local profile. Please remember that you are only selecting the profile source. To use it you must activate it by executing \"Profile switch\"</string>
    <string name="setupwizard_aps_description">Select one from availables algorithms. They are sorted from oldest to newest. Newer algorithm is usually more powerful and more aggressive. Thus if you are new looper you may probably start with AMA and not with latest one. Do not forget to read the OpenAPS documentation and configure it before use.</string>
    <string name="startobjective">Start your first objective</string>
    <string name="permission">Permission</string>
    <string name="askforpermission">Ask for permission</string>
    <string name="needlocationpermission">Application needs location permission for BT scan</string>
    <string name="needstoragepermission">Application needs storage permission to be able store log files</string>
    <string name="request">Request</string>
    <string name="insulinsourcesetup">Configure Insulin plugin</string>
    <string name="exit">Exit</string>
    <string name="danar_useroptions">User options</string>
    <string name="danar_timedisplay">Display time format</string>
    <string name="danar_buttonscroll">Button scroll</string>
    <string name="danar_beep">Beep on button press</string>
    <string name="danar_pumpalarm">Alarm</string>
    <string name="danar_pumpalarm_sound">Sound</string>
    <string name="danar_pumpalarm_vibrate">Vibrate</string>
    <string name="danar_pumpalarm_both">Both</string>
    <string name="danar_screentimeout">LCD on time [s]</string>
    <string name="danar_backlight">Backlight on time [s]</string>
    <string name="danar_glucoseunits">Glucose units</string>
    <string name="danar_shutdown">Shutdown(hours)</string>
    <string name="danar_lowreservoir">Low reservoir (Units)</string>
    <string name="danar_saveuseroptions">Save options to pump</string>
    <string name="option_on">On</string>
    <string name="option_off">Off</string>
    <string name="open_navigation">Open navigation</string>
    <string name="close_navigation">Close navigation</string>
    <string name="nav_plugin_preferences">Plugin preferences</string>
    <string name="completed_well_done">Completed, well done!</string>
    <string name="not_completed_yet">Not completed yet</string>
    <string name="time_elapsed">Time elapsed</string>
    <string name="nth_objective">%1$d. Objective</string>
    <string name="poctech">Poctech</string>
    <string name="description_source_poctech">Receive BG values from Poctech app</string>
    <string name="description_source_tomato">Receive BG values from Tomato app (MiaoMiao device)</string>
    <string translatable="false" name="key_high_temptarget_raises_sensitivity">high_temptarget_raises_sensitivity</string>
    <string translatable="false" name="key_low_temptarget_lowers_sensitivity">low_temptarget_lowers_sensitivity</string>
    <string name="high_temptarget_raises_sensitivity_title">High temptarget raises sensitivity</string>
    <string name="high_temptarget_raises_sensitivity_summary"><![CDATA[Raise sensitivity for temptargets >= 100]]></string>
    <string name="low_temptarget_lowers_sensitivity_title">Low temptarget lowers sensitivity</string>
    <string name="low_temptarget_lowers_sensitivity_summary"><![CDATA[Lower sensitivity for temptargets < 100]]></string>
    <string name="combo_invalid_setup">Invalid pump setup, check the docs and verify that the Quick Info menu is named QUICK INFO using the 360 configuration software.</string>
    <string name="custom">Custom</string>
    <string name="largetimedifftitle">Large Time Difference</string>
    <string name="largetimediff">Large time difference:\nTime in pump is off by more than 1.5 hours.\nPlease adjust the time manually on the pump and make sure that reading the history from the pump does not cause unexpected behaviour.\nIf possible, remove the history from the pump before changing the time or disable the closed loop for one DIA after the last wrong history entry but minimum one DIA from now.</string>
    <string name="key_keep_screen_on" translatable="false">keep_screen_on</string>
    <string name="careportal_removestartedevents">Clean AndroidAPS started</string>
    <string name="storedsettingsfound">Stored settings found</string>
    <string name="allow_hardware_pump_text">Attention: If you activate and connect to a hardware pump, AndroidAPS will copy the basal settings from the profile to the pump, overwriting the existing basal rate stored on the pump. Make sure you have the correct basal setting in AndroidAPS. If you are not sure or don\'t want to overwrite the basal settings on your pump, press cancel and repeat switching to the pump at a later time.</string>
    <string name="error_adding_treatment_title">Treatment data incomplete</string>
    <string name="maintenance_settings">Maintenance Settings</string>
    <string name="maintenance_email">Email</string>
    <string name="key_maintenance_logs_email" translatable="false">maintenance_logs_email</string>
    <string name="invalid_email_message">Invalid Email</string>
    <string name="key_maintenance_logs_amount" translatable="false">maintenance_logs_amount</string>
    <string name="key_logshipper_amount" translatable="false">logshipper_amount</string>
    <string name="maintenance_amount">No of Logs to send</string>
    <string name="maintenance">Maintenance</string>
    <string name="maintenance_shortname">MAINT</string>
    <string name="description_maintenance">Provides several functions for maintenance (eg. log sending, log deletion).</string>
    <string name="send_all_logs">Send Logs by Email</string>
    <string name="delete_logs">Delete Logs</string>

    <string name="error_adding_treatment_message">A treatment (insulin: %1$.2f, carbs: %2$d, at: %3$s) could not be added to treatments. Please check and manually add a record as appropriate.</string>
    <string name="generated_ecarbs_note">eCarbs: %1$d g (%2$d h), delay: %3$d m</string>
    <string name="openaps_noasdata">No autosens data available</string>
    <string name="nav_logsettings">Log settings</string>
    <string name="resettodefaults">Reset to defaults</string>
    <string name="nsmalfunction">NSClient malfunction. Consider NS and NSClient restart.</string>
    <string name="as">AS</string>
    <string name="versionavailable">Version %1$s available</string>
    <string name="time_offset">Time offset</string>
    <string name="key_aps_mode" translatable="false">aps_mode</string>
    <string name="setupwizard_preferred_aps_mode">Preferred APS mode</string>
    <string name="treatments_wizard_total_label">Total</string>
    <string name="calculation_short">Calc</string>
    <string name="handshaking">Handshaking</string>
    <string name="sendlogfiles">Send today\'s log files to developers along with this time. Unexpected situation.</string>
    <string name="maxbolusviolation">Max bolus violation</string>
    <string name="commanderror">Command error</string>
    <string name="speederror">Speed error</string>
    <string name="insulinlimitviolation">Insulin limit violation</string>
    <string name="key_loop_openmode_min_change" translatable="false">loop_openmode_min_change</string>
    <string name="loop_openmode_min_change">Minimal request change [%]</string>
    <string name="loop_openmode_min_change_summary">Loop will popup new change request only if change is bigger than this value. Default value is 20%</string>
    <string name="key_short_tabtitles" translatable="false">short_tabtitles</string>
    <string name="pairfirst">Please pair your pump with your phone!</string>
    <string name="searching_for_devices">Searching for devices…</string>
    <string name="please_wait">Please wait…</string>
    <string name="pairing_completed">Pairing completed</string>
    <string name="code_compare">Do the codes displayed on this device and on your pump match?</string>
    <string name="insight_pairing">Insight pairing</string>
    <string name="insight_local">Accu-Chek Insight</string>
    <string name="insight_delivered">%1$.2fU / %2$.2fU delivered</string>
    <string name="insight_alert_formatter">%1$s: %2$s</string>
    <string name="tube_changed">Tube changed</string>
    <string name="pump_time_updated">Pump time updated</string>
    <string name="confirm">Confirm</string>
    <string name="mute_alert">Mute</string>
    <string name="pump_alert">Pump alert</string>
    <string name="log_site_changes">Log site changes</string>
    <string name="log_reservoir_changes">Log reservoir changes</string>
    <string name="log_tube_changes">Log tube changes</string>
    <string name="log_battery_changes">Log battery changes</string>
    <string name="log_operating_mode_changes">Log operating mode changes</string>
    <string name="log_alerts">Log alerts</string>
    <string name="enable_tbr_emulation">Enable TBR emulation</string>
    <string name="enable_tbr_emulation_summary">Use extended boluses instead of TBRs to bypass the 250%% limit</string>
    <string name="disconnect_delay">Disconnect delay [s]</string>
    <string name="serial_number">Serial number</string>
    <string name="release_software_version">Release software version</string>
    <string name="ui_processor_software_version">UI processor software version</string>
    <string name="pc_processor_software_version">PC processor software version</string>
    <string name="md_tel_processor_software_version">MD tel processor software version</string>
    <string name="safety_processor_software_version">Safety processor software version</string>
    <string name="bt_info_page_version">BT info page version</string>
    <string name="bluetooth_address">Bluetooth address</string>
    <string name="system_id_appendix">System ID appendix</string>
    <string name="manufacturing_date">Manufacturing date</string>
    <string name="delete_pairing">Delete pairing</string>
    <string name="pairing_information">Pairing information</string>
    <string name="refreh_status">Refresh status</string>
    <string name="start_pump">Start pump</string>
    <string name="stop_pump">Stop pump</string>
    <string name="operating_mode">Operating mode</string>
    <string name="insight_status">Status</string>
    <string name="tdd_bolus">TDD Bolus</string>
    <string name="tdd_basal">TDD Basal</string>
    <string name="tdd_total">TDD Total</string>
    <string name="recovering">Recovering</string>
    <string name="not_paired">Not paired</string>
    <string name="last_connected">Last connected</string>
    <string name="started">Started</string>
    <string name="stopped">Stopped</string>
    <string name="tbr_formatter">%1$d%% for %2$d / %3$d min</string>
    <string name="extended_bolus">Extended bolus</string>
    <string name="multiwave_bolus">Multiwave bolus</string>
    <string name="eb_formatter">%1$.2f / %2$.2f U for %3$d min</string>
    <string name="enable_tbr_over_notification">Enable notification of TBR end\n(pump setting)</string>
    <string name="disable_tbr_over_notification">Disable notification of TBR end\n(pump setting)</string>
    <string name="refresh">Refresh</string>
    <string name="description_pump_insight_local">Pump integration for Accu-Chek Insight pumps</string>
    <string name="not_inserted">Not inserted</string>
    <string name="short_status_last_connected">Last conn: %1$d min ago</string>
    <string name="short_status_tbr">TBR: %1$d%% for %2$d / %3$d min</string>
    <string name="short_status_extended">Extended: %1$.2f / %2$.2f U for %3$d min</string>
    <string name="short_status_multiwave">Multiwave: %1$.2f / %2$.2f U for %3$d min</string>
    <string name="short_status_tdd">TDD: %1$.2f</string>
    <string name="short_status_reservoir">Reser.: %1$.2fU</string>
    <string name="short_status_battery">Batt.: %1$d%%</string>
    <string name="max_recovery_duration">Max. recovery duration [s]</string>
    <string name="min_recovery_duration">Min. recovery duration [s]</string>
    <string name="recovery_duration">Recovery duration</string>
    <string name="timeout_during_handshake">Timeout during handshake - reset bluetooth</string>

    <string name="profile_total">== ∑  %1$s U</string>
    <string name="profile_ins_units_per_hout">U/h</string>
    <string name="profile_carbs_per_unit">g/U</string>
    <string name="profile_per_unit">/U</string>
    <string name="key_dexcom_lognssensorchange" translatable="false">dexcom_lognssensorchange</string>
    <string name="dexcom_lognssensorchange_title">Log sensor change to NS</string>
    <string name="dexcom_lognssensorchange_summary">Create event \"Sensor Change\" in NS automaticaly on sensor start</string>
    <string name="tomato">Tomato (MiaoMiao)</string>
    <string name="tomato_short">Tomato</string>

    <string name="unit_second">second</string>
    <string name="unit_minute">minute</string>
    <string name="unit_hour">hour</string>
    <string name="unit_day">day"</string>
    <string name="unit_week">week"</string>
    <string name="unit_seconds">seconds</string>
    <string name="unit_minutes">minutes</string>
    <string name="unit_hours">hours</string>
    <string name="unit_days">days"</string>
    <string name="unit_weeks">weeks"</string>
    <string name="key_tidepool_username" translatable="false">tidepool_username</string>
    <string name="key_tidepool_password" translatable="false">tidepool_password</string>
    <string name="key_tidepool_dev_servers" translatable="false">tidepool_dev_servers</string>
    <string name="key_tidepool_test_login" translatable="false">tidepool_test_login</string>
    <string name="key_tidepool_only_while_charging" translatable="false">tidepool_only_while_charging</string>
    <string name="key_tidepool_only_while_unmetered" translatable="false">tidepool_only_while_unmetered</string>
    <string name="summary_tidepool_upload_screen">Upload data to the Tidepool service</string>
    <string name="summary_tidepool_username">Your Tidepool login user name, normally your email address</string>
    <string name="title_tidepool_username">Login User Name</string>
    <string name="summary_tidepool_password">Your Tidepool login password</string>
    <string name="title_tidepool_password">Login Password</string>
    <string name="title_tidepool_test_login">Test Tidepool Login</string>
    <string name="summary_tidepool_dev_servers">If enabled, uploads will go to https://int-app.tidepool.org instead of the regular https://app.tidepool.org/</string>
    <string name="title_tidepool_dev_servers">Use Integration (test) servers</string>
    <string name="tidepool">Tidepool</string>
    <string name="tidepool_shortname">TDP</string>
    <string name="description_tidepool">Uploads data to Tidepool</string>
    <string name="key_tidepool_last_end" translatable="false">tidepool_last_end</string>

    <string name="key_smbmaxminutes" translatable="false">smbmaxminutes</string>
    <string name="dst_plugin_name" translatable="false">Dayligh Saving time</string>
    <string name="dst_in_24h_warning">Dayligh Saving time change in 24h or less</string>
    <string name="dst_loop_disabled_warning">Daylight saving time change less than 3 hours ago - Closed loop disabled</string>
    <string name="storage">internal storage constraint</string>
    <string name="diskfull">Free at least %1$d MB from internal storage! Loop disabled!</string>
    <string name="wrongformat">Wrong format</string>
    <string name="sms_wrongcode">Wrong code. Command cancelled.</string>
    <string name="notconfigured">Not configured</string>
    <string name="profileswitchcreated">Profile switch created</string>
    <string name="versionChecker">Version Checker</string>
    <string name="key_last_time_this_version_detected" translatable="false">last_time_this_version_detected</string>
    <string name="key_last_versionchecker_warning" translatable="false">last_versionchecker_waring</string>
    <string name="key_last_versionchecker_plugin_warning" translatable="false">last_versionchecker_plugin_waring</string>

    <string name="old_version">old version</string>
    <string name="very_old_version">very old version</string>
    <string name="new_version_warning">New version for at least %1$d days available! Fallback to LGS after 60 days, loop will be disabled after 90 days</string>
<<<<<<< HEAD
    <string name="tidepool_upload_cgm">Upload CGM data</string>
    <string name="key_tidepool_upload_cgm" translatable="false">tidepool_upload_cgm</string>
    <string name="key_tidepool_upload_bolus" translatable="false">tidepool_upload_bolus</string>
    <string name="tidepool_upload_bolus">Upload treatments (insulin, carbs)</string>
    <string name="key_tidepool_upload_tbr" translatable="false">tidepool_upload_tbr</string>
    <string name="tidepool_upload_tbr">Upload temporary basals</string>
    <string name="key_tidepool_upload_profile" translatable="false">tidepool_upload_profile</string>
    <string name="tidepool_upload_profile">Upload profile switches, temp targets</string>
    <string name="key_tidepool_upload_bg" translatable="false">tidepool_upload_bg</string>
    <string name="tidepool_upload_bg">Upload BG tests</string>
    <string name="key_instanceid" translatable="false">instanceid</string>
=======
    <string name="twohours">2h</string>
    <string name="formatinsulinunits">%1$.2fU</string>
>>>>>>> adf1a0da

    <string name="dexcom_app_patched">Dexcom App (patched)</string>
    <string name="dexcom_short">DXCM</string>
    <string name="description_source_dexcom">Receive BG values from the patched Dexcom app.</string>

    <plurals name="objective_days">
        <item quantity="one">%1$d day</item>
        <item quantity="other">%1$d days</item>
    </plurals>
    <plurals name="objective_hours">
        <item quantity="one">%1$d hour</item>
        <item quantity="other">%1$d hours</item>
    </plurals>
    <plurals name="objective_minutes">
        <item quantity="one">%1$d minute</item>
        <item quantity="other">%1$d minutes</item>
    </plurals>
</resources><|MERGE_RESOLUTION|>--- conflicted
+++ resolved
@@ -1345,6 +1345,17 @@
     <string name="tidepool_shortname">TDP</string>
     <string name="description_tidepool">Uploads data to Tidepool</string>
     <string name="key_tidepool_last_end" translatable="false">tidepool_last_end</string>
+    <string name="tidepool_upload_cgm">Upload CGM data</string>
+    <string name="key_tidepool_upload_cgm" translatable="false">tidepool_upload_cgm</string>
+    <string name="key_tidepool_upload_bolus" translatable="false">tidepool_upload_bolus</string>
+    <string name="tidepool_upload_bolus">Upload treatments (insulin, carbs)</string>
+    <string name="key_tidepool_upload_tbr" translatable="false">tidepool_upload_tbr</string>
+    <string name="tidepool_upload_tbr">Upload temporary basals</string>
+    <string name="key_tidepool_upload_profile" translatable="false">tidepool_upload_profile</string>
+    <string name="tidepool_upload_profile">Upload profile switches, temp targets</string>
+    <string name="key_tidepool_upload_bg" translatable="false">tidepool_upload_bg</string>
+    <string name="tidepool_upload_bg">Upload BG tests</string>
+    <string name="key_instanceid" translatable="false">instanceid</string>
 
     <string name="key_smbmaxminutes" translatable="false">smbmaxminutes</string>
     <string name="dst_plugin_name" translatable="false">Dayligh Saving time</string>
@@ -1364,22 +1375,8 @@
     <string name="old_version">old version</string>
     <string name="very_old_version">very old version</string>
     <string name="new_version_warning">New version for at least %1$d days available! Fallback to LGS after 60 days, loop will be disabled after 90 days</string>
-<<<<<<< HEAD
-    <string name="tidepool_upload_cgm">Upload CGM data</string>
-    <string name="key_tidepool_upload_cgm" translatable="false">tidepool_upload_cgm</string>
-    <string name="key_tidepool_upload_bolus" translatable="false">tidepool_upload_bolus</string>
-    <string name="tidepool_upload_bolus">Upload treatments (insulin, carbs)</string>
-    <string name="key_tidepool_upload_tbr" translatable="false">tidepool_upload_tbr</string>
-    <string name="tidepool_upload_tbr">Upload temporary basals</string>
-    <string name="key_tidepool_upload_profile" translatable="false">tidepool_upload_profile</string>
-    <string name="tidepool_upload_profile">Upload profile switches, temp targets</string>
-    <string name="key_tidepool_upload_bg" translatable="false">tidepool_upload_bg</string>
-    <string name="tidepool_upload_bg">Upload BG tests</string>
-    <string name="key_instanceid" translatable="false">instanceid</string>
-=======
     <string name="twohours">2h</string>
     <string name="formatinsulinunits">%1$.2fU</string>
->>>>>>> adf1a0da
 
     <string name="dexcom_app_patched">Dexcom App (patched)</string>
     <string name="dexcom_short">DXCM</string>
