--- conflicted
+++ resolved
@@ -786,7 +786,7 @@
     <string name="customapp">Customized APK for download</string>
     <string name="wear_detailed_delta_title">Show detailed delta</string>
     <string name="wear_detailed_delta_summary">Show delta with one more decimal place</string>
-<<<<<<< HEAD
+    <string name="unsupportedfirmware">Unsupported pump firmware</string>
     <string name="bolusstopping">Stopping bolus delivery</string>
     <string name="bolusstopped">Bolus delivery stopped</string>
     <string name="combo_programming_bolus">Programming pump for bolusing</string>
@@ -838,7 +838,4 @@
     <string name="combo_read_full_history_warning">This will read the full history and state of the pump. Everything in \"My Data\" and  the basal rate. Boluses and TBRs will be added to Treatments if they don\'t already exist. This can cause entries to be duplicated because the pump\'s time is imprecise. Using this when normally looping with the pump is highly discouraged and reserved for special circumstances. If you still want to do this, long press this button again.\n\nWARNING: this can trigger a bug which causes the pump to reject all connection attempts and requires pressing a button on the pump to recover and should therefore be avoided.</string>
     <string name="combo_read_full_history_confirmation">Are you really sure you want to read all pump data and take the consequences of this action?</string>
     <string name="combo_pump_tbr_cancelled_warrning">TBR CANCELLED warning was confirmed</string>
-=======
-    <string name="unsupportedfirmware">Unsupported pump firmware</string>
->>>>>>> 88defc9f
 </resources>
