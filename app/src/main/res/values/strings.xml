--- conflicted
+++ resolved
@@ -964,11 +964,8 @@
     <string name="ns_create_announcements_from_errors_title">Create announcements from errors</string>
     <string name="ns_create_announcements_from_errors_summary">Create Nightscout announcement for error dialogs and local alerts (also viewable in Careportal under Treatments)</string>
     <string name="dexcomG5_shortname" translatable="false">G5</string>
-<<<<<<< HEAD
     <string name="data_choices">Data Choices</string>
     <string name="fabric_upload">Fabric Upload</string>
     <string name="allow_automated_crash_reporting">Allow automated crash reporting and feature usage data to be sent to the developers via the fabric.io service.</string>
-=======
     <string name="g5appnotdetected">Please update your G5 app to supported version</string>
->>>>>>> cb8fc905
 </resources>
