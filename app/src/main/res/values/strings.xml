﻿<resources>
    <string name="treatmentssafety_title">Tratments safety</string>
    <string name="treatmentssafety_maxbolus_title">Max allowed bolus [U]</string>
    <string name="treatmentssafety_maxcarbs_title">Max allowed carbs [g]</string>

    <string name="nav_preferences">Preferences</string>
    <string name="nav_refreshtreatments">Refresh treatments from NS</string>
    <string name="nav_resetdb">Reset Databases</string>
    <string name="reset_db_confirm">Do you really want to reset the databases?</string>
    <string name="nav_exit">Exit</string>
    <string name="danar_useextended_title">Use extended boluses for >200%</string>
    <string name="danar_bt_name_title">DanaR Bluetooth device</string>
    <string name="ns_sync_use_absolute_title">Always use basal absolute values</string>
    <string name="alert_dialog_storage_permission_text">Please reboot your phone or restart AndroidAPS from the System Settings \notherwise Android APS will not have logging (important to track and verify that the algorithms are working correctly)!</string>

    <string name="description_actions">Some buttons to quickly access common features</string>
    <string name="description_careportal">Enter advanced log book entries.</string>
    <string name="description_config_builder">Used for configuring the active plugins</string>
    <string name="description_objectives">Learning program</string>
    <string name="description_food">Displays the food presets defined in Nightscout</string>
    <string name="description_insulin_rapid">Insulin preset for Humalog and NovoRapid / NovoLog</string>
    <string name="description_insulin_ultra_rapid">Insulin preset for Fiasp</string>
    <string name="description_insulin_free_peak">Allows you to define the peak of the insulin activity and should only be used by advanced users</string>
    <string name="description_loop">Activate or deactivate the implementation triggering the loop.</string>
    <string name="description_ns_client">Synchronizes your data with Nightscout</string>
    <string name="description_ma">State of the algorithm in 2016</string>
    <string name="description_ama">State of the algorithm in 2017</string>
    <string name="description_smb">Most recent algorithm for advanced users</string>
    <string name="description_overview">Displays the current state of your loop and buttons for most common actions</string>
    <string name="description_persistent_notification">Shows an ongoing notification with a short overview of what your loop is doing</string>
    <string name="description_profile_local">Define a profile which is offline available.</string>
    <string name="description_profile_nightscout">Provides the profile you have defined in Nightscout</string>
    <string name="description_profile_simple">Define a profile with only one time block.</string>
    <string name="description_pump_combo">Pump integration for Accu-Chek Combo pumps, requires having ruffy installed</string>
    <string name="description_pump_dana_r">Pump integration for DANA Diabecare R pumps</string>
    <string name="description_pump_dana_r_korean">Pump integration for domestic DANA Diabecare R pumps</string>
    <string name="description_pump_dana_r_v2">Pump integration for DANA Diabecare R pumps with upgraded firmware</string>
    <string name="description_pump_dana_rs">Pump integration for DANA Diabecare RS pumps</string>
    <string name="description_pump_insight">Pump integration for Accu-Chek Insight pumps, requires having SightRemote installed</string>
    <string name="description_pump_mdi">Pump integration for people who do multiple daily injections for their diabetes therapy</string>
    <string name="description_pump_virtual">Pump integration for pumps which don\'t have any driver yet (Open Loop)</string>
    <string name="description_sensitivity_aaps">Sensitivity is calculated the same way like Oref0, but you can specify timeframe to the past. Minimal carb absorption is calculated from max carb absorption time from preferences.</string>
    <string name="description_sensitivity_oref0">Sensitivity is calculated from 24h data in the past and carbs (if not absorbed) are cut after time specified in preferences.</string>
    <string name="description_sensitivity_oref1">Sensitivity is calculated from 8h data in the past and carbs (if not absorbed) are cut after time specified in preferences. Plugin also calculates UAM.</string>
    <string name="description_sensitivity_weighted_average">Sensitivity is calculated as a weighted average from deviations. Newer deviations have higher weight. Minimal carb absorption is calculated from max carb absorption time from preferences. This algorithm is the fastest in following sensitivity changes.</string>
    <string name="description_source_dexcom_g5">Receive BG values from the patched Dexcom G5 app.</string>
    <string name="description_source_glimp">Receive BG values from Glimp.</string>
    <string name="description_source_mm640g">Receive BG values from the 600SeriesAndroidUploader.</string>
    <string name="description_source_ns_client">Downloads BG data from Nightscout</string>
    <string name="description_source_xdrip">Receive BG values from xDrip.</string>
    <string name="description_treatments">Saves all treatments that were made</string>
    <string name="description_wear">Monitor and control AndroidAPS using your WearOS watch.</string>
    <string name="description_xdrip_status_line">Show information about your loop on your xDrip+ watchface.</string>
    <string name="description_sms_communicator">Remote control AndroidAPS using SMS commands.</string>

    <string name="objectives_button_start">Start</string>
    <string name="objectives_button_verify">Verify</string>
    <string name="nsprofileview_units_label">Units</string>
    <string name="nsprofileview_dia_label">DIA</string>
    <string name="nsprofileview_ic_label">IC</string>
    <string name="nsprofileview_isf_label">ISF</string>
    <string name="nsprofileview_basal_label">Basal</string>
    <string name="nsprofileview_target_label">Target</string>
    <string name="noprofileset">NO PROFILE SET</string>
    <string name="treatments_insulin_label_string">Insulin:</string>
    <string name="treatments_carbs_label_string">Carbs:</string>
    <string name="treatments_iob_label_string">IOB:</string>
    <string name="sms_iob">IOB:</string>
    <string name="treatments_activity_string">Activity:</string>
    <string name="treatments_iobtotal_label_string">Total IOB:</string>
    <string name="treatments_iobactivitytotal_label_string">Total IOB activity:</string>
    <string name="tempbasals_realduration_label_string">Dur:</string>
    <string name="tempbasals_netratio_label_string">Ratio:</string>
    <string name="tempbasals_netinsulin_label_string">Ins:</string>
    <string name="tempbasals_iob_label_string">IOB:</string>
    <string name="tempbasals_iobtotal_label_string">Total IOB:</string>
    <string name="treatments_newtreatment_insulinamount_label">Insulin</string>
    <string name="treatments_newtreatment_carbsamount_label">Carbs</string>
    <string name="treatments_wizard_bg_label">BG</string>
    <string name="treatments_wizard_tt_label">TT</string>
    <string name="treatments_wizard_carbs_label">Carbs</string>
    <string name="treatments_wizard_correction_label">Corr</string>
    <string name="insulin_unit_shortname">U</string>
    <string name="treatments_wizard_bolusiob_label">Bolus IOB</string>
    <string name="openapsma_run">Run now</string>
    <string name="vitualpump_label">VIRTUAL PUMP</string>
    <string name="pump_basebasalrate_label">Base basal rate</string>
    <string name="pump_tempbasal_label">Temp basal</string>
    <string name="virtualpump_extendedbolus_label">Extended bolus</string>
    <string name="pump_battery_label">Battery</string>
    <string name="pump_reservoir_label">Reservoir</string>
    <string name="virtualpump_resultok">OK</string>
    <string name="openapsma_lastrun_label">Last run</string>
    <string name="openapsma_inputparameters_label">Input parameters</string>
    <string name="openapsma_glucosestatus_label">Glucose status</string>
    <string name="openapsma_currenttemp_label">Current temp</string>
    <string name="openapsma_iobdata_label">IOB data</string>
    <string name="openapsma_profile_label">Profile</string>
    <string name="openapsma_mealdata_label">Meal data</string>
    <string name="result">Result</string>
    <string name="openapsma_noglucosedata">No glucose data available</string>
    <string name="nochangerequested">No change requested</string>
    <string name="openapsma_request_label">Request</string>
    <string name="rate">Rate</string>
    <string name="duration">Duration</string>
    <string name="reason">Reason</string>
    <string name="glucose">Glucose</string>
    <string name="delta">Delta</string>
    <string name="sms_delta">Delta:</string>

    <string name="configbuilder">Config Builder</string>
    <string name="objectives">Objectives</string>
    <string name="openapsma">OpenAPS MA</string>
    <string name="overview">Overview</string>
    <string name="nsprofile">NS Profile</string>
    <string name="simpleprofile">Simple profile</string>
    <string name="tempbasal">TempBasal</string>
    <string name="treatments">Treatments</string>
    <string name="virtualpump">Virtual Pump</string>
    <string name="careportal">Careportal</string>


    <string name="configbuilder_pump">Pump</string>
    <string name="configbuilder_pump_description">Which pump would you like to use with AndroidAPS?</string>
    <string name="configbuilder_treatments">Treatments</string>
    <string name="configbuilder_treatments_description">Which plugin should be used for treatment handling?</string>
    <string name="configbuilder_profile">Profile</string>
    <string name="configbuilder_profile_description">Which profile should AndroidAPS use?</string>
    <string name="configbuilder_aps">APS</string>
    <string name="configbuilder_aps_description">Which APS algorithm should make therapy adjustments?</string>
    <string name="configbuilder_general">General</string>
    <string name="configbuilder_general_description">These are some general plugins you might find useful.</string>
    <string name="configbuilder_constraints_description">Which constraints are applied?</string>
    <string name="days">days</string>
    <string name="constraints">Constraints</string>

    <string name="loop">Loop</string>
    <string name="configbuilder_loop">Loop</string>
    <string name="configbuilder_loop_description">Use this to activate AndroidAPS\' loop integration.</string>
    <string name="loop_aps_label">APS</string>
    <string name="loop_constraintsprocessed_label">After processed constraints</string>
    <string name="loop_tbrsetbypump_label">Temp basal set by pump</string>
    <string name="openapsma_lastenact_label">Last enacted</string>
    <string name="ok">OK</string>
    <string name="cancel">Cancel</string>
    <string name="noapsselected">NO APS SELECTED OR PROVIDED RESULT</string>
    <string name="safety">Safety</string>
    <string name="openapsma_disabled">Plugin is disabled</string>
    <string name="constraints_violation">Constraints violation</string>
    <string name="treatmentdeliveryerror">Bolus delivery error</string>
    <string name="tempbasaldeliveryerror">Tempbasal delivery error</string>
    <string name="overview_newtempbasal_basalpercent">Basal value [%]</string>
    <string name="overview_newtempbasal_percent_label">% (100% = current)</string>
    <string name="setbasalquestion">Accept new temp basal:</string>
    <string name="overview_treatment_label">Treatment</string>
    <string name="overview_calculator_label">Calculator</string>
    <string name="constraintapllied">Constraint applied!</string>
    <string name="confirmation">Confirmation</string>
    <string name="entertreatmentquestion">Enter new treatment:</string>
    <string name="bolus">Bolus</string>
    <string name="sms_bolus">Bolus:</string>
    <string name="basal">Basal</string>
    <string name="sms_basal">Basal:</string>
    <string name="carbs">Carbs</string>
    <string name="changeyourinput">Change your input!</string>
    <string name="setextendedbolusquestion">Set new extended bolus:</string>
    <string name="configbuilder_bgsource">BG Source</string>
    <string name="configbuilder_bgsource_description">Where should AndroidAPS gain  it\'s data from?</string>
    <string name="xdrip">xDrip</string>
    <string name="apsmode_title">APS Mode</string>

    <string name="closedloop">Closed Loop</string>
    <string name="openloop">Open Loop</string>
    <string name="disabledloop">Loop Disabled</string>
    <string name="disableloop">Disable loop</string>
    <string name="enableloop">Enable loop</string>

    <string name="openloop_newsuggestion">New suggestion available</string>
    <string name="unsupportedclientver">Unsupported version of NSClient</string>
    <string name="unsupportednsversion">Unsupported version of Nightscout</string>
    <string name="nsclientnotinstalled">NSClient not installed. Record lost!</string>
    <string name="objectives_bgavailableinns">BG available in NS</string>
    <string name="objectives_pumpstatusavailableinns">Pump status available in NS</string>
    <string name="objectives_manualenacts">Manual enacts</string>
    <string name="loopdisabled">LOOP DISABLED BY CONSTRAINTS</string>
    <string name="cs_lang">Czech</string>
    <string name="en_lang">English</string>
    <string name="treatments_wizard_basaliob_label">Basal IOB</string>
    <string name="bolusconstraintapplied">Bolus constraint applied</string>
    <string name="carbsconstraintapplied">Carbs constraint applied</string>
    <string name="careportal_bgcheck">BG Check</string>
    <string name="careportal_announcement">Announcement</string>
    <string name="careportal_note">Note</string>
    <string name="careportal_question">Question</string>
    <string name="careportal_exercise">Exercise</string>
    <string name="careportal_pumpsitechange">Pump Site Change</string>
    <string name="careportal_cgmsensorinsert">CGM Sensor Insert</string>
    <string name="careportal_cgmsensorstart">CGM Sensor Start</string>
    <string name="careportal_insulincartridgechange">Insulin Cartridge Change</string>
    <string name="careportal_profileswitch">Profile Switch</string>
    <string name="careportal_snackbolus">Snack Bolus</string>
    <string name="careportal_mealbolus">Meal Bolus</string>
    <string name="careportal_correctionbolus">Correction Bolus</string>
    <string name="careportal_combobolus">Combo Bolus</string>
    <string name="careportal_tempbasalstart">Temp Basal Start</string>
    <string name="careportal_tempbasalend">Temp Basal End</string>
    <string name="careportal_carbscorrection">Carbs correction</string>
    <string name="careportal_openapsoffline">OpenAPS Offline</string>

    <string name="careportal_newnstreatment_eventtype">Event type</string>
    <string name="careportal_newnstreatment_other">Other</string>
    <string name="careportal_newnstreatment_meter">Meter</string>
    <string name="careportal_newnstreatment_sensor">Sensor</string>
    <string name="careportal_newnstreatment_carbs_label">Carbs</string>
    <string name="careportal_newnstreatment_insulin_label">Insulin</string>
    <string name="careportal_newnstreatment_carbtime_label">Carb time</string>
    <string name="careportal_newnstreatment_split_label">Split</string>
    <string name="careportal_newnstreatment_duration_label">Duration</string>
    <string name="careportal_newnstreatment_percent_label">Percent</string>
    <string name="careportal_newnstreatment_absolute_label">Absolute</string>
    <string name="careportal_newnstreatment_notes_label">Notes</string>
    <string name="careportal_newnstreatment_eventtime_label">Event time</string>
    <string name="careportal_newnstreatment_profile_label">Profile</string>
    <string name="careportal_newnstreatment_enteredby_title">Entered By</string>
    <string name="careportal_newnstreatment_glucosetype">Glucose type</string>
    <string name="noprofile">No profile loaded from NS yet</string>
    <string name="overview_tempbasal_button">TempBasal</string>
    <string name="overview_extendedbolus_button">Extended Bolus</string>
    <string name="configbuilder_nightscoutversion_label">Nightscout version:</string>
    <string name="missing">Missing</string>
    <string name="exported">Preferences exported</string>
    <string name="export_to">Export settings to</string>
    <string name="import_from">Import settings from</string>
    <string name="setting_imported">Settings imported</string>
    <string name="filenotfound">File not found</string>
    <string name="nav_export">Export settings</string>
    <string name="nav_import">Import settings</string>
    <string name="nl_lang">Dutch</string>
    <string name="de_lang">German</string>
    <string name="es_lang">Spanish</string>
    <string name="el_lang">Greek</string>
    <string name="it_lang">Italian</string>
    <string name="ro_lang">Romanian</string>
    <string name="ru_lang">Russian</string>
    <string name="sv_lang">Swedish</string>
    <string name="fr_lang">French</string>
    <string name="zh_lang">Chinese</string>
    <string name="pl_lang">Polski</string>
    <string name="openapsma_maxbasal_title">Max U/hr a Temp Basal can be set to</string>
    <string name="openapsma_maxbasal_summary">This value is called max basal in OpenAPS context</string>
    <string name="openapsma_maxiob_title">Maximum basal IOB OpenAPS can deliver [U]</string>
    <string name="openapsma_maxiob_summary">This value is called Max IOB in OpenAPS context\nThis is maximal insulin in [U] APS can deliver at once.</string>
    <string name="bg_lang">Bulgarian</string>
    <string name="dismiss">DISMISS</string>
    <string name="language">Language</string>

    <string name="danarpump">DanaR</string>
    <string name="connecting">Connecting</string>
    <string name="connected">Connected</string>
    <string name="disconnected">Disconnected</string>
    <string name="danar_pump_settings">DanaR pump settings</string>
    <string name="end_user_license_agreement">End User License Agreement</string>
    <string name="end_user_license_agreement_text">MUST NOT BE USED TO MAKE MEDICAL DECISIONS. THERE IS NO WARRANTY FOR THE PROGRAM, TO THE EXTENT PERMITTED BY APPLICABLE LAW. EXCEPT WHEN OTHERWISE STATED IN WRITING THE COPYRIGHT HOLDERS AND/OR OTHER PARTIES PROVIDE THE PROGRAM “AS IS” WITHOUT WARRANTY OF ANY KIND, EITHER EXPRESSED OR IMPLIED, INCLUDING, BUT NOT LIMITED TO, THE IMPLIED WARRANTIES OF MERCHANTABILITY AND FITNESS FOR A PARTICULAR PURPOSE. THE ENTIRE RISK AS TO THE QUALITY AND PERFORMANCE OF THE PROGRAM IS WITH YOU. SHOULD THE PROGRAM PROVE DEFECTIVE, YOU ASSUME THE COST OF ALL NECESSARY SERVICING, REPAIR OR CORRECTION.</string>
    <string name="end_user_license_agreement_i_understand">I UNDERSTAND AND AGREE</string>
    <string name="save">Save</string>
    <string name="nobtadapter">No bluetooth adapter found</string>
    <string name="devicenotfound">Selected device not found</string>
    <string name="connectionerror">Pump connection error</string>
    <string name="danar_iob_label">Pump IOB</string>
    <string name="danar_dailyunits">Daily units</string>
    <string name="pump_lastbolus_label">Last bolus</string>
    <string name="hoursago">%.1fh ago</string>
    <string name="danar_invalidinput">Invalid input data</string>
    <string name="danar_valuenotsetproperly">Value not set properly</string>
    <string name="reloadprofile">Reload profile</string>
    <string name="danar_viewprofile">View profile</string>
    <string name="enacted">Enacted</string>
    <string name="comment">Comment</string>
    <string name="success">Success</string>
    <string name="percent">Percent</string>
    <string name="absolute">Absolute</string>
    <string name="canceltemp">Cancel temp basal</string>
    <string name="smscommunicator">SMS Communicator</string>
    <string name="waitingforpumpresult">Waiting for result</string>
    <string name="smscommunicator_allowednumbers">Allowed phone numbers</string>
    <string name="smscommunicator_allowednumbers_summary">+XXXXXXXXXX;+YYYYYYYYYY</string>
    <string name="smscommunicator_bolusreplywithcode">To deliver bolus %1$.2fU reply with code %2$s</string>
    <string name="smscommunicator_calibrationreplywithcode">To send calibration %1$.2f reply with code %2$s</string>
    <string name="smscommunicator_bolusfailed">Bolus failed</string>
    <string name="bolusdelivered" formatted="false">Bolus %.2fU delivered successfully</string>
    <string name="bolusrequested" formatted="false">Going to deliver %.2fU</string>
    <string name="smscommunicator_bolusdelivered" formatted="false">Bolus %.2fU delivered successfully</string>
    <string name="bolusdelivering" formatted="false">Delivering %.2fU</string>
    <string name="smscommunicator_remotecommandsallowed">Allow remote commands via SMS</string>
    <string name="smscommunicator_remotebolusnotallowed">Remote bolus not allowed</string>
    <string name="glucosetype_finger">Finger</string>
    <string name="glucosetype_sensor">Sensor</string>
    <string name="manual">Manual</string>
    <string name="careportal_temporarytarget">Temporary Target</string>
    <string name="careportal_temporarytargetcancel">Temporary Target Cancel</string>
    <string name="danarprofile">DanaR profile settings</string>
    <string name="danarprofile_dia">DIA [h]</string>
    <string name="danarprofile_dia_summary">Duration of Insulin Activity</string>
    <string name="failedupdatebasalprofile">Failed to update basal profile</string>
    <string name="danar_historyreload">Reload</string>
    <string name="uploading">Uploading</string>
    <string name="danar_ebolus">E bolus</string>
    <string name="danar_dsbolus">DS bolus</string>
    <string name="danar_debolus">DE bolus</string>
    <string name="danar_error">error</string>
    <string name="danar_refill">refill</string>
    <string name="danar_basalhour">basal hour</string>
    <string name="danar_glucose">glucose</string>
    <string name="danar_carbohydrate">carbohydrate</string>
    <string name="danar_alarm">alarm</string>
    <string name="danar_totaluploaded" formatted="false">Total %d records uploaded</string>
    <string name="danar_sbolus">S bolus</string>
    <string name="danar_history_alarm">Alarms</string>
    <string name="danar_history_basalhours">Basal Hours</string>
    <string name="danar_history_bolus">Boluses</string>
    <string name="danar_history_carbohydrates">Carbohydrates</string>
    <string name="danar_history_dailyinsulin">Daily insulin</string>
    <string name="danar_history_errors">Errors</string>
    <string name="danar_history_glucose">Glucose</string>
    <string name="danar_history_refill">Refill</string>
    <string name="danar_history_syspend">Suspend</string>
    <string name="danar_history_connectingfor" formatted="false">Connecting for %d s</string>
    <string name="danar_password_title">Pump password</string>
    <string name="wrongpumppassword">Wrong pump password!</string>
    <string name="pumpbusy">Pump is busy</string>
    <string name="overview_bolusprogress_delivered">Delivered</string>
    <string name="overview_bolusprogress_stoped">Stopped</string>
    <string name="bolusstopped">Bolus stopped</string>
    <string name="bolusstopping">Stopping bolus</string>
    <string name="occlusion">Occlusion</string>
    <string name="overview_bolusprogress_stop">Stop</string>
    <string name="overview_bolusprogress_stoppressed">STOP PRESSED</string>
    <string name="waitingforpump">Waiting for pump</string>
    <string name="overview_bolusprogress_goingtodeliver" formatted="false">Going to deliver %.2fU</string>
    <string name="objectives_0_objective">Setting up visualization and monitoring, and analyzing basals and ratios</string>
    <string name="objectives_0_gate">Verify that BG is available in Nightscout, and pump insulin data is being uploaded</string>
    <string name="objectives_1_objective">Starting on an open loop</string>
    <string name="objectives_1_gate">Run in Open Loop mode for a few days and manually enact lots of temp basals. Set up and use temporary and default temporary targets (e.g. for activity or hypo treatment carbs)</string>
    <string name="objectives_2_objective">Understanding your open loop, including its temp basal recommendations</string>
    <string name="objectives_2_gate">Based on that experience, decide what max basal should be, and set it on the pump and preferences</string>
    <string name="objectives_3_objective">Starting to close the loop with Low Glucose Suspend</string>
    <string name="objectives_3_gate">Run in closed loop with max IOB = 0 for a few days without too many LGS events</string>
    <string name="objectives_4_objective">Tuning the closed loop, raising max IOB above 0 and gradually lowering BG targets</string>
    <string name="objectives_4_gate">Run for a few days, and at least one night with no low BG alarms, before dropping BG</string>
    <string name="objectives_5_objective">Adjust basals and ratios if needed, and then enable auto-sens</string>
    <string name="objectives_5_gate">1 week successful daytime looping with regular carb entry</string>
    <string name="objectives_6_objective">Enabling additional features for daytime use, such as advanced meal assist</string>
    <string name="objectives_7_objective">Enabling additional features for daytime use, such as SMB</string>
    <string name="objectives_7_gate">You must read the wiki and rise maxIOB to get SMBs working fine! A good start is maxIOB=average mealbolus + 3 x max daily basal</string>
    <string name="youareonallowedlimit">You reached allowed limit</string>
    <string name="noprofileselected">No profile selected</string>
    <string name="smscommunicator_loophasbeendisabled">Loop has been disabled</string>
    <string name="smscommunicator_loophasbeenenabled">Loop has been enabled</string>
    <string name="smscommunicator_loopisdisabled">Loop is disabled</string>
    <string name="smscommunicator_loopisenabled">Loop is enabled</string>
    <string name="valuelimitedto">%1$.2f limited to %2$.2f</string>
    <string name="valueoutofrange" formatted="false">Value %s is out of hard limits</string>
    <string name="smscommunicator_remotebasalnotallowed">Remote basal setting is not allowed</string>
    <string name="smscommunicator_remotecommandnotallowed">Remote command is not allowed</string>
    <string name="smscommunicator_basalreplywithcode">To start basal %1$.2fU/h reply with code %2$s</string>
    <string name="smscommunicator_suspendreplywithcode">To suspend loop for %1$d minutes reply with code %2$s</string>
    <string name="smscommunicator_tempbasalset">Temp basal %1$.2fU/h for %2$d min started successfully</string>
    <string name="smscommunicator_tempbasalfailed">Temp basal start failed</string>
    <string name="smscommunicator_basalstopreplywithcode" formatted="false">To stop temp basal reply with code %s</string>
    <string name="smscommunicator_tempbasalcanceled">Temp basal canceled</string>
    <string name="smscommunicator_tempbasalcancelfailed">Canceling temp basal failed</string>
    <string name="smscommunicator_unknowncommand">Uknown command or wrong reply</string>

    <string name="quickwizard">QuickWizard</string>
    <string name="quickwizardsettings">QuickWizard settings</string>
    <string name="overview_editquickwizard_buttontext">Button text:</string>
    <string name="overview_editquickwizard_carbs">Carbs:</string>
    <string name="overview_editquickwizard_valid">Valid:</string>
    <string name="overview_editquickwizardlistactivity_add">Add</string>
    <string name="overview_quickwizard_item_edit_button">Edit</string>
    <string name="overview_quickwizard_item_remove_button">Remove</string>
    <string name="mealbolus">Meal</string>
    <string name="correctionbous">Corr</string>
    <string name="ko_lang">Korean</string>
    <string name="actions">Actions</string>
    <string name="androidaps_start">AndroidAPS started</string>
    <string name="ns_upload_only">NS upload only (disabled sync)</string>
    <string name="ns_upload_only_summary">NS upload only. Not effective on SGV unless a local source like xDrip is selected. Not effective on Profiles while NS-Profiles is used.</string>
    <string name="pumpNotInitialized">Pump not initialized!</string>
    <string name="pumpNotInitializedProfileNotSet">Pump not initialized, profile not set!</string>
    <string name="primefill">Prime/Fill</string>
    <string name="fillwarning">Please make sure the amount matches the specification of your infusion set!</string>
    <string name="othersettings_title">Other</string>
    <string name="fillbolus_title">Fill/Prime standard insulin amounts.</string>
    <string name="button1">Button 1</string>
    <string name="button2">Button 2</string>
    <string name="button3">Button 3</string>
    <string name="units">Units:</string>
    <string name="mgdl">mg/dl</string>
    <string name="mmol">mmol/l</string>
    <string name="dia">DIA:</string>
    <string name="target_range">Target range:</string>
    <string name="prefs_range_title">Range for Visualization</string>
    <string name="prefs_range_summary">High and low mark for the charts in Overview and Smartwatch</string>
    <string name="low_mark">LOW mark</string>
    <string name="high_mark">HIGH mark</string>
    <string name="wear">Wear</string>
    <string name="resend_all_data">Resend All Data</string>
    <string name="open_settings_on_wear">Open Settings on Wear</string>
    <string name="pumperror">Pump Error</string>
    <string name="lowbattery">Low Battery</string>
    <string name="pumpshutdown">Pump Shutdown</string>
    <string name="batterydischarged">Pump Battery Discharged</string>
    <string name="danarkoreanpump">DanaR Korean</string>
    <string name="basal_rate">Basal rate:</string>
    <string name="profile_set_failed">Setting of basal profile failed</string>
    <string name="profile_set_ok">Basal profile in pump updated</string>
    <string name="danar_disableeasymode">Disable EasyUI mode in pump</string>
    <string name="danar_enableextendedbolus">Enable extended boluses on pump</string>
    <string name="danar_switchtouhmode">Change mode from U/d to U/h on pump</string>
    <string name="basalvaluebelowminimum">Basal value below minimum. Profile not set!</string>
    <string name="sms_actualbg">BG:</string>
    <string name="sms_lastbg">Last BG:</string>
    <string name="mdi">MDI</string>
    <string name="MM640g">MM640g</string>
    <string name="ongoingnotificaction">Ongoing Notification</string>
    <string name="old_data">OLD DATA</string>
    <string name="minago">%d min ago</string>
    <string name="sms_minago">%dmin ago</string>
    <string name="localprofile">Local Profile</string>
    <string name="openapsama">OpenAPS AMA</string>
    <string name="short_avgdelta">Short avg. delta</string>
    <string name="long_avgdelta">Long avg. delta</string>
    <string name="array_of_elements">Array of %d elements.\nActual value:</string>
    <string name="openapsma_autosensdata_label">Autosens data</string>
    <string name="openapsma_scriptdebugdata_label">Script debug</string>
    <string name="openapsama_useautosens">Use AMA autosens feature</string>
    <string name="refresheventsfromnightscout">Refresh events from NS</string>
    <string name="deletefuturetreatments">Delete treatments in the future</string>
    <string name="eatingsoon">Eating Soon</string>
    <string name="hypo">Hypo</string>
    <string name="activity">Activity</string>
    <string name="removerecord">Remove record:</string>
    <string name="danar_stats">DanaR Stats</string>
    <string name="danar_stats_cumulative_tdd">Cumulative TDD</string>
    <string name="danar_stats_expweight">Exponentially Weighted TDD</string>
    <string name="danar_stats_basalrate">Basal</string>
    <string name="danar_stats_bolus">Bolus</string>
    <string name="danar_stats_tdd">TDD</string>
    <string name="danar_stats_date">Date</string>
    <string name="danar_stats_ratio">Ratio</string>
    <string name="danar_stats_amount_days"># Days</string>
    <string name="danar_stats_weight">Weight</string>
    <string name="danar_stats_warning_Message">Possibly inaccurate if using boluses for priming/filling!</string>
    <string name="danar_stats_olddata_Message">Old Data Please Press "RELOAD"</string>
    <string name="danar_stats_tbb">Total Base Basal</string>
    <string name="danar_stats_tbb2">TBB * 2</string>
    <string name="initializing">Initializing ...</string>
    <string name="actions_shortname">ACT</string>
    <string name="configbuilder_shortname">CONF</string>
    <string name="loop_shortname">LOOP</string>
    <string name="simpleprofile_shortname">SP</string>
    <string name="oaps_shortname">OAPS</string>
    <string name="localprofile_shortname">LP</string>
    <string name="danarpump_shortname">DANA</string>
    <string name="overview_shortname">HOME</string>
    <string name="virtualpump_shortname">VPUMP</string>
    <string name="profileviewer_shortname">NSPROFILE</string>
    <string name="treatments_shortname">TREAT</string>
    <string name="careportal_shortname">CP</string>
    <string name="objectives_shortname">OBJ</string>
    <string name="wear_shortname">WEAR</string>
    <string name="smscommunicator_shortname">SMS</string>
    <string name="short_tabtitles">Shorten tab titles</string>
    <string name="always_use_shortavg">Always use short average delta instead of simple delta</string>
    <string name="always_use_shortavg_summary">Useful when data from unfiltered sources like xDrip gets noisy.</string>
    <string name="advancedsettings_title">Advanced Settings</string>
    <string name="danar_model">Model: %1$02X Protocol: %2$02X Code: %3$02X</string>
    <string name="profile">Profile</string>
    <string name="openapsama_max_daily_safety_multiplier_summary">Default value: 3 This is a key OpenAPS safety cap. What this does is limit your basals to be 3x (in this people) your biggest basal rate. You likely will not need to change this, but you should be aware that’s what is discussed about “3x max daily; 4x current” for safety caps.</string>
    <string name="openapsama_current_basal_safety_multiplier_summary">Default value: 4 This is the other half of the key OpenAPS safety caps, and the other half of “3x max daily; 4x current” of the safety caps. This means your basal, regardless of max basal set on your pump, cannot be any higher than this number times the current level of your basal. This is to prevent people from getting into dangerous territory by setting excessively high max basals before understanding how the algorithm works. Again, the default is 4x; most people will never need to adjust this and are instead more likely to need to adjust other settings if they feel like they are “running into” this safety cap.</string>
    <string name="key_openapsama_autosens_max" translatable="false">autosens_max</string>
    <string name="openapsama_autosens_max_summary">Default value: 1.2\nThis is a multiplier cap for autosens (and soon autotune) to set a 20% max limit on how high the autosens ratio can be, which in turn determines how high autosens can adjust basals, how low it can adjust ISF, and how low it can set the BG target.</string>
    <string name="key_openapsama_autosens_min" translatable="false">autosens_min</string>
    <string name="openapsama_autosens_min_summary">Default value: 0.7\nThe other side of the autosens safety limits, putting a cap on how low autosens can adjust basals, and how high it can adjust ISF and BG targets.</string>
    <string name="key_openapsama_autosens_adjusttargets" translatable="false">autosens_adjust_targets</string>
    <string name="openapsama_autosens_adjusttargets">Autosens adjust targets too</string>
    <string name="openapsama_autosens_adjusttargets_summary">Default value: true\nThis is used to allow autosens to adjust BG targets, in addition to ISF and basals.</string>
    <string name="key_openapsama_bolussnooze_dia_divisor" translatable="false">bolussnooze_dia_divisor</string>
    <string name="openapsama_bolussnooze_dia_divisor_summary">Default value: 2\nBolus snooze is enacted after you do a meal bolus, so the loop won’t counteract with low temps when you’ve just eaten. The example here and default is 2; so a 3 hour DIA means that bolus snooze will be gradually phased out over 1.5 hours (3DIA/2).</string>
    <string name="openapsama_min_5m_carbimpact" translatable="false">min_5m_carbimpact</string>
    <string name="openapsama_min_5m_carbimpact_summary">Default value: 3.0 This is a setting for default carb absorption impact per 5 minutes. The default is an expected 3mg/dl/5min. This affects how fast COB are decayed, and how much carb absorption is assumed in calculating future predicted BG, when BG is falling more than expected, or not rising as much as expected.</string>
    <string name="openapsama_link_to_preferncejson_doc_txt">Attention!\nNormally you do not have to change these values below. Please CLICK HERE and READ the text and make sure you UNDERSTAND it before change any of these values.</string>
    <string name="openapsama_link_to_preferncejson_doc" translatable="false">http://openaps.readthedocs.io/en/latest/docs/walkthrough/phase-3/beyond-low-glucose-suspend.html</string>
    <string name="error_only_numeric_digits_allowed">Only numeric digits are allowed.</string>
    <string name="error_only_numeric_digits_range_allowed">Only numeric digits within the range %1$s - %2$s are allowed.</string>
    <string name="error_field_must_not_be_empty">The field must not be empty</string>
    <string name="error_phone_not_valid">Phone number not valid</string>
    <string name="smscommunicator_invalidphonennumber">Invalid SMS phone number</string>
    <string name="copy_to_clipboard">Copy To Clipboard</string>
    <string name="copied_to_clipboard">Copied to clipboard</string>
    <string name="nav_show_logcat">Show log</string>
    <string name="overview_calibration">Calibration</string>
    <string name="send_calibration" formatted="false">Send calibration %.1f to xDrip?</string>
    <string name="xdripnotinstalled">xDrip+ not installed</string>
    <string name="calibrationsent">Calibration sent to xDrip</string>
    <string name="smscommunicator_remotecalibrationnotallowed">Remote calibration not allowed</string>
    <string name="smscommunicator_calibrationsent">Calibration sent. Receiving must be enabled in xDrip.</string>
    <string name="smscommunicator_calibrationfailed">xDrip is not receiving calibrations</string>
    <string name="pumpsuspended">Pump suspended</string>
    <string name="gettingpumpstatus">Getting pump status</string>
    <string name="settingtempbasal">Setting temp basal</string>
    <string name="stoppingtempbasal">Stopping temp basal</string>
    <string name="settingextendedbolus">Setting extended bolus</string>
    <string name="stoppingextendedbolus">Stopping extended bolus</string>
    <string name="updatingbasalrates">Updating basal rates</string>
    <string name="disconnecting">Disconnecting</string>
    <string name="executing">Executing</string>
    <string name="virtualpump_settings">Virtual pump settings</string>
    <string name="virtualpump_uploadstatus_title">Upload status to NS</string>
    <string name="wrongpassword">Wrong password</string>
    <string name="settings_password">Password for settings</string>
    <string name="unlock_settings">Unlock settings</string>
    <string name="approachingdailylimit">Approaching insulin daily limit</string>
    <string name="nsclientinternal">NSClient</string>
    <string name="nsclientinternal_shortname">NSCI</string>
    <string name="nsclientinternal_url">URL:</string>
    <string name="nsclientinternal_autoscroll">Autoscroll</string>
    <string name="restart">Restart</string>
    <string name="nsclientinternal_title">NSClient</string>
    <string name="nsclientinternal_url_title">Nightscout URL</string>
    <string name="nsclientinternal_url_dialogmessage">Enter Your Nightscout URL</string>
    <string name="nsclientinternal_secret_title">NS API secret</string>
    <string name="nsclientinternal_secret_dialogtitle">NS API secret</string>
    <string name="nsclientinternal_secret_dialogmessage">Enter NS API secret (min 12 chars)</string>
    <string name="deliver_now">Deliver now</string>
    <string name="clear_queue">Clear queue</string>
    <string name="show_queue">Show queue</string>
    <string name="queue">Queue:</string>
    <string name="status">Status:</string>
    <string name="paused">Paused</string>
    <string name="key_nsclientinternal_url" translatable="false">nsclientinternal_url</string>
    <string name="key_nsclientinternal_api_secret" translatable="false">nsclientinternal_api_secret</string>
    <string name="key_danar_bt_name" translatable="false">danar_bt_name</string>
    <string name="key_danar_password" translatable="false">danar_password</string>
    <string name="key_danar_useextended" translatable="false">danar_useextended</string>
    <string name="key_danar_visualizeextendedaspercentage" translatable="false">danar_visualizeextendedaspercentage"</string>
    <string name="key_danarprofile_dia" translatable="false">danarprofile_dia</string>
    <string name="clearlog">Clear log</string>
    <string name="key_nsclientinternal_autoscroll" translatable="false">nsclientinternal_autoscroll</string>
    <string name="key_nsclientinternal_paused" translatable="false">nsclientinternal_paused</string>
    <string name="nowritepermission">NSCLIENT has no write permission. Wrong API secret?</string>
    <string name="wear_settings">Wear settings</string>
    <string name="wear_detailedIOB_title">Show detailed IOB</string>
    <string name="wear_detailedIOB_summary">Break down IOB into bolus and basal IOB on the watchface</string>
    <string name="nosuccess">not successful - please check phone</string>
    <string name="notavailable">Not available</string>
    <string name="key_smscommunicator_allowednumbers" translatable="false">smscommunicator_allowednumbers</string>
    <string name="key_smscommunicator_remotecommandsallowed" translatable="false">smscommunicator_remotecommandsallowed</string>
    <string name="patientage">Patient age</string>
    <string name="child">Child</string>
    <string name="teenage">Teenage</string>
    <string name="adult">Adult</string>
    <string name="resistantadult">Insulin resistant adult</string>
    <string name="key_age" translatable="false">age</string>
    <string name="key_child" translatable="false">child</string>
    <string name="key_teenage" translatable="false">teenage</string>
    <string name="key_adult" translatable="false">adult</string>
    <string name="key_resistantadult" translatable="false">resistantadult</string>
    <string name="patientage_summary">Please select patient age to setup safety limits</string>
    <string name="key_i_understand" translatable="false">I_understand</string>
    <string name="Glimp">Glimp</string>
    <string name="needwhitelisting">%s needs battery optimalization whitelisting for proper performance</string>
    <string name="loopsuspended">Loop suspended</string>
    <string name="loopsuspendedfor" formatted="false">Suspended (%d m)</string>
    <string name="loopsuperbolusfor" formatted="false">Superbolus (%d m)</string>
    <string name="suspendloopfor1h">Suspend loop for 1h</string>
    <string name="suspendloopfor2h">Suspend loop for 2h</string>
    <string name="suspendloopfor3h">Suspend loop for 3h</string>
    <string name="suspendloopfor10h">Suspend loop for 10 h</string>
    <string name="disconnectpumpfor15m">Disconnect pump for 15 min</string>
    <string name="disconnectpumpfor30m">Disconnect pump for 30 min</string>
    <string name="disconnectpumpfor1h">Disconnect pump for 1 h</string>
    <string name="disconnectpumpfor2h">Disconnect pump for 2 h</string>
    <string name="disconnectpumpfor3h">Disconnect pump for 3 h</string>
    <string name="resume">Resume</string>
    <string name="smscommunicator_wrongduration">Wrong duration</string>
    <string name="smscommunicator_loopsuspended">Loop suspended</string>
    <string name="smscommunicator_loopresumed">Loop resumed</string>
    <string name="treatments_wizard_bgtrend_label">15min trend</string>
    <string name="treatments_wizard_cob_label">COB</string>
    <string name="superbolus">Superbolus</string>
    <string name="ns_logappstartedevent">Log app start to NS</string>
    <string name="key_ns_logappstartedevent" translatable="false">ns_logappstartedevent</string>
    <string name="restartingapp">Exiting application to apply settings.</string>
    <string name="danarv2pump">DanaRv2</string>
    <string name="configbuilder_insulin">Insulin</string>
    <string name="configbuilder_insulin_description">Which type of insulin are you using?</string>
    <string name="fastactinginsulin">Fast Acting Insulin</string>
    <string name="fastactinginsulincomment">Novorapid, Novolog, Humalog</string>
    <string name="ultrafastactinginsulincomment">Fiasp</string>
    <string name="insulin_shortname">INS</string>
    <string name="key_usesuperbolus" translatable="false">key_usersuperbolus</string>
    <string name="enablesuperbolus">Enable superbolus in wizard</string>
    <string name="enablesuperbolus_summary">Enable superbolus functionality in wizard. Do not enable until you learn what it really does. IT MAY CAUSE INSULIN OVERDOSE IF USED BLINDLY!</string>
    <string name="iob">IOB</string>
    <string name="cob">COB</string>
    <string name="virtualpump_firmware_label">Firmware</string>
    <string name="pump_lastconnection_label">Last connection</string>
    <string name="danar_bluetooth_status">Bluetooth status</string>
    <string name="nav_about">About</string>
    <string name="smscommunicator_missingsmspermission">Missing SMS permission</string>
    <string name="xdripstatus_settings">xDrip Status (watch)</string>
    <string name="xdripstatus">xDrip Statusline (watch)</string>
    <string name="xdripstatus_shortname">xds</string>
    <string name="wear_showbgi_title">Show BGI</string>
    <string name="wear_showbgi_summary">Add BGI to status line</string>
    <string name="ns_noupload">No upload to NS</string>
    <string name="ns_noupload_summary">All data sent to NS are dropped. AAPS is connected to NS but no change in NS is done</string>
    <string name="key_ns_upload_only" translatable="false">ns_upload_only</string>
    <string name="key_ns_noupload" translatable="false">ns_noupload</string>
    <string name="basal_step">Basal Step</string>
    <string name="bolus_step">Bolus Step</string>
    <string name="extendedbolus">ExtendedBolus</string>
    <string name="temptarget">TempTarget</string>
    <string name="overview_extendedbolus_cancel_button">Cancel Extended Bolus</string>
    <string name="careportal_sensorage_label">Sensor age</string>
    <string name="careportal_canulaage_label">Canula age</string>
    <string name="careportal_insulinage_label">Insulin age</string>
    <string name="hours">hours</string>
    <string name="overview_newtempbasal_basaltype_label">Basal type</string>
    <string name="invalidprofile">Invalid profile !!!</string>
    <string name="profileswitch">ProfileSwitch</string>
    <string name="careportal_pbage_label">Pump battery age</string>
    <string name="careportal_pumpbatterychange">Pump Battery Change</string>
    <string name="ns_alarmoptions">Alarm options</string>
    <string name="key_nsalarm_urgent_high" translatable="false">nsalarm_urgent_high</string>
    <string name="key_nsalarm_high" translatable="false">nsalarm_high</string>
    <string name="key_nsalarm_low" translatable="false">nsalarm_low</string>
    <string name="key_nsalarm_urgent_low" translatable="false">nsalarm_urgent_low</string>
    <string name="key_nsalarm_staledata" translatable="false">nsalarm_staledata</string>
    <string name="key_nsalarm_urgent_staledata" translatable="false">nsalarm_urgent_staledata</string>
    <string name="key_nsalarm_staledatavalue" translatable="false">nsalarm_staledatavalue</string>
    <string name="key_nsalarm_urgent_staledatavalue" translatable="false">nsalarm_urgent_staledatavalue</string>
    <string name="nsalarm_urgenthigh">Urgent high</string>
    <string name="nsalarm_high">High</string>
    <string name="nsalarm_low">Low</string>
    <string name="nsalarm_urgentlow">Urgent low</string>
    <string name="nsalarm_staledata">Stale data</string>
    <string name="nsalarm_urgentstaledata">Urgent stale data</string>
    <string name="nsalarm_staledatavalue_label">Stale data threshold [min]</string>
    <string name="nsalarm_urgent_staledatavalue_label">Urgent stale data threshold [min]</string>
    <string name="openapsama_autosens_period">Interval for autosens [h]</string>
    <string name="openapsama_autosens_period_summary">Amount of hours in the past for sensitivity detection (carbs absorption time is excluded)</string>
    <string name="key_openapsama_autosens_period" translatable="false">openapsama_autosens_period</string>
    <string name="key_nsclient_localbroadcasts" translatable="false">nsclient_localbroadcasts</string>
    <string name="pump">Pump</string>
    <string name="openaps">OpenAPS</string>
    <string name="uploader">Uploader</string>
    <string name="configbuilder_sensitivity">Sensitivity detection</string>
    <string name="configbuilder_sensitivity_description">Which sensitivity algorithm should be used?</string>
    <string name="sensitivity_shortname">SENS</string>
    <string name="sensitivityoref0">Sensitivity Oref0</string>
    <string name="sensitivityoref1">Sensitivity Oref1</string>
    <string name="sensitivityaaps">Sensitivity AAPS</string>
    <string name="absorptionsettings_title">Absorption settings</string>
    <string name="key_absorption_maxtime" translatable="false">absorption_maxtime</string>
    <string name="key_absorption_cutoff" translatable="false">absorption_cutoff</string>

    <string name="absorption_maxtime_title">Meal max absorption time [h]</string>
    <string name="absorption_maxtime_summary">Time in hours where is expected all carbs from meal will be absorbed</string>
    <string name="key_rangetodisplay" translatable="false">rangetodisplay</string>
    <string name="danar_visualizeextendedaspercentage_title">Visualize extended bolus as %</string>
    <string name="careportal_sensorage_label_short">SAGE</string>
    <string name="careportal_insulinage_label_short">IAGE</string>
    <string name="careportal_canulaage_label_short">CAGE</string>
    <string name="careportal_pbage_label_short">PBAGE</string>
    <string name="openaps_short">OAPS</string>
    <string name="uploader_short">UPLD</string>
    <string name="basal_short">BAS</string>
    <string name="virtualpump_extendedbolus_label_short">EXT</string>
    <string name="keep_screen_on_title">Keep screen on</string>
    <string name="keep_screen_on_summary">Prevent Android to turn screen off. It will consume lot of energy when not plugged to power outlet.</string>
    <string name="sensitivity_warning">By turning on Autosense feature remember to enter all eated carbs. Otherwise carbs deviations will be identified wrong as sensitivity change !!</string>
    <string name="sensitivityweightedaverage">Sensitivity WeightedAverage</string>
    <string name="mdtp_ok">OK</string>
    <string name="mdtp_cancel">Cancel</string>
    <string name="notloadedplugins">Not all profiles loaded!</string>
    <string name="valuesnotstored">Values not stored!</string>
    <string name="combopump" translatable="false">Accu-Chek Combo</string>
    <string name="combopump_shortname" translatable="false">COMBO</string>
    <string name="ns_localbroadcasts">Enable broadcasts to other apps (like xDrip).</string>
    <string name="ns_localbroadcasts_title">Enable local Broadcasts.</string>
    <string name="careportal_activity_label">ACTIVITY &amp; FEEDBACK</string>
    <string name="careportal_carbsandbolus_label">CARBS &amp; BOLUS</string>
    <string name="careportal_cgm_label">CGM &amp; OPENAPS</string>
    <string name="careportal_pump_label">PUMP</string>
    <string name="overview_newtempbasal_basalabsolute">Basal value [U/h]</string>
    <string name="careportal_newnstreatment_duration_min_label">Duration [min]</string>
    <string name="openapssmb">OpenAPS SMB</string>
    <string name="smb_shortname">SMB</string>
    <string name="key_use_smb" translatable="false">use_smb</string>
    <string name="key_use_uam" translatable="false">use_uam</string>
    <string name="enableuam">Enable UAM</string>
    <string name="enablesmb">Enable SMB</string>
    <string name="enablesmb_summary">Use Super Micro Boluses instead of temp basal for faster action</string>
    <string name="enableuam_summary">Detection of Unannounced meals</string>
    <string name="key_insulin_oref_peak" translatable="false">insulin_oref_peak</string>
    <string name="insulin_oref_peak">IOB Curve Peak Time</string>
    <string name="insulin_peak_time">Peak Time [min]</string>
    <string name="free_peak_oref">Free-Peak Oref</string>
    <string name="rapid_acting_oref">Rapid-Acting Oref</string>
    <string name="ultrarapid_oref">Ultra-Rapid Oref</string>
    <string name="dia_too_short">DIA of %1$f too short - using %2$f instead!</string>
    <string name="activate_profile">Activate profile</string>
    <string name="date">Date</string>
    <string name="invalid">INVALID</string>
    <string name="waitingforpairing">Waiting for pairing on pump</string>
    <string name="pairingok">Paring OK</string>
    <string name="pairingtimedout">Paring timed out</string>
    <string name="pairing">PAIRING</string>
    <string name="key_danars_pairingkey" translatable="false">danars_paring_key_</string>
    <string name="key_danars_address" translatable="false">danars_address</string>
    <string name="key_danars_name" translatable="false">danars_name</string>
    <string name="danars_nodeviceavailable">No device found so far</string>
    <string name="emptyreservoir">Empty reservoir</string>
    <string name="bloodsugarmeasurementalert">Blood sugar measurement alert</string>
    <string name="remaininsulinalert">Remaining insulin level</string>
    <string name="danarspump">DanaRS</string>
    <string name="danarspump_shortname">Dana</string>
    <string name="selectedpump">Selected pump</string>
    <string name="pairpump">Pair new pump</string>
    <string name="bolusspeed">Bolus speed</string>
    <string name="key_danars_bolusspeed" translatable="false">danars_bolusspeed</string>
    <string name="danar_setbasalstep001">Set basal step to 0.01 U/h</string>
    <string name="serialnumber">Serial number</string>
    <string name="key_wizard_include_cob" translatable="false">wizard_include_cob</string>
    <string name="key_wizard_include_trend_bg" translatable="false">wizard_include_trend_bg</string>
    <string name="careportal_newnstreatment_percentage_label">Percentage</string>
    <string name="careportal_newnstreatment_timeshift_label">Time shift</string>
    <string name="default_temptargets">Default Temp-Targets</string>
    <string name="eatingsoon_duration">eatingsoon duration</string>
    <string name="eatingsoon_target">eatingsoon target</string>
    <string name="activity_duration">activity duration</string>
    <string name="activity_target">activity target</string>
    <string name="hypo_duration">hypo duration</string>
    <string name="hypo_target">hypo target</string>
    <string name="key_eatingsoon_duration" translatable="false">eatingsoon_duration</string>
    <string name="key_eatingsoon_target" translatable="false">eatingsoon_target</string>
    <string name="key_activity_duration" translatable="false">activity_duration</string>
    <string name="key_activity_target" translatable="false">activity_target</string>
    <string name="key_hypo_duration" translatable="false">hypo_duration</string>
    <string name="key_hypo_target" translatable="false">hypo_target</string>
    <string name="danar_history_prime">Prime</string>
    <string name="gettingextendedbolusstatus">Getting extended bolus status</string>
    <string name="gettingbolusstatus">Getting bolus status</string>
    <string name="gettingtempbasalstatus">Getting temporary basal status</string>
    <string name="gettingpumpsettings">Gettings pump settings</string>
    <string name="gettingpumptime">Getting pump time</string>
    <string name="reuse">reuse</string>
    <string name="wearcontrol_title">Controls from Watch</string>
    <string name="wearcontrol_summary">Set Temp-Targets and enter Treatments from the watch.</string>
    <string name="connectiontimedout">Connection timed out</string>
    <string name="food">Food</string>
    <string name="shortgramm">g</string>
    <string name="shortminute">m</string>
    <string name="shorthour">h</string>
    <string name="none"><![CDATA[<none>]]></string>
    <string name="shortkilojoul">kJ</string>
    <string name="shortenergy">En</string>
    <string name="shortprotein">Pr</string>
    <string name="shortfat">Fat</string>
    <string name="active"><![CDATA[<Active>]]></string>
    <string name="waitingforestimatedbolusend" formatted="false">Waiting for bolus end. Remaining %d sec.</string>
    <string name="processinghistory">Processing event</string>
    <string name="startingbolus">Starting bolus delivery</string>
    <string name="executingrightnow">Command is executed right now</string>
    <string name="pumpdrivercorrected">Pump driver corrected</string>
    <string name="pump_unreachable">Pump unreachable</string>
    <string name="missed_bg_readings">Missed BG readings</string>
    <string name="key_raise_notifications_as_android_notifications" translatable="false">raise_urgent_alarms_as_android_notification</string>
    <string name="raise_notifications_as_android_notifications">Use system notifications for alerts and notifications</string>
    <string name="key_enable_pump_unreachable_alert" translatable="false">enable_pump_unreachable_alert</string>
    <string name="key_enable_missed_bg_readings_alert" translatable="false">enable_missed_bg_readings</string>
    <string name="localalertsettings_title">Local alerts</string>
    <string name="enable_missed_bg_readings_alert">Alert if no BG data is received</string>
    <string name="enable_pump_unreachable_alert">Alert if pump is unreachable</string>
    <string name="pump_unreachable_threshold">Pump unreachable threshold [min]</string>
    <string name="key_pump_unreachable_threshold" translatable="false">pump_unreachable_threshold</string>
    <string name="key_missed_bg_readings_threshold" translatable="false">missed_bg_readings_threshold</string>
    <string name="urgent_alarm">Urgent Alarm</string>
    <string name="info">INFO</string>
    <string name="key_btwatchdog" translatable="false">bt_watchdog</string>
    <string name="key_btwatchdog_lastbark" translatable="false">bt_watchdog_last</string>
    <string name="bluetooth">Bluetooth</string>
    <string name="btwatchdog_title">BT Watchdog</string>
    <string name="btwatchdog_summary">Switches off the phone\'s bluetooth for one second if no connection to the pump is possible. This may help on some phones where the bluetooth stack freezes.</string>
    <string name="DexcomG5">DexcomG5 App (patched)</string>
    <string name="dexcomg5_nsupload_title">Upload BG data to NS</string>
    <string name="key_dexcomg5_nsupload" translatable="false">dexcomg5_nsupload</string>
    <string name="dexcomg5_upload">G5 upload settings</string>
    <string name="poctech_upload">Poctech upload settings</string>
    <string name="wear_detailed_delta_title">Show detailed delta</string>
    <string name="wear_detailed_delta_summary">Show delta with one more decimal place</string>
    <string name="smbmaxminutes" translatable="false">45 60 75 90 105 120</string>
    <string name="smbmaxminutes_summary">Max minutes of basal to limit SMB to</string>
    <string name="unsupportedfirmware">Unsupported pump firmware</string>
    <string name="dexcomg5_xdripupload_title">Send BG data to xDrip+</string>
    <string name="key_dexcomg5_xdripupload" translatable="false">dexcomg5_xdripupload</string>
    <string name="dexcomg5_xdripupload_summary">In xDrip+ select 640g/Eversense data source</string>
    <string name="nsclientbg">NSClient BG</string>
    <string name="minimalbasalvaluereplaced">Basal value replaced by minimal supported value</string>
    <string name="maximumbasalvaluereplaced">Basal value replaced by maximum supported value</string>
    <string name="overview_editquickwizard_usebg">BG calculation</string>
    <string name="overview_editquickwizard_usebolusiob">Bolus IOB calculation</string>
    <string name="overview_editquickwizard_usebasaliob">Basal IOB calculation</string>
    <string name="overview_editquickwizard_usetrend">Trend calculation</string>
    <string name="overview_editquickwizard_usesuperbolus">Superbolus calculation</string>
    <string name="yes">Yes</string>
    <string name="no">No</string>
    <string name="positiveonly">Positive only</string>
    <string name="negativeonly">Negative only</string>
    <string name="overview_editquickwizard_usecob">COB calculation</string>
    <string name="overview_editquickwizard_usetemptarget">Temporary target calculation</string>
    <string name="loopenabled">Loop enabled</string>
    <string name="apsselected">APS selected</string>
    <string name="nsclienthaswritepermission">NSClient has write permission</string>
    <string name="closedmodeenabled">Closed mode enabled</string>
    <string name="maxiobset">Maximal IOB set properly</string>
    <string name="hasbgdata">BG available from selected source</string>
    <string name="basalprofilenotaligned" formatted="false">Basal values not aligned to hours: %s</string>
    <string name="zerovalueinprofile" formatted="false">Invalid profile: %s</string>
    <string name="combo_programming_bolus">Programming pump for bolusing</string>
    <string name="combo_refresh">Refresh</string>
    <string name="combo_pump_state_label">State</string>
    <string name="combo_pump_activity_label">Activity</string>
    <string name="combo_no_pump_connection">No connection for %d min</string>
    <string name="combo_tbr_remaining">%1$d%% (%2$d min remaining)</string>
    <string name="combo_last_bolus" translatable="false">%1$.1f %2$s (%3$s)</string>
    <string name="combo_pump_state_initializing">Initializing</string>
    <string name="combo_pump_state_suspended_due_to_error">Suspended due to error</string>
    <string name="combo_pump_state_suspended_by_user">Suspended by user</string>
    <string name="combo_pump_state_running">Running</string>
    <string name="combo_pump_action_cancelling_tbr">Cancelling TBR</string>
    <string name="combo_pump_action_setting_tbr">Setting TBR (%1$d%% / %2$d min)</string>
    <string name="combo_pump_action_bolusing">Bolusing (%.1f U)</string>
    <string name="combo_pump_action_refreshing">Refreshing</string>
    <string name="combo_pump_unsupported_operation">Requested operation not supported by pump</string>
    <string name="combo_low_suspend_forced_notification">Unsafe usage: extended or multiwave boluses are active. Loop mode has been set to low-suspend only 6 hours. Only normal boluses are supported in loop mode</string>
    <string name="combo_force_disabled_notification">Unsafe usage: the pump uses a different basal rate profile than the first. The loop has been disabled. Select the first profile on the pump and refresh.</string>
    <string name="bolus_frequency_exceeded">A bolus with the same amount was requested within the last two minutes. To prevent accidental double boluses and to guard against bugs this is disallowed.</string>
    <string name="combo_pump_connected_now">Now</string>
    <string name="combo_activity_reading_pump_history">Reading pump history</string>
    <string name="danar_history">pump history</string>
    <string name="combo_activity_setting_basal_profile">Setting basal profile</string>
    <string name="combo_pump_cartridge_low_warrning">Pump cartridge level is low</string>
    <string name="combo_pump_battery_low_warrning">Pump battery is low</string>
    <string name="combo_is_in_error_state">The pump is showing the error E%1$d: %2$s</string>
    <string name="combo_reservoir_low">Low</string>
    <string name="combo_reservoir_empty">Empty</string>
    <string name="combo_reservoir_normal">Normal</string>
    <string name="combo_notification_check_time_date">Pump clock update needed</string>
    <string name="combo_warning">Warning</string>
    <string name="combo_pump_tbr_cancelled_warrning">TBR CANCELLED warning was confirmed</string>
    <string name="combo_error_no_connection_no_bolus_delivered">The pump could not be reached. No bolus was given</string>
    <string name="combo_error_no_bolus_delivered">Bolus delivery failed. It appears no bolus was delivered. To be sure, please check the pump to avoid a double bolus and then bolus again. To guard against bugs, boluses are not automatically retried.</string>
    <string name="combo_error_partial_bolus_delivered">Only %1$.2f U of the requested bolus of %2$.2f U was delivered due to an error. Please check the pump to verify this and take appropriate actions.</string>
    <string name="combo_error_bolus_verification_failed">Delivering the bolus and verifying the pump\'s history failed, please check the pump and manually. If a bolus was delivered, it will be added to treatments during the next connection to the pump.</string>
    <string name="combo_reservoir_level_insufficient_for_bolus">Not enough insulin for bolus left in reservoir</string>
    <string name="extendedbolusdeliveryerror">Extended bolus delivery error</string>
    <string name="insightpump_shortname">Insight</string>
    <string name="insightpump">Insight Pump</string>
    <string name="status_no_colon">Status</string>
    <string name="changed">Changed</string>
    <string name="pump_stopped_uppercase">PUMP STOPPED</string>
    <string name="status_updated">Status Updated</string>
    <string name="ago">ago</string>
    <string name="with">with</string>
    <string name="insight_active_tbr">Active TBR</string>
    <string name="insight_min_left">min left</string>
    <string name="log_book">Log book</string>
    <string name="insight_last_completed_action">Last Completed Action</string>
    <string name="insight_min">min</string>
    <string name="insight_remaining_over">remaining over</string>
    <string name="insight_total_with">total with</string>
    <string name="insight_upfront_with">upfront with</string>
    <string name="insight_stay_always_connected">Stay always connected</string>
    <string name="insight_history_idle">IDLE</string>
    <string name="insight_history_syncing">SYNCING</string>
    <string name="insight_history_busy">BUSY</string>
    <string name="insight_history_synced">SYNCED</string>
    <string name="insight_startup_uppercase">STARTUP</string>
    <string name="insight_needs">needs</string>
    <string name="insight_not_connected_to_companion_app">Not connected to companion app!</string>
    <string name="insight_companion_app_not_installed">Companion app does not appear to be installed!</string>
    <string name="insight_incompatible_compantion_app_we_need_version">Incompatible companion app, we need version</string>
    <string name="insight_unknown">Unknown</string>
    <string name="insight_waiting_for_code">Waiting for code confirmation</string>
    <string name="insight_code_rejected">Code rejected</string>
    <string name="insight_app_binding">App binding</string>
    <string name="insight_not_authorized">Not authorized</string>
    <string name="insight_incompatible">Incompatible</string>
    <string name="second">second</string>
    <string name="minute">minute</string>
    <string name="hour">hour</string>
    <string name="day">day</string>
    <string name="week">week</string>
    <string name="time_plural">s</string>
    <string name="insight_keepalive_format_string">%1$ds expires %2$s</string>
    <string name="insight_keep_alive_status">Keep-alive status</string>
    <string name="statistics">Statistics</string>
    <string name="connect_preemptively">Connect preemptively</string>
    <string name="automatically_connect_when">Automatically connect when AndroidAPS screens are opened, before any pump command is requested, to reduce connection delay</string>
    <string name="not_recommended_due_to_battery_drain">Not recommended due to battery drain</string>
    <string name="key_enableSMB_always" translatable="false">enableSMB_always</string>
    <string name="key_enableSMB_with_COB" translatable="false">enableSMB_with_COB</string>
    <string name="key_enableSMB_with_temptarget" translatable="false">enableSMB_with_temptarget</string>
    <string name="key_enableSMB_after_carbs" translatable="false">enableSMB_after_carbs</string>
    <string name="key_allowSMB_with_high_temptarget" translatable="false">enableSMB_with_high_temptarget</string>
    <string name="enablesmbalways">Enable SMB always</string>
    <string name="enablesmbalways_summary">Enable SMB always independently to boluses. Possible only with BG source with nice filtering of data like G5</string>
    <string name="enablesmbaftercarbs">Enable SMB after carbs</string>
    <string name="enablesmbaftercarbs_summary">Enable SMB for 6h after carbs, even with 0 COB. Possible only with BG source with nice filtering of data like G5</string>
    <string name="enablesmbwithcob">Enable SMB with COB</string>
    <string name="enablesmbwithcob_summary">Enable SMB when there is COB active.</string>
    <string name="enablesmbwithtemptarget">Enable SMB with temp targets</string>
    <string name="enablesmbwithtemptarget_summary">Enable SMB when there is temp target active (eating soon, exercise)</string>
    <string name="enablesmbwithhightemptarget">Enable SMB with high temp targets</string>
    <string name="enablesmbwithhightemptarget_summary">Enable SMB when there is high temp target active (exercise)</string>
    <string name="let_temp_basal_run">Let temp basal run</string>
    <string name="mute">Mute</string>
    <string name="overview_insulin_label">Insulin</string>
    <string name="overview_carbs_label">Carbs</string>
    <string name="overview_buttons_selection">Buttons</string>
    <string name="key_show_calibration_button" translatable="false">show_calibration_button</string>
    <string name="key_show_cgm_button" translatable="false">show_cgm_button</string>
    <string name="key_show_carbs_button" translatable="false">show_carbs_button</string>
    <string name="key_show_wizard_button" translatable="false">show_wizard_button</string>
    <string name="key_show_insulin_button" translatable="false">show_insulin_button</string>
    <string name="key_show_treatment_button" translatable="false">show_treatment_button</string>
    <string name="show_calibration_button_summary">Sends a calibration to xDrip+ or open G5 calibration dialog</string>
    <string name="show_cgm_button_summary">Opens xDrip+, back buttons returns to AAPS</string>
    <string name="key_insulin_button_increment_1" translatable="false">insulin_button_increment_1</string>
    <string name="key_insulin_button_increment_2" translatable="false">insulin_button_increment_2</string>
    <string name="key_insulin_button_increment_3" translatable="false">insulin_button_increment_3</string>
    <string name="key_carbs_button_increment_1" translatable="false">carbs_button_increment_1</string>
    <string name="key_carbs_button_increment_2" translatable="false">carbs_button_increment_2</string>
    <string name="key_carbs_button_increment_3" translatable="false">carbs_button_increment_3</string>
    <string name="carb_increment_button_message">Number of carbs to add when button is pressed</string>
    <string name="insulin_increment_button_message">Amount of insulin to add when button is pressed</string>
    <string name="error_starting_cgm">Could not launch CGM application.  Make sure it is installed.</string>
    <string name="overview_cgm">CGM</string>
    <string name="nav_historybrowser">History browser</string>
    <string name="wear_notifysmb_title">Notify on SMB</string>
    <string name="wear_notifysmb_summary">Show SMB on the watch like a standard bolus.</string>
    <string name="key_ns_create_announcements_from_errors" translatable="false">ns_create_announcements_from_errors</string>
    <string name="ns_create_announcements_from_errors_title">Create announcements from errors</string>
    <string name="ns_create_announcements_from_errors_summary">Create Nightscout announcement for error dialogs and local alerts (also viewable in Careportal under Treatments)</string>
    <string name="dexcomG5_shortname" translatable="false">G5</string>
    <string name="wear_predictions_summary">Show the predictions on the watchface.</string>
    <string name="wear_predictions_title">Predictions</string>
    <string name="data_choices">Data Choices</string>
    <string name="fabric_upload">Fabric Upload</string>
    <string name="allow_automated_crash_reporting">Allow automated crash reporting and feature usage data to be sent to the developers via the fabric.io service.</string>
    <string name="g5appnotdetected">Please update your G5 app to supported version</string>
    <string name="start_activity_tt">Start Activity TT</string>
    <string name="start_eating_soon_tt">Start Eating soon TT</string>
    <string name="temptargetshort">TT</string>
    <string name="do_not_bolus_record_only">Do not bolus, record only</string>
    <string name="category">Category</string>
    <string name="subcategory">Subcategory</string>
    <string name="bolusrecordedonly">Bolus will be recorded only</string>
    <string name="ns_autobackfill_summary">Autobackfill missig BGs from NS</string>
    <string name="key_ns_autobackfill" translatable="false">ns_autobackfill</string>
    <string name="loop_smbsetbypump_label">SMB set by pump</string>
    <string name="overview_show_sensitivity">Sensitivity</string>
    <string name="overview_show_deviations">Deviations</string>
    <string name="overview_show_cob">Carbs On Board</string>
    <string name="overview_show_iob">Insulin On Board</string>
    <string name="overview_show_basals">Basals</string>
    <string name="no_action_selected">No action selected, nothing will happen</string>
    <string name="start_hypo_tt">Start Hypo TT</string>
    <string name="closed_loop_disabled_on_dev_branch">Running dev version. Closed loop is disabled.</string>
    <string name="key_fromNSAreCommingFakedExtendedBoluses" translatable="false">fromNSAreCommingFakedExtendedBoluses</string>
    <string name="engineering_mode_enabled">Engineering mode enabled</string>
    <string name="not_eng_mode_or_release">Engineering mode not enabled and not on release branch</string>
    <string name="pump_basebasalrate">%.2f U/h</string>
    <string name="combo_actvity_reading_basal_profile">Reading basal profile</string>
    <string name="combo_bolus_rejected_due_to_pump_history_change">The pump history has changed after the bolus calculation was performed. The bolus was not delivered. Please recalculate if a bolus is still needed.</string>
    <string name="combo_error_updating_treatment_record">Bolus successfully delivered, but adding the treatment entry failed. This can happen if two small boluses of the same size are administered within the last two minutes. Please check the pump history and treatment entries and use the Careportal to add missing entries. Make sure not to add any entries for the exact same minute and same amount.</string>
    <string name="combo_high_temp_rejected_due_to_pump_history_changes">Rejecting high temp since calculation didn\'t consider recently changed pump history</string>
    <string name="combo_activity_checking_pump_state">Refreshing pump state</string>
    <string name="combo_warning_pump_basal_rate_changed">The basal rate on the pump has changed and will be updated soon</string>
    <string name="combo_error_failure_reading_changed_basal_rate">Basal rate changed on pump, but reading it failed</string>
    <string name="combo_activity_checking_for_history_changes">Checking for history changes</string>
    <string name="combo_error_multiple_boluses_with_identical_timestamp">Multiple boluses with the same amount within the same minute were just imported. Only one record could be added to treatments. Please check the pump and manually add a bolus record using the Careportal tab. Make sure to create a bolus with a time no other bolus uses.</string>
    <string name="about_link_urls">\n\nhttp://www.androidaps.org\nhttp://www.androidaps.de (de)\n\nfacebook:\nhttp://facebook.androidaps.org\nhttp://facebook.androidaps.de (de)</string>
    <string name="combo_check_date">The last bolus is older than 24 hours or is in the future. Please check the date on the pump is set correctly.</string>
    <string name="combo_suspious_bolus_time">Time/date of the delivered bolus on pump seems wrong, IOB is likely incorrect. Please check pump time/date.</string>
    <string name="profileswitch_ismissing">ProfileSwitch missing. Please do a profile switch or press \"Activate Profile\" in the LocalProfile.</string>
    <string name="combo_bolus_count">Bolus count</string>
    <string name="combo_tbr_count">TBR count</string>
    <string name="objectivenotstarted" formatted="false">Objective %d not started</string>
    <string name="objectivenotfinished" formatted="false">Objective %d not finished</string>
    <string name="pumpisnottempbasalcapable">Pump is not temp basal capable</string>
    <string name="novalidbasalrate">No valid basal rate read from pump</string>
    <string name="closedmodedisabledinpreferences">Closed loop mode disabled in preferences</string>
    <string name="autosensdisabledinpreferences">Autosens disabled in preferences</string>
    <string name="smbdisabledinpreferences">SMB disabled in preferences</string>
    <string name="limitingbasalratio">Limiting max basal rate to %1$.2f U/h because of %2$s</string>
    <string name="pumplimit">pump limit</string>
    <string name="key_openapsma_max_basal" translatable="false">openapsma_max_basal</string>
    <string name="key_openapsama_current_basal_safety_multiplier" translatable="false">openapsama_current_basal_safety_multiplier</string>
    <string name="key_openapsama_max_daily_safety_multiplier" translatable="false">openapsama_max_daily_safety_multiplier</string>
    <string name="itmustbepositivevalue">it must be positive value</string>
    <string name="maxbasalmultiplier">max basal multiplier</string>
    <string name="maxdailybasalmultiplier">max daily basal multiplier</string>
    <string name="key_openapsma_max_iob" translatable="false">openapsma_max_iob</string>
    <string name="smb_frequency_exceeded">A bolus was delivered within the last 3 minutes, skipping SMB</string>
    <string name="basal_set_correctly">Basal set correctly</string>
    <string name="limitingpercentrate">Limiting max percent rate to %1$d%% because of %2$s</string>
    <string name="key_treatmentssafety_maxbolus" translatable="false">treatmentssafety_maxbolus</string>
    <string name="limitingbolus">Limiting bolus to %1$.1f U because of %2$s</string>
    <string name="limitingmaxiob">Limiting max IOB to %1$.1f U because of %2$s</string>
    <string name="limitingcarbs">Limiting carbs to %1$d g because of %2$s</string>
    <string name="limitingiob">Limiting IOB to %1$.1f U because of %2$s</string>
    <string name="maxvalueinpreferences">max value in preferences</string>
    <string name="hardlimit">hard limit</string>
    <string name="key_treatmentssafety_maxcarbs" translatable="false">treatmentssafety_maxcarbs</string>
    <string name="unsafeusage">unsafe usage</string>
    <string name="key_openapsama_useautosens" translatable="false">openapsama_useautosens</string>
    <string name="readstatusfailed">Read status failed</string>
    <string name="record_pump_site_change">Record pump site change</string>
    <string name="record_insulin_cartridge_change">Record insulin cartridge change</string>
    <string name="smbalwaysdisabled">SMB always and after carbs disabled because active BG source doesn\'t support advanced filtering</string>
    <string name="smbnotallowedinopenloopmode">SMB not allowed in open loop mode</string>
    <string name="food_short">Food</string>
    <string name="iobcobcalculator" translatable="false">IobCobCalculator</string>
    <string name="reset">reset</string>
    <string name="waitingfortimesynchronization">Waiting for time synchronization (%d sec)</string>
    <string name="loopdisconnectedfor">Disconnected (%d m)</string>
    <string name="automatic_careportal_events">Automatic careportal events</string>
    <string name="automatically_upload_insulin_cannula_and_battery_changes_to_nightscout">Automatically upload insulin, cannula and battery changes and pump alarms to Nightscout</string>
    <string name="key_openapssmb_max_iob" translatable="false">openapsmb_max_iob</string>
    <string name="openapssmb_maxiob_title">Maximum total IOB OpenAPS can\'t go over [U]</string>
    <string name="openapssmb_maxiob_summary">This value is called Max IOB in OpenAPS context\nOpenAPS will not add more insulin if current IOB is greater than this value</string>
    <string name="pump_stopped">Pump stopped</string>
    <string name="pump_started">Pump started</string>
    <string name="pump_paused">Pump paused</string>
    <string name="absorption_cutoff_title">Meal max absorption time [h]</string>
    <string name="absorption_cutoff_summary">Time at which any meal is considered absorbed. Remaining carbs will be cut off.</string>
    <string name="time">Time</string>
    <string name="key_show_notes_entry_dialogs" translatable="false">show_notes_entry_dialogs</string>
    <string name="overview_show_notes_field_in_dialogs_title">Show notes field in treatment dialogs</string>
    <string name="title_activity_setup_wizard" translatable="false">SetupWizardActivity</string>
    <string name="next_button">Next</string>
    <string name="previous_button">Prev</string>
    <string name="nav_setupwizard">Setup Wizard</string>
    <string name="setupwizard_finish">FINISH</string>
    <string name="setupwizard_language_prompt">Select your language</string>
    <string name="key_language" translatable="false">language</string>
    <string name="key_openapsama_min_5m_carbimpact" translatable="false">openapsama_min_5m_carbimpact</string>
    <string name="boluserrorcode">Asked: %1$.2fU Delivered: %2$.2fU Error code: %3$d</string>
    <string name="firstinsulinincrement">First insulin increment</string>
    <string name="secondinsulinincrement">Second insulin increment</string>
    <string name="thirdinsulinincrement">Third insulin increment</string>
    <string name="firstcarbsincrement">First carbs increment</string>
    <string name="secondcarbsincrement">Second carbs increment</string>
    <string name="thirdcarbsincrement">Third carbs increment</string>
    <string name="cgm">CGM</string>
    <string name="key_ns_wifionly" translatable="false">ns_wifionly</string>
    <string name="key_ns_wifi_ssids" translatable="false">ns_wifi_ssids</string>
    <string name="key_ns_allowroaming" translatable="false">ns_allowroaming</string>
    <string name="key_ns_chargingonly" translatable="false">ns_chargingonly</string>
    <string name="ns_wifionly">Use WiFi connection only</string>
    <string name="ns_wifi_ssids">WiFi SSID</string>
    <string name="ns_chargingonly">Only if charging</string>
    <string name="connectionsettings_title">Connection settings</string>
    <string name="ns_wifi_allowedssids">Allowed SSIDs (semicolon separated)</string>
    <string name="ns_allowroaming">Allow connection in roaming</string>
    <string name="key_always_use_shortavg" translatable="false">always_use_shortavg</string>
    <string name="openapsama_autosens_max">Max autosens ratio</string>
    <string name="openapsama_autosens_min">Min autosens ratio</string>
    <string name="openapsama_bolussnooze_dia_divisor">Bolus snooze dia divisor</string>
    <string name="openapsama_max_daily_safety_multiplier">Max daily safety multiplier</string>
    <string name="openapsama_current_basal_safety_multiplier">Current basal safety multiplier</string>
    <string name="value_unavailable_short">n/a</string>
    <string name="ns_autobackfill_title">Autobackfill BG</string>
    <string name="ga_lang">Irish</string>
    <string name="wear_wizard_settings">Wizard Settings</string>
<<<<<<< HEAD
    <string name="key_wearwizard_bg" translatable="false">wearwizard_bg</string>
    <string name="key_wearwizard_trend" translatable="false">wearwizard_trend</string>
    <string name="key_wearwizard_cob" translatable="false">wearwizard_cob</string>
    <string name="key_wearwizard_bolusiob" translatable="false">wearwizard_bolusiob</string>
    <string name="key_wearwizard_basaliob" translatable="false">wearwizard_basaliob</string>
    <string name="wear_wizard_settings_summary">Calculations included in the Wizard result:</string>
    <string name="wear_display_settings">Display Settings</string>
    <string name="wear_general_settings">General Settings</string>


    <string name="virtualpump_type">Virtual Pump Type</string>
    <string name="virtualpump_definition">Pump Definition</string>
    <string name="virtualpump_pump_def">Bolus: Step=%s\nExtended Bolus: [Step=%s, Duration=%smin-%sh]\nBasal: Step=%s\nTBR: %s (by %s), Duration=%smin-%sh\nEXTENDED_NOTE</string>
    <string name="virtualpump_pump_def_extended_note">* Ranged basal/bolus values are not supported by Virtual Pump.</string>


    <!-- Pump Abstract -->
    <string name="pump_operation_not_supported_by_pump">Operation not supported by pump.</string>
    <string name="pump_operation_not_yet_supported_by_pump">Operation not YET supported by pump.</string>
    <string name="location_not_found_title">Location Is Not Enabled</string>
    <string name="location_not_found_message">For Bluetooth discovery to work on newer devices, location must be enabled. AAPS does not track your location and it can be disabled after pairing is successful.</string>
    <string name="location_yes">Enable</string>
    <string name="location_no">No</string>

    <!-- Medtronic (MDT) - Base -->
    <string name="medtronic_name" translatable="false">Medtronic</string>
    <string name="medtronic_name_short" translatable="false">MDT</string>


    <!-- MDT Configuration -->
    <string name="medtronic_serial_number">Pump Serial Number</string>
    <string name="medtronic_pump_type">Pump Type</string>
    <string name="medtronic_pump_frequency">Pump Frequency</string>
    <string name="medtronic_pump_max_bolus">Max Bolus on Pump</string>
    <string name="medtronic_pump_max_basal">Max Basal on Pump</string>
    <string name="medtronic_pump_frequency_us">US (916 MHz)</string>
    <string name="medtronic_pump_frequency_worldwide">Worldwide (868 Mhz)</string>
    <string name="rileylink_mac_address">RileyLink MAC Address</string>
    <string name="rileylink_scanner_selected_device">Selected</string>
    <string name="rileylink_scanner_scan">Scan</string>
    <string name="rileylink_scanner_title">RileyLink BLE Scan</string>
    <string name="rileylink_scanner_scan_menu">Scan for RileyLink</string>

    <!-- RL Status Page -->
    <string name="rileylink_settings_tab1">Settings</string>
    <string name="rileylink_settings_tab2">History</string>
    <string name="rileylink_settings_tab3">Device</string>
    <string name="rileylink_status">RileyLink Status</string>
    <string name="medtronic_pump_status">Pump Status</string>
    <string name="rileylink_settings_title">RileyLink Settings</string>
    <string name="title_activity_rileylink_settings">RileyLink Settings</string>
    <string name="rileylink_title">Riley Link</string>
    <string name="rileylink_configured_address">Configured Address</string>
    <string name="rileylink_connected_device">Connected Device</string>
    <string name="rileylink_connection_status">Connection Status</string>
    <string name="rileylink_connection_error">Connection Error</string>
    <string name="rileylink_device">Device</string>
    <string name="rileylink_device_type">Device Type</string>
    <string name="rileylink_device_model">Device Model</string>
    <string name="rileylink_last_used_frequency">Last used frequency</string>
    <string name="rileylink_last_device_contact">Last device contact</string>

    <!-- RL State -->
    <string name="rileylink_state_bt_init">Bluetooth Initializing…</string>
    <string name="rileylink_state_bt_error">Bluetooth Error</string>
    <string name="rileylink_state_bt_ready">Bluetooth Ready</string>
    <string name="rileylink_state_not_started">Not Started</string>
    <string name="rileylink_state_rl_init">RileyLink Initialization…</string>
    <string name="rileylink_state_rl_error">RileyLink Error</string>
    <string name="rileylink_state_pc_tune_up">Tunning up RileyLink and Pump</string>
    <string name="rileylink_state_pc_error">Problem connecting to Pump</string>
    <string name="rileylink_state_connected">Connected</string>

    <!-- RL Errors -->
    <string name="rileylink_error_not_rl">Device is not RileyLink</string>
    <string name="rileylink_error_unreachable">RileyLink unreachable</string>
    <string name="rileylink_error_bt_disabled">Bluetooth disabled</string>
    <string name="rileylink_error_no_bt_adapter">No Bluetooth Adapter</string>
    <string name="rileylink_error_tuneup_failed">TuneUp Failed</string>
    <string name="rileylink_error_pump_unreachable">Pump unreachable</string>
    <string name="rileylink_error_pod_unreachable">Pod unreachable</string>

    <!-- MDT Errors -->
    <string name="medtronic_errors">Errors</string>
    <string name="medtronic_error_serial_not_set">Serial # not set.</string>
    <string name="medtronic_error_serial_invalid">Serial # invalid.</string>
    <string name="medtronic_error_pump_type_not_set">Pump Type not set.</string>
    <string name="medtronic_error_pump_type_invalid">Pump Type unsupported.</string>
    <string name="medtronic_error_pump_frequency_not_set">Pump Frequency not set.</string>
    <string name="medtronic_error_pump_frequency_invalid">Pump Frequency unsupported.</string>
    <string name="medtronic_error_rileylink_address_invalid">RileyLink Address invalid.</string>
    <string name="medtronic_error_pump_type_set_differs_from_detected">Pump type detected is not the same as configured type.</string>

    <string name="medtronic_error_pump_basal_profiles_not_enabled">Basal profiles are not enabled on pump.</string>
    <string name="medtronic_error_pump_incorrect_basal_profile_selected">Basal profile set on pump is incorrect (must be STD).</string>
    <string name="medtronic_error_pump_wrong_tbr_type_set">Wrong TBR type set on pump (must be Absolute).</string>
    <string name="medtronic_error_pump_wrong_max_bolus_set" formatted="false">Wrong Max Bolus set on Pump (must be %.2f).</string>
    <string name="medtronic_error_pump_wrong_max_basal_set" formatted="false">Wrong Max Basal set on Pump (must be %.2f).</string>
    <string name="xxx">xxx</string>


    <!-- MDT Pump Status -->
    <string name="medtronic_pump_status_never_contacted">Never contacted</string>
    <string name="medtronic_pump_status_waking_up">Waking up</string>
    <string name="medtronic_pump_status_error_comm">Error with communication</string>
    <string name="medtronic_pump_status_timeout_comm">Timeout on communication</string>
    <string name="medtronic_pump_status_problem_contacting">Problem contacting Pump</string>
    <string name="medtronic_pump_status_invalid_config">Invalid configuration</string>

    <string name="medtronic_cmd_profile_not_set">Remote Basal profile setting is not supported. Please modify Basal profile on your pump manually.</string>
    <string name="medtronic_cmd_cancel_bolus_not_supported">Remote cancel of Bolus is not supported. If you wish to cancel bolus, go to pump put it in suspend and then resume. This will cancel the bolus.</string>


=======
    <string translatable="false" name="key_wearwizard_bg">wearwizard_bg</string>
    <string translatable="false" name="key_wearwizard_tt">wearwizard_tt</string>
    <string translatable="false" name="key_wearwizard_trend">wearwizard_trend</string>
    <string translatable="false" name="key_wearwizard_cob">wearwizard_cob</string>
    <string translatable="false" name="key_wearwizard_bolusiob">wearwizard_bolusiob</string>
    <string translatable="false" name="key_wearwizard_basaliob">wearwizard_basaliob</string>
    <string name="wear_wizard_settings_summary">Calculations included in the Wizard result:</string>
    <string name="wear_display_settings">Display Settings</string>
    <string name="wear_general_settings">General Settings</string>
    <string name="enable_nsclient">Enable NSClient</string>
    <string name="welcometosetupwizard">Welcome to setup wizard. It will guide you through the setup process\n</string>
    <string name="pumpsetup">Pump setup</string>
    <string name="readstatus">Read status</string>
    <string name="adjustprofileinns">Changes must be done in NS</string>
    <string name="exitwizard">Skip setup wizard</string>
    <string name="setupwizard_loop_description">Press the button below to enable AndroidAPS to suggest/make basal changes</string>
    <string name="setupwizard_objectives_description">Press the button below to enable Objectives. Look in the Objectives tab, after you finish this wizard, to make AndroidAPS completely functional.\n</string>
    <string name="enableobjectives">Enable Objectives</string>
    <string name="apssetup">Configure APS plugin</string>
    <string name="key_setupwizard_processed" translatable="false">startupwizard_processed</string>
    <string name="sensitivitysetup">Configure Sensitivity plugin</string>
    <string name="setupwizard_sensitivity_description">Sensitivity plugin is used for sensitivity detection and COB calculation. For more info visit:</string>
    <string name="setupwizard_sensitivity_url">https://github.com/MilosKozak/AndroidAPS/wiki/Sensitivity-detection-and-COB</string>
    <string name="nsclientinfotext">NSClient handles connection to Nightscout. You can skip this part now but you will not be able to pass objectives until you setup it.</string>
    <string name="diawarning">Please remember: new insulin profiles require DIA at least 5h. DIA 5-6h on new profile is equal to DIA 3h on old insulin profiles.</string>
    <string name="bgsourcesetup">Configure BG source</string>
    <string name="setupwizard_profile_description">Please select source of profile. If patient is a child you should use NS profile. If there is nobody following you on Nightscout you will probably prefer Local profile. Please remember that you are only selecting the profile source. To use it you must activate it by executing \"Profile switch\"</string>
    <string name="setupwizard_aps_description">Select one from availables algorithms. They are sorted from oldest to newest. Newer algorithm is usually more powerful and more aggresive. Thus if you are new looper you may probably start with AMA and not with latest one. Do not forget to read the OpenAPS documentation and configure it before use.</string>
    <string name="startobjective">Start your first objective</string>
    <string name="permission">Permission</string>
    <string name="askforpermission">Ask for permission</string>
    <string name="needlocationpermission">Application needs location permission for BT scan</string>
    <string name="needstoragepermission">Application needs storage permission to be able store log files</string>
    <string name="request">Request</string>
    <string name="insulinsourcesetup">Configure Insulin plugin</string>
    <string name="exit">Exit</string>
    <string name="danar_useroptions">User options</string>
    <string name="danar_timedisplay">Display time format</string>
    <string name="danar_buttonscroll">Button scroll</string>
    <string name="danar_beep">Beep on button press</string>
    <string name="danar_pumpalarm">Alarm</string>
    <string name="danar_pumpalarm_sound">Sound</string>
    <string name="danar_pumpalarm_vibrate">Vibrate</string>
    <string name="danar_pumpalarm_both">Both</string>
    <string name="danar_screentimeout">LCD on time [s]</string>
    <string name="danar_backlight">Backlight on time [h]</string>
    <string name="danar_glucoseunits">Glucose units</string>
    <string name="danar_shutdown">Shutdown(hours)</string>
    <string name="danar_lowreservoir">Low reservoir (Units)</string>
    <string name="danar_saveuseroptions">Save options to pump</string>
    <string name="option_on">On</string>
    <string name="option_off">Off</string>
    <string name="open_navigation">Open navigation</string>
    <string name="close_navigation">Close navigation</string>
    <string name="nav_plugin_preferences">Plugin preferences</string>
    <string name="completed_well_done">Completed, well done!</string>
    <string name="not_completed_yet">Not completed yet</string>
    <string name="time_elapsed">Time elapsed</string>
    <string name="nth_objective">%1$d. Objective</string>
    <string name="poctech">Poctech</string>
    <string name="description_source_poctech">Receive BG values from Poctech app</string>
    <string translatable="false" name="key_high_temptarget_raises_sensitivity">high_temptarget_raises_sensitivity</string>
    <string translatable="false" name="key_low_temptarget_lowers_sensitivity">low_temptarget_lowers_sensitivity</string>
    <string name="high_temptarget_raises_sensitivity_title">High temptarget raises sensitivity</string>
    <string name="high_temptarget_raises_sensitivity_summary"><![CDATA[Raise sensitivity for temptargets >= 100]]></string>
    <string name="low_temptarget_lowers_sensitivity_title">Low temptarget lowers sensitivity</string>
    <string name="low_temptarget_lowers_sensitivity_summary"><![CDATA[Lower sensitivity for temptargets < 100]]></string>
    <string name="combo_invalid_setup">Invalid pump setup, check the docs and verify that the Quick Info menu is named QUICK INFO using the 360 configuration software.</string>
    <string name="custom">Custom</string>
    <string name="largetimedifftitle">Large Time Difference</string>
    <string name="largetimediff">Large time difference:\nTime in pump is off by more than 1.5 hours.\nPlease adjust the time manually on the pump and make sure that reading the history from the pump does not cause unexpected behaviour.\nIf possible, remove the history from the pump before changing the time or disable the closed loop for one DIA after the last wrong history entry but minimum one DIA from now.</string>
    <string name="key_keep_screen_on" translatable="false">keep_screen_on</string>
    <string name="careportal_removestartedevents">Clean AndroidAPS started</string>
    <string name="storedsettingsfound">Stored settings found</string>
    <string name="allow_hardware_pump_text">Attention: If you activate and connect to a hardware pump, AndroidAPS will copy the basal settings from the profile to the pump, overwriting the existing basal rate stored on the pump. Make sure you have the correct basal setting in AndroidAPS. If you are not sure or don\'t want to overwrite the basal settings on your pump, press cancel and repeat switching to the pump at a later time.</string>
    <string name="error_adding_treatment_title">Treatment data incomplete</string>
    <!-- TODO convert to proper style -->
    <string name="error_adding_treatment_message" formatted="false">A treatment (insulin: %.2f, carbs: %d, at: %s) could not be added to treatments. Please check and manually add a record as appropriate.</string>
    <string name="generated_ecarbs_note">Generated eCarbs with amount: %1$dg, duration: %2$dh, delay: %3$dm</string>
    <string name="key_plugin_stats_report_timestamp" translatable="false">key_plugin_stats_report_timestamp</string>
    <string name="openaps_noasdata">No autosens data available</string>

    <plurals name="objective_days">
        <item quantity="one">%d day</item>
        <item quantity="other">%d days</item>
    </plurals>
    <plurals name="objective_hours">
        <item quantity="one">%d hour</item>
        <item quantity="other">%d hours</item>
    </plurals>
    <plurals name="objective_minutes">
        <item quantity="one">%d minute</item>
        <item quantity="other">%d minutes</item>
    </plurals>
>>>>>>> 5fa8f9e3
</resources><|MERGE_RESOLUTION|>--- conflicted
+++ resolved
@@ -1,5 +1,5 @@
 ﻿<resources>
-    <string name="treatmentssafety_title">Tratments safety</string>
+    <string name="treatmentssafety_title">Treatments safety</string>
     <string name="treatmentssafety_maxbolus_title">Max allowed bolus [U]</string>
     <string name="treatmentssafety_maxcarbs_title">Max allowed carbs [g]</string>
 
@@ -755,7 +755,7 @@
     <string name="gettingextendedbolusstatus">Getting extended bolus status</string>
     <string name="gettingbolusstatus">Getting bolus status</string>
     <string name="gettingtempbasalstatus">Getting temporary basal status</string>
-    <string name="gettingpumpsettings">Gettings pump settings</string>
+    <string name="gettingpumpsettings">Getting pump settings</string>
     <string name="gettingpumptime">Getting pump time</string>
     <string name="reuse">reuse</string>
     <string name="wearcontrol_title">Controls from Watch</string>
@@ -1088,121 +1088,6 @@
     <string name="ns_autobackfill_title">Autobackfill BG</string>
     <string name="ga_lang">Irish</string>
     <string name="wear_wizard_settings">Wizard Settings</string>
-<<<<<<< HEAD
-    <string name="key_wearwizard_bg" translatable="false">wearwizard_bg</string>
-    <string name="key_wearwizard_trend" translatable="false">wearwizard_trend</string>
-    <string name="key_wearwizard_cob" translatable="false">wearwizard_cob</string>
-    <string name="key_wearwizard_bolusiob" translatable="false">wearwizard_bolusiob</string>
-    <string name="key_wearwizard_basaliob" translatable="false">wearwizard_basaliob</string>
-    <string name="wear_wizard_settings_summary">Calculations included in the Wizard result:</string>
-    <string name="wear_display_settings">Display Settings</string>
-    <string name="wear_general_settings">General Settings</string>
-
-
-    <string name="virtualpump_type">Virtual Pump Type</string>
-    <string name="virtualpump_definition">Pump Definition</string>
-    <string name="virtualpump_pump_def">Bolus: Step=%s\nExtended Bolus: [Step=%s, Duration=%smin-%sh]\nBasal: Step=%s\nTBR: %s (by %s), Duration=%smin-%sh\nEXTENDED_NOTE</string>
-    <string name="virtualpump_pump_def_extended_note">* Ranged basal/bolus values are not supported by Virtual Pump.</string>
-
-
-    <!-- Pump Abstract -->
-    <string name="pump_operation_not_supported_by_pump">Operation not supported by pump.</string>
-    <string name="pump_operation_not_yet_supported_by_pump">Operation not YET supported by pump.</string>
-    <string name="location_not_found_title">Location Is Not Enabled</string>
-    <string name="location_not_found_message">For Bluetooth discovery to work on newer devices, location must be enabled. AAPS does not track your location and it can be disabled after pairing is successful.</string>
-    <string name="location_yes">Enable</string>
-    <string name="location_no">No</string>
-
-    <!-- Medtronic (MDT) - Base -->
-    <string name="medtronic_name" translatable="false">Medtronic</string>
-    <string name="medtronic_name_short" translatable="false">MDT</string>
-
-
-    <!-- MDT Configuration -->
-    <string name="medtronic_serial_number">Pump Serial Number</string>
-    <string name="medtronic_pump_type">Pump Type</string>
-    <string name="medtronic_pump_frequency">Pump Frequency</string>
-    <string name="medtronic_pump_max_bolus">Max Bolus on Pump</string>
-    <string name="medtronic_pump_max_basal">Max Basal on Pump</string>
-    <string name="medtronic_pump_frequency_us">US (916 MHz)</string>
-    <string name="medtronic_pump_frequency_worldwide">Worldwide (868 Mhz)</string>
-    <string name="rileylink_mac_address">RileyLink MAC Address</string>
-    <string name="rileylink_scanner_selected_device">Selected</string>
-    <string name="rileylink_scanner_scan">Scan</string>
-    <string name="rileylink_scanner_title">RileyLink BLE Scan</string>
-    <string name="rileylink_scanner_scan_menu">Scan for RileyLink</string>
-
-    <!-- RL Status Page -->
-    <string name="rileylink_settings_tab1">Settings</string>
-    <string name="rileylink_settings_tab2">History</string>
-    <string name="rileylink_settings_tab3">Device</string>
-    <string name="rileylink_status">RileyLink Status</string>
-    <string name="medtronic_pump_status">Pump Status</string>
-    <string name="rileylink_settings_title">RileyLink Settings</string>
-    <string name="title_activity_rileylink_settings">RileyLink Settings</string>
-    <string name="rileylink_title">Riley Link</string>
-    <string name="rileylink_configured_address">Configured Address</string>
-    <string name="rileylink_connected_device">Connected Device</string>
-    <string name="rileylink_connection_status">Connection Status</string>
-    <string name="rileylink_connection_error">Connection Error</string>
-    <string name="rileylink_device">Device</string>
-    <string name="rileylink_device_type">Device Type</string>
-    <string name="rileylink_device_model">Device Model</string>
-    <string name="rileylink_last_used_frequency">Last used frequency</string>
-    <string name="rileylink_last_device_contact">Last device contact</string>
-
-    <!-- RL State -->
-    <string name="rileylink_state_bt_init">Bluetooth Initializing…</string>
-    <string name="rileylink_state_bt_error">Bluetooth Error</string>
-    <string name="rileylink_state_bt_ready">Bluetooth Ready</string>
-    <string name="rileylink_state_not_started">Not Started</string>
-    <string name="rileylink_state_rl_init">RileyLink Initialization…</string>
-    <string name="rileylink_state_rl_error">RileyLink Error</string>
-    <string name="rileylink_state_pc_tune_up">Tunning up RileyLink and Pump</string>
-    <string name="rileylink_state_pc_error">Problem connecting to Pump</string>
-    <string name="rileylink_state_connected">Connected</string>
-
-    <!-- RL Errors -->
-    <string name="rileylink_error_not_rl">Device is not RileyLink</string>
-    <string name="rileylink_error_unreachable">RileyLink unreachable</string>
-    <string name="rileylink_error_bt_disabled">Bluetooth disabled</string>
-    <string name="rileylink_error_no_bt_adapter">No Bluetooth Adapter</string>
-    <string name="rileylink_error_tuneup_failed">TuneUp Failed</string>
-    <string name="rileylink_error_pump_unreachable">Pump unreachable</string>
-    <string name="rileylink_error_pod_unreachable">Pod unreachable</string>
-
-    <!-- MDT Errors -->
-    <string name="medtronic_errors">Errors</string>
-    <string name="medtronic_error_serial_not_set">Serial # not set.</string>
-    <string name="medtronic_error_serial_invalid">Serial # invalid.</string>
-    <string name="medtronic_error_pump_type_not_set">Pump Type not set.</string>
-    <string name="medtronic_error_pump_type_invalid">Pump Type unsupported.</string>
-    <string name="medtronic_error_pump_frequency_not_set">Pump Frequency not set.</string>
-    <string name="medtronic_error_pump_frequency_invalid">Pump Frequency unsupported.</string>
-    <string name="medtronic_error_rileylink_address_invalid">RileyLink Address invalid.</string>
-    <string name="medtronic_error_pump_type_set_differs_from_detected">Pump type detected is not the same as configured type.</string>
-
-    <string name="medtronic_error_pump_basal_profiles_not_enabled">Basal profiles are not enabled on pump.</string>
-    <string name="medtronic_error_pump_incorrect_basal_profile_selected">Basal profile set on pump is incorrect (must be STD).</string>
-    <string name="medtronic_error_pump_wrong_tbr_type_set">Wrong TBR type set on pump (must be Absolute).</string>
-    <string name="medtronic_error_pump_wrong_max_bolus_set" formatted="false">Wrong Max Bolus set on Pump (must be %.2f).</string>
-    <string name="medtronic_error_pump_wrong_max_basal_set" formatted="false">Wrong Max Basal set on Pump (must be %.2f).</string>
-    <string name="xxx">xxx</string>
-
-
-    <!-- MDT Pump Status -->
-    <string name="medtronic_pump_status_never_contacted">Never contacted</string>
-    <string name="medtronic_pump_status_waking_up">Waking up</string>
-    <string name="medtronic_pump_status_error_comm">Error with communication</string>
-    <string name="medtronic_pump_status_timeout_comm">Timeout on communication</string>
-    <string name="medtronic_pump_status_problem_contacting">Problem contacting Pump</string>
-    <string name="medtronic_pump_status_invalid_config">Invalid configuration</string>
-
-    <string name="medtronic_cmd_profile_not_set">Remote Basal profile setting is not supported. Please modify Basal profile on your pump manually.</string>
-    <string name="medtronic_cmd_cancel_bolus_not_supported">Remote cancel of Bolus is not supported. If you wish to cancel bolus, go to pump put it in suspend and then resume. This will cancel the bolus.</string>
-
-
-=======
     <string translatable="false" name="key_wearwizard_bg">wearwizard_bg</string>
     <string translatable="false" name="key_wearwizard_tt">wearwizard_tt</string>
     <string translatable="false" name="key_wearwizard_trend">wearwizard_trend</string>
@@ -1285,17 +1170,108 @@
     <string name="key_plugin_stats_report_timestamp" translatable="false">key_plugin_stats_report_timestamp</string>
     <string name="openaps_noasdata">No autosens data available</string>
 
-    <plurals name="objective_days">
-        <item quantity="one">%d day</item>
-        <item quantity="other">%d days</item>
-    </plurals>
-    <plurals name="objective_hours">
-        <item quantity="one">%d hour</item>
-        <item quantity="other">%d hours</item>
-    </plurals>
-    <plurals name="objective_minutes">
-        <item quantity="one">%d minute</item>
-        <item quantity="other">%d minutes</item>
-    </plurals>
->>>>>>> 5fa8f9e3
+
+    <string name="virtualpump_type">Virtual Pump Type</string>
+    <string name="virtualpump_definition">Pump Definition</string>
+    <string name="virtualpump_pump_def">Bolus: Step=%s\nExtended Bolus: [Step=%s, Duration=%smin-%sh]\nBasal: Step=%s\nTBR: %s (by %s), Duration=%smin-%sh\nEXTENDED_NOTE</string>
+    <string name="virtualpump_pump_def_extended_note">* Ranged basal/bolus values are not supported by Virtual Pump.</string>
+
+
+    <!-- Pump Abstract -->
+    <string name="pump_operation_not_supported_by_pump">Operation not supported by pump.</string>
+    <string name="pump_operation_not_yet_supported_by_pump">Operation not YET supported by pump.</string>
+    <string name="location_not_found_title">Location Is Not Enabled</string>
+    <string name="location_not_found_message">For Bluetooth discovery to work on newer devices, location must be enabled. AAPS does not track your location and it can be disabled after pairing is successful.</string>
+    <string name="location_yes">Enable</string>
+    <string name="location_no">No</string>
+
+    <!-- Medtronic (MDT) - Base -->
+    <string name="medtronic_name" translatable="false">Medtronic</string>
+    <string name="medtronic_name_short" translatable="false">MDT</string>
+
+
+    <!-- MDT Configuration -->
+    <string name="medtronic_serial_number">Pump Serial Number</string>
+    <string name="medtronic_pump_type">Pump Type</string>
+    <string name="medtronic_pump_frequency">Pump Frequency</string>
+    <string name="medtronic_pump_max_bolus">Max Bolus on Pump</string>
+    <string name="medtronic_pump_max_basal">Max Basal on Pump</string>
+    <string name="medtronic_pump_frequency_us">US (916 MHz)</string>
+    <string name="medtronic_pump_frequency_worldwide">Worldwide (868 Mhz)</string>
+    <string name="rileylink_mac_address">RileyLink MAC Address</string>
+    <string name="rileylink_scanner_selected_device">Selected</string>
+    <string name="rileylink_scanner_scan">Scan</string>
+    <string name="rileylink_scanner_title">RileyLink BLE Scan</string>
+    <string name="rileylink_scanner_scan_menu">Scan for RileyLink</string>
+
+    <!-- RL Status Page -->
+    <string name="rileylink_settings_tab1">Settings</string>
+    <string name="rileylink_settings_tab2">History</string>
+    <string name="rileylink_settings_tab3">Device</string>
+    <string name="rileylink_status">RileyLink Status</string>
+    <string name="medtronic_pump_status">Pump Status</string>
+    <string name="rileylink_settings_title">RileyLink Settings</string>
+    <string name="title_activity_rileylink_settings">RileyLink Settings</string>
+    <string name="rileylink_title">Riley Link</string>
+    <string name="rileylink_configured_address">Configured Address</string>
+    <string name="rileylink_connected_device">Connected Device</string>
+    <string name="rileylink_connection_status">Connection Status</string>
+    <string name="rileylink_connection_error">Connection Error</string>
+    <string name="rileylink_device">Device</string>
+    <string name="rileylink_device_type">Device Type</string>
+    <string name="rileylink_device_model">Device Model</string>
+    <string name="rileylink_last_used_frequency">Last used frequency</string>
+    <string name="rileylink_last_device_contact">Last device contact</string>
+
+    <!-- RL State -->
+    <string name="rileylink_state_bt_init">Bluetooth Initializing…</string>
+    <string name="rileylink_state_bt_error">Bluetooth Error</string>
+    <string name="rileylink_state_bt_ready">Bluetooth Ready</string>
+    <string name="rileylink_state_not_started">Not Started</string>
+    <string name="rileylink_state_rl_init">RileyLink Initialization…</string>
+    <string name="rileylink_state_rl_error">RileyLink Error</string>
+    <string name="rileylink_state_pc_tune_up">Tunning up RileyLink and Pump</string>
+    <string name="rileylink_state_pc_error">Problem connecting to Pump</string>
+    <string name="rileylink_state_connected">Connected</string>
+
+    <!-- RL Errors -->
+    <string name="rileylink_error_not_rl">Device is not RileyLink</string>
+    <string name="rileylink_error_unreachable">RileyLink unreachable</string>
+    <string name="rileylink_error_bt_disabled">Bluetooth disabled</string>
+    <string name="rileylink_error_no_bt_adapter">No Bluetooth Adapter</string>
+    <string name="rileylink_error_tuneup_failed">TuneUp Failed</string>
+    <string name="rileylink_error_pump_unreachable">Pump unreachable</string>
+    <string name="rileylink_error_pod_unreachable">Pod unreachable</string>
+
+    <!-- MDT Errors -->
+    <string name="medtronic_errors">Errors</string>
+    <string name="medtronic_error_serial_not_set">Serial # not set.</string>
+    <string name="medtronic_error_serial_invalid">Serial # invalid.</string>
+    <string name="medtronic_error_pump_type_not_set">Pump Type not set.</string>
+    <string name="medtronic_error_pump_type_invalid">Pump Type unsupported.</string>
+    <string name="medtronic_error_pump_frequency_not_set">Pump Frequency not set.</string>
+    <string name="medtronic_error_pump_frequency_invalid">Pump Frequency unsupported.</string>
+    <string name="medtronic_error_rileylink_address_invalid">RileyLink Address invalid.</string>
+    <string name="medtronic_error_pump_type_set_differs_from_detected">Pump type detected is not the same as configured type.</string>
+
+    <string name="medtronic_error_pump_basal_profiles_not_enabled">Basal profiles are not enabled on pump.</string>
+    <string name="medtronic_error_pump_incorrect_basal_profile_selected">Basal profile set on pump is incorrect (must be STD).</string>
+    <string name="medtronic_error_pump_wrong_tbr_type_set">Wrong TBR type set on pump (must be Absolute).</string>
+    <string name="medtronic_error_pump_wrong_max_bolus_set" formatted="false">Wrong Max Bolus set on Pump (must be %.2f).</string>
+    <string name="medtronic_error_pump_wrong_max_basal_set" formatted="false">Wrong Max Basal set on Pump (must be %.2f).</string>
+    <string name="xxx">xxx</string>
+
+
+    <!-- MDT Pump Status -->
+    <string name="medtronic_pump_status_never_contacted">Never contacted</string>
+    <string name="medtronic_pump_status_waking_up">Waking up</string>
+    <string name="medtronic_pump_status_error_comm">Error with communication</string>
+    <string name="medtronic_pump_status_timeout_comm">Timeout on communication</string>
+    <string name="medtronic_pump_status_problem_contacting">Problem contacting Pump</string>
+    <string name="medtronic_pump_status_invalid_config">Invalid configuration</string>
+
+    <string name="medtronic_cmd_profile_not_set">Remote Basal profile setting is not supported. Please modify Basal profile on your pump manually.</string>
+    <string name="medtronic_cmd_cancel_bolus_not_supported">Remote cancel of Bolus is not supported. If you wish to cancel bolus, go to pump put it in suspend and then resume. This will cancel the bolus.</string>
+
+
 </resources>