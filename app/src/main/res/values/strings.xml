--- conflicted
+++ resolved
@@ -984,12 +984,8 @@
     <string name="overview_show_cob">Carbs On Board</string>
     <string name="overview_show_iob">Insulin On Board</string>
     <string name="overview_show_basals">Basals</string>
-<<<<<<< HEAD
     <string name="closed_loop_disabled_on_dev_branch">Running dev version. Closed loop is disabled.</string>
-=======
     <string name="key_fromNSAreCommingFakedExtendedBoluses" translatable="false">fromNSAreCommingFakedExtendedBoluses</string>
-    <string name="closed_loop_disabled_on_dev_branch">Running dev version. Closed loop is disabled</string>
->>>>>>> 11ab3c40
     <string name="engineering_mode_enabled">Engineering mode enabled</string>
     <string name="not_eng_mode_or_release">Engineering mode not enabled and not on release branch</string>
     <string name="pump_basebasalrate">%.2f U/h</string>
