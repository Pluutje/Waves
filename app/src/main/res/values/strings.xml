--- conflicted
+++ resolved
@@ -803,7 +803,11 @@
     <string name="negativeonly">Negative only</string>
     <string name="overview_editquickwizard_usecob">COB calculation</string>
     <string name="overview_editquickwizard_usetemptarget">Temporary target calculation</string>
-<<<<<<< HEAD
+    <string name="loopenabled">Loop enabled</string>
+    <string name="apsselected">APS selected</string>
+    <string name="nsclienthaswritepermission">NSClient has write permission</string>
+    <string name="closedmodeenabled">Closed mode enabled</string>
+    <string name="maxiobset">Maximal IOB set properly</string>
     <string name="bolusstopping">Stopping bolus delivery</string>
     <string name="bolusstopped">Bolus delivery stopped</string>
     <string name="combo_programming_bolus">Programming pump for bolusing</string>
@@ -857,11 +861,4 @@
     <string name="combo_error_partial_bolus_delivered">Only %.2f U of the requested bolus of %.2f U was delivered due to an error. Please check the pump to verify this and take appropriate actions.</string>
     <string name="combo_error_bolus_verification_failed">Delivering the bolus and verifying the pump\'s history failed, please check the pump and manually create a bolus record using the Careportal tab if a bolus was delivered.</string>
     <string name="combo_error_bolus_recovery_progress">Recovering from connection loss</string>
-=======
-    <string name="loopenabled">Loop enabled</string>
-    <string name="apsselected">APS selected</string>
-    <string name="nsclienthaswritepermission">NSClient has write permission</string>
-    <string name="closedmodeenabled">Closed mode enabled</string>
-    <string name="maxiobset">Maximal IOB set properly</string>
->>>>>>> d27d1b18
 </resources>
