﻿<resources>
    <string name="treatmentssafety_title">Tratments safety</string>
    <string name="treatmentssafety_maxbolus_title">Max allowed bolus [U]</string>
    <string name="treatmentssafety_maxcarbs_title">Max allowed carbs [g]</string>

    <string name="nav_preferences">Preferences</string>
    <string name="nav_refreshtreatments">Refresh treatments from NS</string>
    <string name="nav_resetdb">Reset Databases</string>
    <string name="reset_db_confirm">Do you really want to reset the databases?</string>
    <string name="nav_exit">Exit</string>
    <string name="danar_useextended_title">Use extended boluses for >200%</string>
    <string name="danar_bt_name_title">DanaR Bluetooth device</string>
    <string name="ns_sync_use_absolute_title">Always use basal absolute values</string>
    <string name="alert_dialog_storage_permission_text">Please reboot your phone or restart AndroidAPS from the System Settings \notherwise Android APS will not have logging (important to track and verify that the algorithms are working correctly)!</string>

    <string name="objectives_objective_label_string">Objective:</string>
    <string name="objectives_gate_label_string">Gate:</string>
    <string name="objectives_button_start">Start</string>
    <string name="objectives_button_verify">Verify</string>
    <string name="nsprofileview_units_label">Units</string>
    <string name="nsprofileview_dia_label">DIA</string>
    <string name="nsprofileview_ic_label">IC</string>
    <string name="nsprofileview_isf_label">ISF</string>
    <string name="nsprofileview_basal_label">Basal</string>
    <string name="nsprofileview_target_label">Target</string>
    <string name="noprofileset">NO PROFILE SET</string>
    <string name="treatments_insulin_label_string">Insulin:</string>
    <string name="treatments_carbs_label_string">Carbs:</string>
    <string name="treatments_iob_label_string">IOB:</string>
    <string name="sms_iob">IOB:</string>
    <string name="treatments_activity_string">Activity:</string>
    <string name="treatments_iobtotal_label_string">Total IOB:</string>
    <string name="treatments_iobactivitytotal_label_string">Total IOB activity:</string>
    <string name="tempbasals_realduration_label_string">Dur:</string>
    <string name="tempbasals_netratio_label_string">Ratio:</string>
    <string name="tempbasals_netinsulin_label_string">Ins:</string>
    <string name="tempbasals_iob_label_string">IOB:</string>
    <string name="tempbasals_iobtotal_label_string">Total IOB:</string>
    <string name="treatments_newtreatment_insulinamount_label">Insulin</string>
    <string name="treatments_newtreatment_carbsamount_label">Carbs</string>
    <string name="treatments_wizard_bg_label">BG</string>
    <string name="treatments_wizard_tt_label">TT</string>
    <string name="treatments_wizard_carbs_label">Carbs</string>
    <string name="treatments_wizard_correction_label">Corr</string>
    <string name="insulin_unit_shortname">U</string>
    <string name="treatments_wizard_bolusiob_label">Bolus IOB</string>
    <string name="openapsma_run">Run now</string>
    <string name="vitualpump_label">VIRTUAL PUMP</string>
    <string name="pump_basebasalrate_label">Base basal rate</string>
    <string name="pump_tempbasal_label">Temp basal</string>
    <string name="virtualpump_extendedbolus_label">Extended bolus</string>
    <string name="pump_battery_label">Battery</string>
    <string name="pump_reservoir_label">Reservoir</string>
    <string name="virtualpump_resultok">OK</string>
    <string name="openapsma_lastrun_label">Last run</string>
    <string name="openapsma_inputparameters_label">Input parameters</string>
    <string name="openapsma_glucosestatus_label">Glucose status</string>
    <string name="openapsma_currenttemp_label">Current temp</string>
    <string name="openapsma_iobdata_label">IOB data</string>
    <string name="openapsma_profile_label">Profile</string>
    <string name="openapsma_mealdata_label">Meal data</string>
    <string name="result">Result</string>
    <string name="openapsma_noglucosedata">No glucose data available</string>
    <string name="nochangerequested">No change requested</string>
    <string name="openapsma_request_label">Request</string>
    <string name="rate">Rate</string>
    <string name="duration">Duration</string>
    <string name="reason">Reason</string>
    <string name="glucose">Glucose</string>
    <string name="delta">Delta</string>
    <string name="sms_delta">Delta:</string>

    <string name="configbuilder">Config Builder</string>
    <string name="objectives">Objectives</string>
    <string name="openapsma">OpenAPS MA</string>
    <string name="overview">Overview</string>
    <string name="profileviewer">NS Profile</string>
    <string name="simpleprofile">Simple profile</string>
    <string name="tempbasal">TempBasal</string>
    <string name="treatments">Treatments</string>
    <string name="virtualpump">Virtual Pump</string>
    <string name="careportal">Careportal</string>


    <string name="configbuilder_pump">Pump</string>
    <string name="configbuilder_treatments">Treatments</string>
    <string name="configbuilder_profile">Profile</string>
    <string name="configbuilder_aps">APS</string>
    <string name="configbuilder_general">General</string>
    <string name="days">days</string>
    <string name="objectives_minimalduration">Minimal duration</string>
    <string name="constraints">Constraints</string>

    <string name="loop">Loop</string>
    <string name="configbuilder_loop">Loop</string>
    <string name="loop_aps_label">APS</string>
    <string name="loop_constraintsprocessed_label">After processed constraints</string>
    <string name="loop_tbrsetbypump_label">Temp basal set by pump</string>
    <string name="openapsma_lastenact_label">Last enacted</string>
    <string name="ok">OK</string>
    <string name="cancel">Cancel</string>
    <string name="noapsselected">NO APS SELECTED OR PROVIDED RESULT</string>
    <string name="safety">Safety</string>
    <string name="openapsma_disabled">Plugin is disabled</string>
    <string name="constraints_violation">Constraints violation</string>
    <string name="treatmentdeliveryerror">Bolus delivery error</string>
    <string name="tempbasaldeliveryerror">Tempbasal delivery error</string>
    <string name="overview_newtempbasal_basalpercent">Basal value [%]</string>
    <string name="overview_newtempbasal_percent_label">% (100% = current)</string>
    <string name="setbasalquestion">Accept new temp basal:</string>
    <string name="overview_treatment_label">Treatment</string>
    <string name="overview_calculator_label">Calculator</string>
    <string name="constraintapllied">Constraint applied!</string>
    <string name="confirmation">Confirmation</string>
    <string name="entertreatmentquestion">Enter new treatment:</string>
    <string name="bolus">Bolus</string>
    <string name="sms_bolus">Bolus:</string>
    <string name="basal">Basal</string>
    <string name="sms_basal">Basal:</string>
    <string name="carbs">Carbs</string>
    <string name="changeyourinput">Change your input!</string>
    <string name="setextendedbolusquestion">Set new extended bolus:</string>
    <string name="configbuilder_bgsource">BG Source</string>
    <string name="xdrip">xDrip</string>
    <string name="apsmode_title">APS Mode</string>

    <string name="closedloop">Closed Loop</string>
    <string name="openloop">Open Loop</string>
    <string name="disabledloop">Loop Disabled</string>
    <string name="disableloop">Disable loop</string>
    <string name="enableloop">Enable loop</string>

    <string name="openloop_newsuggestion">New suggestion available</string>
    <string name="unsupportedclientver">Unsupported version of NSClient</string>
    <string name="unsupportednsversion">Unsupported version of Nightscout</string>
    <string name="nsclientnotinstalled">NSClient not installed. Record lost!</string>
    <string name="objectives_bgavailableinns">BG available in NS</string>
    <string name="objectives_pumpstatusavailableinns">Pump status available in NS</string>
    <string name="objectives_manualenacts">Manual enacts</string>
    <string name="loopdisabled">LOOP DISABLED BY CONSTRAINTS</string>
    <string name="cs_lang">Czech</string>
    <string name="en_lang">English</string>
    <string name="treatments_wizard_basaliob_label">Basal IOB</string>
    <string name="bolusconstraintapplied">Bolus constraint applied</string>
    <string name="carbsconstraintapplied">Carbs constraint applied</string>
    <string name="careportal_bgcheck">BG Check</string>
    <string name="careportal_announcement">Announcement</string>
    <string name="careportal_note">Note</string>
    <string name="careportal_question">Question</string>
    <string name="careportal_exercise">Exercise</string>
    <string name="careportal_pumpsitechange">Pump Site Change</string>
    <string name="careportal_cgmsensorinsert">CGM Sensor Insert</string>
    <string name="careportal_cgmsensorstart">CGM Sensor Start</string>
    <string name="careportal_insulincartridgechange">Insulin Cartridge Change</string>
    <string name="careportal_profileswitch">Profile Switch</string>
    <string name="careportal_snackbolus">Snack Bolus</string>
    <string name="careportal_mealbolus">Meal Bolus</string>
    <string name="careportal_correctionbolus">Correction Bolus</string>
    <string name="careportal_combobolus">Combo Bolus</string>
    <string name="careportal_tempbasalstart">Temp Basal Start</string>
    <string name="careportal_tempbasalend">Temp Basal End</string>
    <string name="careportal_carbscorrection">Carbs correction</string>
    <string name="careportal_openapsoffline">OpenAPS Offline</string>

    <string name="careportal_newnstreatment_eventtype">Event type</string>
    <string name="careportal_newnstreatment_other">Other</string>
    <string name="careportal_newnstreatment_meter">Meter</string>
    <string name="careportal_newnstreatment_sensor">Sensor</string>
    <string name="careportal_newnstreatment_carbs_label">Carbs</string>
    <string name="careportal_newnstreatment_insulin_label">Insulin</string>
    <string name="careportal_newnstreatment_carbtime_label">Carb time</string>
    <string name="careportal_newnstreatment_split_label">Split</string>
    <string name="careportal_newnstreatment_duration_label">Duration</string>
    <string name="careportal_newnstreatment_percent_label">Percent</string>
    <string name="careportal_newnstreatment_absolute_label">Absolute</string>
    <string name="careportal_newnstreatment_notes_label">Notes</string>
    <string name="careportal_newnstreatment_eventtime_label">Event time</string>
    <string name="careportal_newnstreatment_profile_label">Profile</string>
    <string name="careportal_newnstreatment_enteredby_title">Entered By</string>
    <string name="careportal_newnstreatment_glucosetype">Glucose type</string>
    <string name="noprofile">No profile loaded from NS yet</string>
    <string name="overview_tempbasal_button">TempBasal</string>
    <string name="overview_extendedbolus_button">Extended Bolus</string>
    <string name="configbuilder_nightscoutversion_label">Nightscout version:</string>
    <string name="missing">Missing</string>
    <string name="exported">Preferences exported</string>
    <string name="export_to">Export settings to</string>
    <string name="import_from">Import settings from</string>
    <string name="setting_imported">Settings imported</string>
    <string name="filenotfound">File not found</string>
    <string name="nav_export">Export settings</string>
    <string name="nav_import">Import settings</string>
    <string name="nl_lang">Dutch</string>
    <string name="de_lang">German</string>
    <string name="es_lang">Spanish</string>
    <string name="el_lang">Greek</string>
    <string name="it_lang">Italian</string>
    <string name="ro_lang">Romanian</string>
    <string name="ru_lang">Russian</string>
    <string name="sv_lang">Swedish</string>
    <string name="fr_lang">French</string>
    <string name="zh_lang">Chinese</string>
    <string name="openapsma_maxbasal_title">Max U/hr a Temp Basal can be set to</string>
    <string name="openapsma_maxbasal_summary">This value is called max basal in OpenAPS context</string>
    <string name="openapsma_maxiob_title">Maximum basal IOB OpenAPS can deliver [U]</string>
    <string name="openapsma_maxiob_summary">This value is called Max IOB in OpenAPS context\nThis will default to zero. After several days or weeks, depending on your comfort level, you may choose to adjust this number.</string>
    <string name="bg_lang">Bulgarian</string>
    <string name="dismiss">DISMISS</string>
    <string name="language">Language</string>

    <string name="danarpump">DanaR</string>
    <string name="connecting">Connecting</string>
    <string name="connected">Connected</string>
    <string name="disconnected">Disconnected</string>
    <string name="danar_pump_settings">DanaR pump settings</string>
    <string name="nightscout">Nightscout</string>
    <string name="end_user_license_agreement">End User License Agreement</string>
    <string name="end_user_license_agreement_text">MUST NOT BE USED TO MAKE MEDICAL DECISIONS. THERE IS NO WARRANTY FOR THE PROGRAM, TO THE EXTENT PERMITTED BY APPLICABLE LAW. EXCEPT WHEN OTHERWISE STATED IN WRITING THE COPYRIGHT HOLDERS AND/OR OTHER PARTIES PROVIDE THE PROGRAM “AS IS” WITHOUT WARRANTY OF ANY KIND, EITHER EXPRESSED OR IMPLIED, INCLUDING, BUT NOT LIMITED TO, THE IMPLIED WARRANTIES OF MERCHANTABILITY AND FITNESS FOR A PARTICULAR PURPOSE. THE ENTIRE RISK AS TO THE QUALITY AND PERFORMANCE OF THE PROGRAM IS WITH YOU. SHOULD THE PROGRAM PROVE DEFECTIVE, YOU ASSUME THE COST OF ALL NECESSARY SERVICING, REPAIR OR CORRECTION.</string>
    <string name="end_user_license_agreement_i_understand">I UNDERSTAND AND AGREE</string>
    <string name="save">Save</string>
    <string name="nobtadapter">No bluetooth adapter found</string>
    <string name="devicenotfound">Selected device not found</string>
    <string name="connectionerror">Pump connection error</string>
    <string name="danar_iob_label">Pump IOB</string>
    <string name="danar_dailyunits">Daily units</string>
    <string name="pump_lastbolus_label">Last bolus</string>
    <string name="hoursago">%.1fh ago</string>
    <string name="danar_invalidinput">Invalid input data</string>
    <string name="danar_valuenotsetproperly">Value not set properly</string>
    <string name="reloadprofile">Reload profile</string>
    <string name="danar_viewprofile">View profile</string>
    <string name="enacted">Enacted</string>
    <string name="comment">Comment</string>
    <string name="success">Success</string>
    <string name="percent">Percent</string>
    <string name="absolute">Absolute</string>
    <string name="canceltemp">Cancel temp basal</string>
    <string name="smscommunicator">SMS Communicator</string>
    <string name="waitingforpumpresult">Waiting for result</string>
    <string name="smscommunicator_allowednumbers">Allowed phone numbers</string>
    <string name="smscommunicator_allowednumbers_summary">+XXXXXXXXXX;+YYYYYYYYYY</string>
    <string name="smscommunicator_bolusreplywithcode" formatted="false">To deliver bolus %.2fU reply with code %s</string>
    <string name="smscommunicator_calibrationreplywithcode" formatted="false">To send calibration %.2f reply with code %s</string>
    <string name="smscommunicator_bolusfailed">Bolus failed</string>
    <string name="bolusdelivered" formatted="false">Bolus %.2fU delivered successfully</string>
    <string name="bolusrequested" formatted="false">Going to deliver %.2fU</string>
    <string name="smscommunicator_bolusdelivered" formatted="false">Bolus %.2fU delivered successfully</string>
    <string name="bolusdelivering" formatted="false">Delivering %.2fU</string>
    <string name="smscommunicator_remotecommandsallowed">Allow remote commands via SMS</string>
    <string name="smscommunicator_remotebolusnotallowed">Remote bolus not allowed</string>
    <string name="glucosetype_finger">Finger</string>
    <string name="glucosetype_sensor">Sensor</string>
    <string name="manual">Manual</string>
    <string name="careportal_temporarytarget">Temporary Target</string>
    <string name="careportal_temporarytargetcancel">Temporary Target Cancel</string>
    <string name="danarprofile">DanaR profile settings</string>
    <string name="danarprofile_dia">DIA [h]</string>
    <string name="danarprofile_dia_summary">Duration of Insulin Activity</string>
    <string name="failedupdatebasalprofile">Failed to update basal profile</string>
    <string name="danar_historyreload">Reload</string>
    <string name="uploading">Uploading</string>
    <string name="danar_ebolus">E bolus</string>
    <string name="danar_dsbolus">DS bolus</string>
    <string name="danar_debolus">DE bolus</string>
    <string name="danar_error">error</string>
    <string name="danar_refill">refill</string>
    <string name="danar_basalhour">basal hour</string>
    <string name="danar_glucose">glucose</string>
    <string name="danar_carbohydrate">carbohydrate</string>
    <string name="danar_alarm">alarm</string>
    <string name="danar_totaluploaded" formatted="false">Total %d records uploaded</string>
    <string name="danar_sbolus">S bolus</string>
    <string name="danar_history_alarm">Alarms</string>
    <string name="danar_history_basalhours">Basal Hours</string>
    <string name="danar_history_bolus">Boluses</string>
    <string name="danar_history_carbohydrates">Carbohydrates</string>
    <string name="danar_history_dailyinsulin">Daily insulin</string>
    <string name="danar_history_errors">Errors</string>
    <string name="danar_history_glucose">Glucose</string>
    <string name="danar_history_refill">Refill</string>
    <string name="danar_history_syspend">Suspend</string>
    <string name="danar_history_connectingfor" formatted="false">Connecting for %d s</string>
    <string name="danar_password_title">Pump password</string>
    <string name="wrongpumppassword">Wrong pump password!</string>
    <string name="pumpbusy">Pump is busy</string>
    <string name="overview_bolusprogress_delivered">Delivered</string>
    <string name="overview_bolusprogress_stoped">Stopped</string>
    <string name="bolusstopped">Bolus stopped</string>
    <string name="bolusstopping">Stopping bolus</string>
    <string name="occlusion">Occlusion</string>
    <string name="overview_bolusprogress_stop">Stop</string>
    <string name="overview_bolusprogress_stoppressed">STOP PRESSED</string>
    <string name="waitingforpump">Waiting for pump</string>
    <string name="overview_bolusprogress_goingtodeliver" formatted="false">Going to deliver %.2fU</string>
    <string name="objectives_0_objective">Setting up visualization and monitoring, and analyzing basals and ratios</string>
    <string name="objectives_0_gate">Verify that BG is available in Nightscout, and pump insulin data is being uploaded</string>
    <string name="objectives_1_objective">Starting on an open loop</string>
    <string name="objectives_1_gate">Run in Open Loop mode for a few days, and manually enact lots of temp basals</string>
    <string name="objectives_2_objective">Understanding your open loop, including its temp basal recommendations</string>
    <string name="objectives_2_gate">Based on that experience, decide what max basal should be, and set it on the pump and preferences</string>
    <string name="objectives_3_objective">Starting to close the loop with Low Glucose Suspend</string>
    <string name="objectives_3_gate">Run in closed loop with max IOB = 0 for a few days without too many LGS events</string>
    <string name="objectives_4_objective">Tuning the closed loop, raising max IOB above 0 and gradually lowering BG targets</string>
    <string name="objectives_4_gate">Run for a few days, and at least one night with no low BG alarms, before dropping BG</string>
    <string name="objectives_5_objective">Adjust basals and ratios if needed, and then enable auto-sens</string>
    <string name="objectives_5_gate">1 week successful daytime looping with regular carb entry</string>
    <string name="objectives_6_objective">Enabling additional features for daytime use, such as advanced meal assist</string>
    <string name="objectives_7_objective">Enabling additional features for daytime use, such as SMB</string>
    <string name="youareonallowedlimit">You reached allowed limit</string>
    <string name="noprofileselected">No profile selected</string>
    <string name="smscommunicator_loophasbeendisabled">Loop has been disabled</string>
    <string name="smscommunicator_loophasbeenenabled">Loop has been enabled</string>
    <string name="smscommunicator_loopisdisabled">Loop is disabled</string>
    <string name="smscommunicator_loopisenabled">Loop is enabled</string>
    <string name="valuelimitedto" formatted="false">%.2f limited to %.2f</string>
    <string name="valueoutofrange" formatted="false">Value %s is out of hard limits</string>
    <string name="smscommunicator_remotebasalnotallowed">Remote basal setting is not allowed</string>
    <string name="smscommunicator_remotecommandnotallowed">Remote command is not allowed</string>
    <string name="smscommunicator_basalreplywithcode" formatted="false">To start basal %.2fU/h reply with code %s</string>
    <string name="smscommunicator_suspendreplywithcode" formatted="false">To suspend loop for %d minutes reply with code %s</string>
    <string name="smscommunicator_tempbasalset" formatted="false">Temp basal %.2fU/h for %d min started successfully</string>
    <string name="smscommunicator_tempbasalfailed">Temp basal start failed</string>
    <string name="smscommunicator_basalstopreplywithcode" formatted="false">To stop temp basal reply with code %s</string>
    <string name="smscommunicator_tempbasalcanceled">Temp basal canceled</string>
    <string name="smscommunicator_tempbasalcancelfailed">Canceling temp basal failed</string>
    <string name="smscommunicator_unknowncommand">Uknown command or wrong reply</string>

    <string name="quickwizard">QuickWizard</string>
    <string name="quickwizardsettings">QuickWizard settings</string>
    <string name="overview_editquickwizard_buttontext">Button text:</string>
    <string name="overview_editquickwizard_carbs">Carbs:</string>
    <string name="overview_editquickwizard_valid">Valid:</string>
    <string name="overview_editquickwizardlistactivity_add">Add</string>
    <string name="overview_quickwizard_item_edit_button">Edit</string>
    <string name="overview_quickwizard_item_remove_button">Remove</string>
    <string name="mealbolus">Meal</string>
    <string name="correctionbous">Corr</string>
    <string name="ko_lang">Korean</string>
    <string name="actions">Actions</string>
    <string name="androidaps_start">AndroidAPS started</string>
    <string name="ns_upload_only">NS upload only (disabled sync)</string>
    <string name="ns_upload_only_summary">NS upload only. Not effective on SGV unless a local source like xDrip is selected. Not effective on Profiles while NS-Profiles is used.</string>
    <string name="pumpNotInitialized">Pump not initialized!</string>
    <string name="pumpNotInitializedProfileNotSet">Pump not initialized, profile not set!</string>
    <string name="primefill">Prime/Fill</string>
    <string name="fillwarning">Please make sure the amount matches the specification of your infusion set!</string>
    <string name="othersettings_title">Other</string>
    <string name="fillbolus_title">Fill/Prime standard insulin amounts.</string>
    <string name="button1">Button 1</string>
    <string name="button2">Button 2</string>
    <string name="button3">Button 3</string>
    <string name="units">Units:</string>
    <string name="mgdl">mg/dl</string>
    <string name="mmol">mmol/l</string>
    <string name="dia">DIA:</string>
    <string name="target_range">Target range:</string>
    <string name="prefs_range_title">Range for Visualization</string>
    <string name="prefs_range_summary">High and low mark for the charts in Overview and Smartwatch</string>
    <string name="low_mark">LOW mark</string>
    <string name="high_mark">HIGH mark</string>
    <string name="wear">Wear</string>
    <string name="resend_all_data">Resend All Data</string>
    <string name="open_settings_on_wear">Open Settings on Wear</string>
    <string name="pumperror">Pump Error</string>
    <string name="lowbattery">Low Battery</string>
    <string name="pumpshutdown">Pump Shutdown</string>
    <string name="batterydischarged">Pump Battery Discharged</string>
    <string name="danarkoreanpump">DanaR Korean</string>
    <string name="basal_rate">Basal rate:</string>
    <string name="profile_set_failed">Setting of basal profile failed</string>
    <string name="profile_set_ok">Basal profile in pump updated</string>
    <string name="danar_disableeasymode">Disable EasyUI mode in pump</string>
    <string name="danar_enableextendedbolus">Enable extended boluses on pump</string>
    <string name="danar_switchtouhmode">Change mode from U/d to U/h on pump</string>
    <string name="basalvaluebelowminimum">Basal value below minimum. Profile not set!</string>
    <string name="sms_actualbg">BG:</string>
    <string name="sms_lastbg">Last BG:</string>
    <string name="mdi">MDI</string>
    <string name="MM640g">MM640g</string>
    <string name="ongoingnotificaction">Ongoing Notification</string>
    <string name="old_data">OLD DATA</string>
    <string name="minago">%d min ago</string>
    <string name="sms_minago">%dmin ago</string>
    <string name="localprofile">Local Profile</string>
    <string name="openapsama">OpenAPS AMA</string>
    <string name="short_avgdelta">Short avg. delta</string>
    <string name="long_avgdelta">Long avg. delta</string>
    <string name="array_of_elements">Array of %d elements.\nActual value:</string>
    <string name="openapsma_autosensdata_label">Autosens data</string>
    <string name="openapsma_scriptdebugdata_label">Script debug</string>
    <string name="openapsama_useautosens">Use AMA autosens feature</string>
    <string name="refresheventsfromnightscout">Refresh events from NS</string>
    <string name="eatingsoon">Eating Soon</string>
    <string name="hypo">Hypo</string>
    <string name="activity">Activity</string>
    <string name="removerecord">Remove record:</string>
    <string name="danar_stats">DanaR Stats</string>
    <string name="danar_stats_cumulative_tdd">Cumulative TDD</string>
    <string name="danar_stats_expweight">Exponentially Weighted TDD</string>
    <string name="danar_stats_basalrate">Basal</string>
    <string name="danar_stats_bolus">Bolus</string>
    <string name="danar_stats_tdd">TDD</string>
    <string name="danar_stats_date">Date</string>
    <string name="danar_stats_ratio">Ratio</string>
    <string name="danar_stats_amount_days"># Days</string>
    <string name="danar_stats_weight">Weight</string>
    <string name="danar_stats_warning_Message">Possibly inaccurate if using boluses for priming/filling!</string>
    <string name="danar_stats_olddata_Message">Old Data Please Press "RELOAD"</string>
    <string name="danar_stats_tbb">Total Base Basal</string>
    <string name="danar_stats_tbb2">TBB * 2</string>
    <string name="initializing">Initializing ...</string>
    <string name="actions_shortname">ACT</string>
    <string name="configbuilder_shortname">CONF</string>
    <string name="loop_shortname">LOOP</string>
    <string name="simpleprofile_shortname">SP</string>
    <string name="oaps_shortname">OAPS</string>
    <string name="localprofile_shortname">LP</string>
    <string name="danarpump_shortname">DANA</string>
    <string name="overview_shortname">HOME</string>
    <string name="virtualpump_shortname">VPUMP</string>
    <string name="profileviewer_shortname">NSPROFILE</string>
    <string name="treatments_shortname">TREAT</string>
    <string name="careportal_shortname">CP</string>
    <string name="objectives_shortname">OBJ</string>
    <string name="wear_shortname">WEAR</string>
    <string name="smscommunicator_shortname">SMS</string>
    <string name="short_tabtitles">Shorten tab titles</string>
    <string name="always_use_shortavg">Always use short average delta instead of simple delta</string>
    <string name="always_use_shortavg_summary">Useful when data from unfiltered sources like xDrip gets noisy.</string>
    <string name="advancedsettings_title">Advanced Settings</string>
    <string name="danar_model" formatted="false">Model: %02X Protocol: %02X Code: %02X</string>
    <string name="profile">Profile</string>
    <string name="openapsama_max_daily_safety_multiplier_summary">Default value: 3 This is a key OpenAPS safety cap. What this does is limit your basals to be 3x (in this people) your biggest basal rate. You likely will not need to change this, but you should be aware that’s what is discussed about “3x max daily; 4x current” for safety caps.</string>
    <string name="openapsama_current_basal_safety_multiplier_summary">Default value: 4 This is the other half of the key OpenAPS safety caps, and the other half of “3x max daily; 4x current” of the safety caps. This means your basal, regardless of max basal set on your pump, cannot be any higher than this number times the current level of your basal. This is to prevent people from getting into dangerous territory by setting excessively high max basals before understanding how the algorithm works. Again, the default is 4x; most people will never need to adjust this and are instead more likely to need to adjust other settings if they feel like they are “running into” this safety cap.</string>
    <string name="openapsama_autosens_max" translatable="false">autosens_max</string>
    <string name="openapsama_autosens_max_summary">Default value: 1.2\nThis is a multiplier cap for autosens (and soon autotune) to set a 20% max limit on how high the autosens ratio can be, which in turn determines how high autosens can adjust basals, how low it can adjust ISF, and how low it can set the BG target.</string>
    <string name="openapsama_autosens_min" translatable="false">autosens_min</string>
    <string name="openapsama_autosens_min_summary">Default value: 0.7\nThe other side of the autosens safety limits, putting a cap on how low autosens can adjust basals, and how high it can adjust ISF and BG targets.</string>
    <string name="openapsama_autosens_adjusttargets" translatable="false">autosens_adjust_targets</string>
    <string name="openapsama_autosens_adjusttargets_summary">Default value: true\nThis is used to allow autosens to adjust BG targets, in addition to ISF and basals.</string>
    <string name="openapsama_bolussnooze_dia_divisor" translatable="false">bolussnooze_dia_divisor</string>
    <string name="openapsama_bolussnooze_dia_divisor_summary">Default value: 2\nBolus snooze is enacted after you do a meal bolus, so the loop won’t counteract with low temps when you’ve just eaten. The example here and default is 2; so a 3 hour DIA means that bolus snooze will be gradually phased out over 1.5 hours (3DIA/2).</string>
    <string name="openapsama_min_5m_carbimpact" translatable="false">min_5m_carbimpact</string>
    <string name="openapsama_min_5m_carbimpact_summary">Default value: 3.0 This is a setting for default carb absorption impact per 5 minutes. The default is an expected 3mg/dl/5min. This affects how fast COB are decayed, and how much carb absorption is assumed in calculating future predicted BG, when BG is falling more than expected, or not rising as much as expected.</string>
    <string name="openapsama_link_to_preferncejson_doc_txt">Attention!\nNormally you do not have to change these values below. Please CLICK HERE and READ the text and make sure you UNDERSTAND it before change any of these values.</string>
    <string name="openapsama_link_to_preferncejson_doc" translatable="false">http://openaps.readthedocs.io/en/latest/docs/walkthrough/phase-3/beyond-low-glucose-suspend.html</string>
    <string name="error_only_numeric_digits_allowed">Only numeric digits are allowed.</string>
    <string name="error_only_numeric_digits_range_allowed">Only numeric digits within the range %1$s - %2$s are allowed.</string>
    <string name="error_field_must_not_be_empty">The field must not be empty</string>
    <string name="error_phone_not_valid">Phone number not valid</string>
    <string name="smscommunicator_invalidphonennumber">Invalid SMS phone number</string>
    <string name="copy_to_clipboard">Copy To Clipboard</string>
    <string name="copied_to_clipboard">Copied to clipboard</string>
    <string name="nav_show_logcat">Show log</string>
    <string name="overview_calibration">Calibration</string>
    <string name="overview_calibration_bg_label">Calibration</string>
    <string name="send_calibration" formatted="false">Send calibration %.1f to xDrip?</string>
    <string name="xdripnotinstalled">xDrip+ not installed</string>
    <string name="calibrationsent">Calibration sent to xDrip</string>
    <string name="smscommunicator_remotecalibrationnotallowed">Remote calibration not allowed</string>
    <string name="smscommunicator_calibrationsent">Calibration sent. Receiving must be enabled in xDrip.</string>
    <string name="smscommunicator_calibrationfailed">xDrip is not receiving calibrations</string>
    <string name="pumpsuspended">Pump suspended</string>
    <string name="gettingpumpstatus">Getting pump status</string>
    <string name="settingtempbasal">Setting temp basal</string>
    <string name="stoppingtempbasal">Stopping temp basal</string>
    <string name="settingextendedbolus">Setting extended bolus</string>
    <string name="stoppingextendedbolus">Stopping extended bolus</string>
    <string name="updatingbasalrates">Updating basal rates</string>
    <string name="disconnecting">Disconnecting</string>
    <string name="executing">Executing</string>
    <string name="virtualpump_settings">Virtual pump settings</string>
    <string name="virtualpump_uploadstatus_title">Upload status to NS</string>
    <string name="wrongpassword">Wrong password</string>
    <string name="settings_password">Password for settings</string>
    <string name="unlock_settings">Unlock settings</string>
    <string name="approachingdailylimit">Approaching insulin daily limit</string>
    <string name="nsclientinternal">NSClient</string>
    <string name="nsclientinternal_shortname">NSCI</string>
    <string name="nsclientinternal_url">URL:</string>
    <string name="nsclientinternal_autoscroll">Autoscroll</string>
    <string name="restart">Restart</string>
    <string name="nsclientinternal_title">NSClient</string>
    <string name="nsclientinternal_url_title">Nightscout URL</string>
    <string name="nsclientinternal_url_dialogmessage">Enter Nightscout URL</string>
    <string name="nsclientinternal_secret_title">NS API secret</string>
    <string name="nsclientinternal_secret_dialogtitle">NS API secret</string>
    <string name="nsclientinternal_secret_dialogmessage">Enter NS API secret (min 12 chars)</string>
    <string name="deliver_now">Deliver now</string>
    <string name="clear_queue">Clear queue</string>
    <string name="show_queue">Show queue</string>
    <string name="queue">Queue:</string>
    <string name="status">Status:</string>
    <string name="paused">Paused</string>
    <string name="key_nsclientinternal_url" translatable="false">nsclientinternal_url</string>
    <string name="key_nsclientinternal_api_secret" translatable="false">nsclientinternal_api_secret</string>
    <string name="key_danar_bt_name" translatable="false">danar_bt_name</string>
    <string name="key_danar_password" translatable="false">danar_password</string>
    <string name="key_danar_useextended" translatable="false">danar_useextended</string>
    <string name="key_danar_visualizeextendedaspercentage" translatable="false">danar_visualizeextendedaspercentage"</string>
    <string name="key_danarprofile_dia" translatable="false">danarprofile_dia</string>
    <string name="clearlog">Clear log</string>
    <string name="key_nsclientinternal_autoscroll" translatable="false">nsclientinternal_autoscroll</string>
    <string name="key_nsclientinternal_paused" translatable="false">nsclientinternal_paused</string>
    <string name="nowritepermission">NSCLIENT has no write permission. Wrong API secret?</string>
    <string name="wear_settings">Wear settings</string>
    <string name="wear_detailedIOB_title">Show detailed IOB</string>
    <string name="wear_detailedIOB_summary">Break down IOB into bolus and basal IOB on the watchface</string>
    <string name="nosuccess">not successful - please check phone</string>
    <string name="notavailable">Not available</string>
    <string name="key_smscommunicator_allowednumbers" translatable="false">smscommunicator_allowednumbers</string>
    <string name="key_smscommunicator_remotecommandsallowed" translatable="false">smscommunicator_remotecommandsallowed</string>
    <string name="patientage">Patient age</string>
    <string name="child">Child</string>
    <string name="teenage">Teenage</string>
    <string name="adult">Adult</string>
    <string name="resistantadult">Insulin resistant adult</string>
    <string name="key_age" translatable="false">age</string>
    <string name="key_child" translatable="false">child</string>
    <string name="key_teenage" translatable="false">teenage</string>
    <string name="key_adult" translatable="false">adult</string>
    <string name="key_resistantadult" translatable="false">resistantadult</string>
    <string name="patientage_summary">Please select patient age to setup safety limits</string>
    <string name="key_i_understand" translatable="false">I_understand</string>
    <string name="Glimp">Glimp</string>
    <string name="batteryoptimalizationerror">Device does not appear to support battery optimization whitelisting!</string>
    <string name="pleaseallowpermission">Please Allow Permission</string>
    <string name="needwhitelisting">%s needs battery optimalization whitelisting for proper performance</string>
    <string name="loopsuspended">Loop suspended</string>
    <string name="loopsuspendedfor" formatted="false">Suspended (%d m)</string>
    <string name="loopsuperbolusfor" formatted="false">Superbolus (%d m)</string>
    <string name="suspendloopfor1h">Suspend loop for 1h</string>
    <string name="suspendloopfor2h">Suspend loop for 2h</string>
    <string name="suspendloopfor3h">Suspend loop for 3h</string>
    <string name="suspendloopfor10h">Suspend loop for 10 h</string>
    <string name="disconnectpumpfor15m">Disconnect pump for 15 min</string>
    <string name="disconnectpumpfor30m">Disconnect pump for 30 min</string>
    <string name="disconnectpumpfor1h">Disconnect pump for 1 h</string>
    <string name="disconnectpumpfor2h">Disconnect pump for 2 h</string>
    <string name="disconnectpumpfor3h">Disconnect pump for 3 h</string>
    <string name="resume">Resume</string>
    <string name="smscommunicator_wrongduration">Wrong duration</string>
    <string name="smscommunicator_loopsuspended">Loop suspended</string>
    <string name="smscommunicator_loopresumed">Loop resumed</string>
    <string name="treatments_wizard_bgtrend_label">15min trend</string>
    <string name="treatments_wizard_cob_label">COB</string>
    <string name="superbolus">Superbolus</string>
    <string name="ns_logappstartedevent">Log app start to NS</string>
    <string name="key_ns_logappstartedevent" translatable="false">ns_logappstartedevent</string>
    <string name="key_ns_localbroadcasts" translatable="false">nsclient_localbroadcasts</string>
    <string name="restartingapp">Exiting application to apply settings.</string>
    <string name="danarv2pump">DanaRv2</string>
    <string name="configbuilder_insulin">Insulin</string>
    <string name="fastactinginsulin">Fast Acting Insulin</string>
    <string name="fastactinginsulincomment">Novorapid, Novolog, Humalog</string>
    <string name="ultrafastactinginsulincomment">Fiasp</string>
    <string name="insulin_shortname">INS</string>
    <string name="fastactinginsulinprolonged">Fast Acting Insulin Prolonged</string>
    <string name="key_usesuperbolus" translatable="false">key_usersuperbolus</string>
    <string name="enablesuperbolus">Enable superbolus in wizard</string>
    <string name="enablesuperbolus_summary">Enable superbolus functionality in wizard. Do not enable until you learn what it really does. IT MAY CAUSE INSULIN OVERDOSE IF USED BLINDLY!</string>
    <string name="iob">IOB</string>
    <string name="cob">COB</string>
    <string name="virtualpump_firmware_label">Firmware</string>
    <string name="pump_lastconnection_label">Last connection</string>
    <string name="danar_bluetooth_status">Bluetooth status</string>
    <string name="nav_about">About</string>
    <string name="smscommunicator_missingsmspermission">Missing SMS permission</string>
    <string name="xdripstatus_settings">xDrip Status (watch)</string>
    <string name="xdripstatus">xDrip Statusline (watch)</string>
    <string name="xdripstatus_shortname">xds</string>
    <string name="wear_showbgi_title">Show BGI</string>
    <string name="wear_showbgi_summary">Add BGI to status line</string>
    <string name="ns_noupload">No upload to NS</string>
    <string name="ns_noupload_summary">All data sent to NS are dropped. AAPS is connected to NS but no change in NS is done</string>
    <string name="key_ns_upload_only" translatable="false">ns_upload_only</string>
    <string name="key_ns_noupload" translatable="false">ns_noupload</string>
    <string name="basal_step">Basal Step</string>
    <string name="bolus_step">Bolus Step</string>
    <string name="extendedbolus">ExtendedBolus</string>
    <string name="temptarget">TempTarget</string>
    <string name="overview_extendedbolus_cancel_button">Cancel Extended Bolus</string>
    <string name="careportal_sensorage_label">Sensor age</string>
    <string name="careportal_canulaage_label">Canula age</string>
    <string name="careportal_insulinage_label">Insulin age</string>
    <string name="hours">hours</string>
    <string name="overview_newtempbasal_basaltype_label">Basal type</string>
    <string name="invalidprofile">Invalid profile !!!</string>
    <string name="profileswitch">ProfileSwitch</string>
    <string name="careportal_pbage_label">Pump battery age</string>
    <string name="careportal_pumpbatterychange">Pump Battery Change</string>
    <string name="ns_alarmoptions">Alarm options</string>
    <string name="key_nsalarm_urgent_high" translatable="false">nsalarm_urgent_high</string>
    <string name="key_nsalarm_high" translatable="false">nsalarm_high</string>
    <string name="key_nsalarm_low" translatable="false">nsalarm_low</string>
    <string name="key_nsalarm_urgent_low" translatable="false">nsalarm_urgent_low</string>
    <string name="key_nsalarm_staledata" translatable="false">nsalarm_staledata</string>
    <string name="key_nsalarm_urgent_staledata" translatable="false">nsalarm_urgent_staledata</string>
    <string name="key_nsalarm_staledatavalue" translatable="false">nsalarm_staledatavalue</string>
    <string name="key_nsalarm_urgent_staledatavalue" translatable="false">nsalarm_urgent_staledatavalue</string>
    <string name="nsalarm_urgenthigh">Urgent high</string>
    <string name="nsalarm_high">High</string>
    <string name="nsalarm_low">Low</string>
    <string name="nsalarm_urgentlow">Urgent low</string>
    <string name="nsalarm_staledata">Stale data</string>
    <string name="nsalarm_urgentstaledata">Urgent stale data</string>
    <string name="nsalarm_staledatavalue_label">Stale data threshold [min]</string>
    <string name="nsalarm_urgent_staledatavalue_label">Urgent stale data threshold [min]</string>
    <string name="openapsama_autosens_period">Interval for autosens [h]</string>
    <string name="openapsama_autosens_period_summary">Amount of hours in the past for sensitivity detection (carbs absorption time is excluded)</string>
    <string name="key_openapsama_autosens_period" translatable="false">openapsama_autosens_period</string>
    <string name="key_nsclient_localbroadcasts" translatable="false">nsclient_localbroadcasts</string>
    <string name="pump">Pump</string>
    <string name="openaps">OpenAPS</string>
    <string name="uploader">Uploader</string>
    <string name="configbuilder_sensitivity">Sensitivity detection</string>
    <string name="sensitivity_shortname">SENS</string>
    <string name="sensitivityoref0">Sensitivity Oref0</string>
    <string name="sensitivityaaps">Sensitivity AAPS</string>
    <string name="absorptionsettings_title">Absorption settings</string>
    <string name="key_absorption_maxtime" translatable="false">absorption_maxtime</string>
    <string name="absorption_maxtime_title">Meal max absorption time [h]</string>
    <string name="absorption_maxtime_summary">Time in hours where is expected all carbs from meal will be absorbed</string>
    <string name="key_rangetodisplay" translatable="false">rangetodisplay</string>
    <string name="danar_visualizeextendedaspercentage_title">Visualize extended bolus as %</string>
    <string name="careportal_sensorage_label_short">SAGE</string>
    <string name="careportal_insulinage_label_short">IAGE</string>
    <string name="careportal_canulaage_label_short">CAGE</string>
    <string name="careportal_pbage_label_short">PBAGE</string>
    <string name="openaps_short">OAPS</string>
    <string name="uploader_short">UPLD</string>
    <string name="basal_short">BAS</string>
    <string name="virtualpump_extendedbolus_label_short">EXT</string>
    <string name="lock_screen">Lock screen</string>
    <string name="lock_screen_short">Lock</string>
    <string name="sensitivity_warning">By turning on Autosense feature remember to enter all eated carbs. Otherwise carbs deviations will be identified wrong as sensitivity change !!</string>
    <string name="sensitivityweightedaverage">Sensitivity WeightedAverage</string>
    <string name="mdtp_ok">OK</string>
    <string name="mdtp_cancel">Cancel</string>
    <string name="notloadedplugins">Not all profiles loaded!</string>
    <string name="valuesnotstored">Values not stored!</string>
    <string name="combopump" translatable="false">Accu-Chek Combo</string>
    <string name="combopump_shortname" translatable="false">COMBO</string>
    <string name="ns_localbroadcasts">Enable broadcasts to other apps (like xDrip).</string>
    <string name="ns_localbroadcasts_title">Enable local Broadcasts.</string>
    <string name="careportal_activity_label">ACTIVITY &amp; FEEDBACK</string>
    <string name="careportal_carbsandbolus_label">CARBS &amp; BOLUS</string>
    <string name="careportal_cgm_label">CGM &amp; OPENAPS</string>
    <string name="careportal_pump_label">PUMP</string>
    <string name="overview_newtempbasal_basalabsolute">Basal value [U/h]</string>
    <string name="careportal_newnstreatment_duration_min_label">Duration [min]</string>
    <string name="openapssmb">OpenAPS SMB</string>
    <string name="smb_shortname">SMB</string>
    <string name="key_use_smb" translatable="false">use_smb</string>
    <string name="key_use_uam" translatable="false">use_uam</string>
    <string name="enableuam">Enable UAM</string>
    <string name="enablesmb">Enable SMB</string>
    <string name="enablesmb_summary">Use Super Micro Boluses instead of temp basal for faster action</string>
    <string name="enableuam_summary">Detection of Unannounced meals</string>
    <string name="key_insulin_oref_peak" translatable="false">insulin_oref_peak</string>
    <string name="insulin_oref_peak">IOB Curve Peak Time</string>
    <string name="insulin_peak_time">Peak Time [min]</string>
    <string name="free_peak_oref">Free-Peak Oref</string>
    <string name="rapid_acting_oref">Rapid-Acting Oref</string>
    <string name="ultrarapid_oref">Ultra-Rapid Oref</string>
    <string name="dia_too_short" formatted="false">DIA of %s too short - using %s instead!</string>
    <string name="activate_profile">ACTIVATE PROFILE</string>
    <string name="date">Date</string>
    <string name="invalid">INVALID</string>
    <string name="waitingforpairing">Waiting for pairing on pump</string>
    <string name="pairingok">Paring OK</string>
    <string name="pairingtimedout">Paring timed out</string>
    <string name="pairing">PAIRING</string>
    <string name="key_danars_pairingkey" translatable="false">danars_paring_key_</string>
    <string name="key_danars_address" translatable="false">danars_address</string>
    <string name="key_danars_name" translatable="false">danars_name</string>
    <string name="danars_nodeviceavailable">No device found so far</string>
    <string name="emptyreservoir">Empty reservoir</string>
    <string name="bloodsugarmeasurementalert">Blood sugar measurement alert</string>
    <string name="remaininsulinalert">Remaining insulin level</string>
    <string name="danarspump">DanaRS</string>
    <string name="danarspump_shortname">Dana</string>
    <string name="selectedpump">Selected pump</string>
    <string name="pairpump">Pair new pump</string>
    <string name="bolusspeed">Bolus speed</string>
    <string name="key_danars_bolusspeed" translatable="false">danars_bolusspeed</string>
    <string name="danar_setbasalstep001">Set basal step to 0.01 U/h</string>
    <string name="serialnumber">Serial number</string>
    <string name="key_wizard_include_cob" translatable="false">wizard_include_cob</string>
    <string name="key_wizard_include_trend_bg" translatable="false">wizard_include_trend_bg</string>
    <string name="careportal_newnstreatment_percentage_label">Percentage</string>
    <string name="careportal_newnstreatment_timeshift_label">Time shift</string>
    <string name="default_temptargets">Default Temp-Targets</string>
    <string name="eatingsoon_duration">eatingsoon duration</string>
    <string name="eatingsoon_target">eatingsoon target</string>
    <string name="activity_duration">activity duration</string>
    <string name="activity_target">activity target</string>
    <string name="hypo_duration">hypo duration</string>
    <string name="hypo_target">hypo target</string>
    <string name="key_eatingsoon_duration" translatable="false">eatingsoon_duration</string>
    <string name="key_eatingsoon_target" translatable="false">eatingsoon_target</string>
    <string name="key_activity_duration" translatable="false">activity_duration</string>
    <string name="key_activity_target" translatable="false">activity_target</string>
    <string name="key_hypo_duration" translatable="false">hypo_duration</string>
    <string name="key_hypo_target" translatable="false">hypo_target</string>
    <string name="danar_history_prime">Prime</string>
    <string name="gettingextendedbolusstatus">Getting extended bolus status</string>
    <string name="gettingbolusstatus">Getting bolus status</string>
    <string name="gettingtempbasalstatus">Getting temporary basal status</string>
    <string name="gettingpumpsettings">Gettings pump settings</string>
    <string name="gettingpumptime">Getting pump time</string>
    <string name="reuse">reuse</string>
    <string name="wearcontrol_title">Controls from Watch</string>
    <string name="wearcontrol_summary">Set Temp-Targets and enter Treatments from the watch.</string>
    <string name="connectiontimedout">Connection timed out</string>
    <string name="food">Food</string>
    <string name="shortgramm">g</string>
    <string name="none"><![CDATA[<none>]]></string>
    <string name="shortkilojoul">kJ</string>
    <string name="shortenergy">En</string>
    <string name="shortprotein">Pr</string>
    <string name="shortfat">Fat</string>
    <string name="active"><![CDATA[<Active>]]></string>
    <string name="waitingforestimatedbolusend" formatted="false">Waiting for bolus end. Remaining %d sec.</string>
    <string name="processinghistory">Processing event</string>
    <string name="startingbolus">Starting bolus delivery</string>
    <string name="executingrightnow">Command is executed right now</string>
    <string name="pumpdrivercorrected">Pump driver corrected</string>
    <string name="pump_unreachable">Pump unreachable</string>
    <string name="missed_bg_readings">Missed BG readings</string>
    <string name="key_raise_notifications_as_android_notifications" translatable="false">raise_urgent_alarms_as_android_notification</string>
    <string name="raise_notifications_as_android_notifications">Use system notifications for alerts and notifications</string>
    <string name="key_enable_pump_unreachable_alert" translatable="false">enable_pump_unreachable_alert</string>
    <string name="key_enable_missed_bg_readings_alert" translatable="false">enable_missed_bg_readings</string>
    <string name="localalertsettings_title">Local alerts</string>
    <string name="enable_missed_bg_readings_alert">Alert if no BG data is received</string>
    <string name="enable_pump_unreachable_alert">Alert if pump is unreachable</string>
    <string name="pump_unreachable_threshold">Pump unreachable threshold [min]</string>
    <string name="key_pump_unreachable_threshold" translatable="false">pump_unreachable_threshold</string>
    <string name="key_missed_bg_readings_threshold" translatable="false">missed_bg_readings_threshold</string>
    <string name="urgent_alarm">Urgent Alarm</string>
    <string name="info">INFO</string>
    <string name="key_btwatchdog" translatable="false">bt_watchdog</string>
    <string name="key_btwatchdog_lastbark" translatable="false">bt_watchdog_last</string>
    <string name="bluetooth">Bluetooth</string>
    <string name="btwatchdog_title">BT Watchdog</string>
    <string name="btwatchdog_summary">Switches off the phone\'s bluetooth for one second if no connection to the pump is possible. This may help on some phones where the bluetooth stack freezes.</string>
    <string name="DexcomG5">DexcomG5 App (patched)</string>
    <string name="dexcomg5_nsupload_title">Upload BG data to NS</string>
    <string name="key_dexcomg5_nsupload" translatable="false">dexcomg5_nsupload</string>
    <string name="dexcomg5_upload">G5 upload settings</string>
    <string name="wear_detailed_delta_title">Show detailed delta</string>
    <string name="wear_detailed_delta_summary">Show delta with one more decimal place</string>
    <string name="smbmaxminutes" translatable="false">45 60 75 90 105 120</string>
    <string name="smbmaxminutes_summary">Max minutes of basal to limit SMB to</string>
    <string name="unsupportedfirmware">Unsupported pump firmware</string>
    <string name="dexcomg5_xdripupload_title">Send BG data to xDrip+</string>
    <string name="key_dexcomg5_xdripupload" translatable="false">dexcomg5_xdripupload</string>
    <string name="dexcomg5_xdripupload_summary">In xDrip+ select 640g/Eversense data source</string>
    <string name="nsclientbg">NSClient BG</string>
    <string name="minimalbasalvaluereplaced">Basal value replaced by minimal supported value</string>
    <string name="overview_editquickwizard_usebg">BG calculation</string>
    <string name="overview_editquickwizard_usebolusiob">Bolus IOB calculation</string>
    <string name="overview_editquickwizard_usebasaliob">Basal IOB calculation</string>
    <string name="overview_editquickwizard_usetrend">Trend calculation</string>
    <string name="overview_editquickwizard_usesuperbolus">Superbolus calculation</string>
    <string name="yes">Yes</string>
    <string name="no">No</string>
    <string name="positiveonly">Positive only</string>
    <string name="negativeonly">Negative only</string>
    <string name="overview_editquickwizard_usecob">COB calculation</string>
    <string name="overview_editquickwizard_usetemptarget">Temporary target calculation</string>
    <string name="loopenabled">Loop enabled</string>
    <string name="apsselected">APS selected</string>
    <string name="nsclienthaswritepermission">NSClient has write permission</string>
    <string name="closedmodeenabled">Closed mode enabled</string>
    <string name="maxiobset">Maximal IOB set properly</string>
    <string name="hasbgdata">BG available from selected source</string>
    <string name="basalprofilenotaligned" formatted="false">Basal values not aligned to hours: %s</string>
    <string name="zerovalueinprofile" formatted="false">Invalid profile: %s</string>
    <string name="combo_programming_bolus">Programming pump for bolusing</string>
    <string name="combo_refresh">Refresh</string>
    <string name="combo_tdds">TDDS</string>
    <string name="combo_pump_state_label">State</string>
    <string name="combo_pump_activity_label">Activity</string>
    <string name="combo_no_pump_connection">No connection for %d min</string>
    <string name="combo_tbr_remaining">%d%% (%d min remaining)</string>
    <string name="combo_last_bolus" translatable="false">%.1f %s (%s)</string>
    <string name="combo_pump_state_initializing">Initializing</string>
    <string name="combo_pump_state_suspended_due_to_error">Suspended due to error</string>
    <string name="combo_pump_state_suspended_by_user">Suspended by user</string>
    <string name="combo_pump_state_running">Running</string>
    <string name="combo_pump_action_cancelling_tbr">Cancelling TBR</string>
    <string name="combo_pump_action_setting_tbr">Setting TBR (%d%% / %d min)</string>
    <string name="combo_pump_action_bolusing">Bolusing (%.1f U)</string>
    <string name="combo_pump_action_refreshing">Refreshing</string>
    <string name="combo_pump_unsupported_operation">Requested operation not supported by pump</string>
    <string name="combo_low_suspend_forced_notification">Unsafe usage: extended or multiwave boluses are active. Loop mode has been set to low-suspend only 6 hours. Only normal boluses are supported in loop mode</string>
    <string name="combo_force_disabled_notification">Unsafe usage: the pump uses a different basal rate profile than the first. The loop has been disabled. Select the first profile on the pump and refresh.</string>
    <string name="bolus_frequency_exceeded">A bolus with the same amount was requested within the last two minutes. To prevent accidental double boluses and to guard against bugs this is disallowed.</string>
    <string name="combo_pump_connected_now">Now</string>
    <string name="combo_activity_reading_pump_history">Reading pump history</string>
    <string name="danar_history">pump history</string>
    <string name="combo_pump_alerts">Alerts</string>
    <string name="combo_activity_setting_basal_profile">Setting basal profile</string>
    <string name="combo_pump_cartridge_low_warrning">Pump cartridge level is low</string>
    <string name="combo_pump_battery_low_warrning">Pump battery is low</string>
    <string name="combo_is_in_error_state">The pump is showing the error E%d: %s</string>
    <string name="combo_no_alert_data_note">To read the pump\'s error history, long press this button</string>
    <string name="combo_no_tdd_data_note">To read the pump\'s TDD history, long press this button</string>
    <string name="combo_tdd_minimum">Minimum: %3.1f U</string>
    <string name="combo_tdd_average">Average: %3.1f U</string>
    <string name="combo_tdd_maximum">Maximum: %3.1f U</string>
    <string name="combo_reservoir_low">Low</string>
    <string name="combo_reservoir_empty">Empty</string>
    <string name="combo_reservoir_normal">Normal</string>
    <string name="combo_notification_check_time_date">Pump clock update needed</string>
    <string name="combo_history">History</string>
    <string name="combo_warning">Warning</string>
    <string name="combo_read_full_history_info">Long press this button to force a full read of history and basal profile from the pump. This is generally not needed, since the pump\'s history is read continuously, but can be useful if the pump\'s date and time changed significantly or the pump was replaced.</string>
    <string name="combo_pump_tbr_cancelled_warrning">TBR CANCELLED warning was confirmed</string>
    <string name="combo_error_no_connection_no_bolus_delivered">The pump could not be reached. No bolus was given</string>
    <string name="combo_error_no_bolus_delivered">Bolus delivery failed. It appears no bolus was delivered. To be sure, please check the pump to avoid a double bolus and then bolus again. To guard against bugs, boluses are not automatically retried.</string>
    <string name="combo_error_partial_bolus_delivered">Only %.2f U of the requested bolus of %.2f U was delivered due to an error. Please check the pump to verify this and take appropriate actions.</string>
    <string name="combo_error_bolus_verification_failed">Delivering the bolus and verifying the pump\'s history failed, please check the pump and manually create a bolus record using the Careportal tab if a bolus was delivered.</string>
    <string name="combo_error_bolus_recovery_progress">Recovering from connection loss</string>
    <string name="combo_reservoir_level_insufficient_for_bolus">Not enough insulin for bolus left in reservoir</string>
    <string name="extendedbolusdeliveryerror">Extended bolus delivery error</string>
    <string name="insightpump_shortname">Insight</string>
    <string name="insightpump">Insight Pump</string>
    <string name="status_no_colon">Status</string>
    <string name="changed">Changed</string>
    <string name="pump_stopped_uppercase">PUMP STOPPED</string>
    <string name="status_updated">Status Updated</string>
    <string name="ago">ago</string>
    <string name="with">with</string>
    <string name="insight_active_tbr">Active TBR</string>
    <string name="insight_min_left">min left</string>
    <string name="log_book">Log book</string>
    <string name="insight_last_completed_action">Last Completed Action</string>
    <string name="insight_min">min</string>
    <string name="insight_remaining_over">remaining over</string>
    <string name="insight_total_with">total with</string>
    <string name="insight_upfront_with">upfront with</string>
    <string name="insight_stay_always_connected">Stay always connected</string>
    <string name="insight_use_real_tbr_cancels">Use Real TBR cancels</string>
    <string name="insight_actually_cancel_tbr_summary">Actually cancel a TBR (creates pump alarm) instead of setting 90% for 1 minute</string>
    <string name="insight_history_idle">IDLE</string>
    <string name="insight_history_syncing">SYNCING</string>
    <string name="insight_history_busy">BUSY</string>
    <string name="insight_history_synced">SYNCED</string>
    <string name="insight_startup_uppercase">STARTUP</string>
    <string name="insight_needs">needs</string>
    <string name="insight_not_connected_to_companion_app">Not connected to companion app!</string>
    <string name="insight_companion_app_not_installed">Companion app does not appear to be installed!</string>
    <string name="insight_incompatible_compantion_app_we_need_version">Incompatible companion app, we need version</string>
    <string name="insight_unknown">Unknown</string>
    <string name="insight_waiting_for_code">Waiting for code confirmation</string>
    <string name="insight_code_rejected">Code rejected</string>
    <string name="insight_app_binding">App binding</string>
    <string name="insight_not_authorized">Not authorized</string>
    <string name="insight_incompatible">Incompatible</string>
    <string name="second">second</string>
    <string name="minute">minute</string>
    <string name="hour">hour</string>
    <string name="day">day</string>
    <string name="week">week</string>
    <string name="time_plural">s</string>
    <string name="insight_keepalive_format_string">%ds expires %s</string>
    <string name="insight_keep_alive_status">Keep-alive status</string>
    <string name="statistics">Statistics</string>
    <string name="connect_preemptively">Connect preemptively</string>
    <string name="automatically_connect_when">Automatically connect when AndroidAPS screens are opened, before any pump command is requested, to reduce connection delay</string>
    <string name="not_recommended_due_to_battery_drain">Not recommended due to battery drain</string>
    <string name="key_enableSMB_always" translatable="false">enableSMB_always</string>
    <string name="key_enableSMB_with_COB" translatable="false">enableSMB_with_COB</string>
    <string name="key_enableSMB_with_temptarget" translatable="false">enableSMB_with_temptarget</string>
    <string name="key_enableSMB_after_carbs" translatable="false">enableSMB_after_carbs</string>
    <string name="key_allowSMB_with_high_temptarget" translatable="false">enableSMB_with_high_temptarget</string>
    <string name="enablesmbalways">Enable SMB always</string>
    <string name="enablesmbalways_summary">Enable SMB always independently to boluses. Possible only with BG source with nice filtering of data like G5</string>
    <string name="enablesmbaftercarbs">Enable SMB after carbs</string>
    <string name="enablesmbaftercarbs_summary">Enable SMB for 6h after carbs, even with 0 COB. Possible only with BG source with nice filtering of data like G5</string>
    <string name="enablesmbwithcob">Enable SMB with COB</string>
    <string name="enablesmbwithcob_summary">Enable SMB when there is COB active.</string>
    <string name="enablesmbwithtemptarget">Enable SMB with temp targets</string>
    <string name="enablesmbwithtemptarget_summary">Enable SMB when there is temp target active (eating soon, exercise)</string>
    <string name="enablesmbwithhightemptarget">Enable SMB with high temp targets</string>
    <string name="enablesmbwithhightemptarget_summary">Enable SMB when there is high temp target active (exercise)</string>
    <string name="let_temp_basal_run">Let temp basal run</string>
    <string name="mute">Mute</string>
    <string name="overview_insulin_label">Insulin</string>
    <string name="overview_carbs_label">Carbs</string>
    <string name="overview_buttons_selection">Buttons</string>
    <string name="key_show_calibration_button" translatable="false">show_calibration_button</string>
    <string name="key_show_cgm_button" translatable="false">show_cgm_button</string>
    <string name="key_show_carbs_button" translatable="false">show_carbs_button</string>
    <string name="key_show_wizard_button" translatable="false">show_wizard_button</string>
    <string name="key_show_insulin_button" translatable="false">show_insulin_button</string>
    <string name="key_show_treatment_button" translatable="false">show_treatment_button</string>
    <string name="show_calibration_button_summary">Sends a calibration to xDrip+ or open G5 calibration dialog</string>
    <string name="show_cgm_button_summary">Opens xDrip+, back buttons returns to AAPS</string>
    <string name="key_insulin_button_increment_1" translatable="false">insulin_button_increment_1</string>
    <string name="key_insulin_button_increment_2" translatable="false">insulin_button_increment_2</string>
    <string name="key_insulin_button_increment_3" translatable="false">insulin_button_increment_3</string>
    <string name="key_carbs_button_increment_1" translatable="false">carbs_button_increment_1</string>
    <string name="key_carbs_button_increment_2" translatable="false">carbs_button_increment_2</string>
    <string name="key_carbs_button_increment_3" translatable="false">carbs_button_increment_3</string>
    <string name="carb_increment_button_message">Number of carbs to add when button is pressed</string>
    <string name="insulin_increment_button_message">Amount of insulin to add when button is pressed</string>
    <string name="error_starting_cgm">Could not launch CGM application.  Make sure it is installed.</string>
    <string name="overview_cgm">CGM</string>
    <string name="nav_historybrowser">History browser</string>
    <string name="wear_notifysmb_title">Notify on SMB</string>
    <string name="wear_notifysmb_summary">Show SMB on the watch like a standard bolus.</string>
    <string name="key_ns_create_announcements_from_errors" translatable="false">ns_create_announcements_from_errors</string>
    <string name="ns_create_announcements_from_errors_title">Create announcements from errors</string>
    <string name="ns_create_announcements_from_errors_summary">Create Nightscout announcement for error dialogs and local alerts (also viewable in Careportal under Treatments)</string>
    <string name="dexcomG5_shortname" translatable="false">G5</string>
    <string name="wear_predictions_summary">Show the predictions on the watchface.</string>
    <string name="wear_predictions_title">Predictions</string>
    <string name="data_choices">Data Choices</string>
    <string name="fabric_upload">Fabric Upload</string>
    <string name="allow_automated_crash_reporting">Allow automated crash reporting and feature usage data to be sent to the developers via the fabric.io service.</string>
    <string name="g5appnotdetected">Please update your G5 app to supported version</string>
    <string name="start_activity_tt">Start Activity TT</string>
    <string name="start_eating_soon_tt">Start Eating soon TT</string>
    <string name="temptargetshort">TT</string>
    <string name="don_t_bolus_record_only">Don\'t bolus, record only</string>
    <string name="category">Category</string>
    <string name="subcategory">Subcategory</string>
    <string name="bolusrecordedonly">Bolus will be recorded only</string>
    <string name="ns_autobackfill">Autobackfill missig BGs from NS</string>
    <string name="key_ns_autobackfill" translatable="false">ns_autobackfill</string>
    <string name="loop_smbsetbypump_label">SMB set by pump</string>
    <string name="overview_show_sensitivity">Sensitivity</string>
    <string name="overview_show_deviations">Deviations</string>
    <string name="overview_show_cob">Carbs On Board</string>
    <string name="overview_show_iob">Insulin On Board</string>
    <string name="overview_show_basals">Basals</string>
    <string name="no_action_selected">No action selected, nothing will happen</string>
    <string name="start_hypo_tt">Start Hypo TT</string>
    <string name="closed_loop_disabled_on_dev_branch">Running dev version. Closed loop is disabled.</string>
    <string name="key_fromNSAreCommingFakedExtendedBoluses" translatable="false">fromNSAreCommingFakedExtendedBoluses</string>
    <string name="engineering_mode_enabled">Engineering mode enabled</string>
    <string name="not_eng_mode_or_release">Engineering mode not enabled and not on release branch</string>
    <string name="pump_basebasalrate">%.2f U/h</string>
    <string name="combo_actvity_reading_basal_profile">Reading basal profile</string>
    <string name="combo_bolus_rejected_due_to_pump_history_change">The pump history has changed after the bolus calculation was performed. The bolus was not delivered. Please recalculate if a bolus is still needed. If the same bolus amount is required, please wait two minutes since boluses with the same amount are blocked when requested with less than two minutes between them for safety (regardless of whether they were administered or not).</string>
    <string name="combo_error_updating_treatment_record">Bolus successfully delivered, but adding the treatment entry failed. This can happen if two small boluses of the same size are administered within the last two minutes. Please check the pump history and treatment entries and use the Careportal to add missing entries. Make sure not to add any entries for the exact same minute and same amount.</string>
    <string name="combo_high_temp_rejected_due_to_pump_history_changes">Rejecting high temp since calculation didn\'t consider recently changed pump history</string>
    <string name="combo_activity_checking_pump_state">Refreshing pump state</string>
    <string name="combo_warning_pump_basal_rate_changed">The basal rate on the pump has changed and will be updated soon</string>
    <string name="combo_error_failure_reading_changed_basal_rate">Basal rate changed on pump, but reading it failed</string>
    <string name="combo_activity_checking_for_history_changes">Checking for history changes</string>
    <string name="combo_error_multiple_boluses_with_identical_timestamp">Multiple boluses with the same amount within the same minute were just imported. Only one record could be added to treatments. Please check the pump and manually add a bolus record using the Careportal tab. Make sure to create a bolus with a time no other bolus uses.</string>
    <string name="about_link_urls">\n\nhttp://www.androidaps.org\nhttp://www.androidaps.de (de)\n\nfacebook:\nhttp://facebook.androidaps.org\nhttp://facebook.androidaps.de (de)</string>
    <string name="combo_check_date">The last bolus is older than 24 hours or is in the future. Please check the date on the pump is set correctly.</string>
    <string name="combo_suspious_bolus_time">Time/date of the delivered bolus on pump seems wrong, IOB is likely incorrect. Please check pump time/date.</string>
    <string name="profileswitch_ismissing">ProfileSwitch missing. Please do a profile switch or press \"Activate Profile\" in the LocalProfile.</string>
    <string name="combo_bolus_count">Bolus count</string>
    <string name="combo_tbr_count">TBR count</string>
    <string name="objectivenotstarted" formatted="false">Objective %d not started</string>
    <string name="objectivenotfinished" formatted="false">Objective %d not finished</string>
    <string name="pumpisnottempbasalcapable">Pump is not temp basal capable</string>
    <string name="novalidbasalrate">No valid basal rate read from pump</string>
    <string name="closedmodedisabledinpreferences">Closed loop mode disabled in preferences</string>
    <string name="autosensdisabledinpreferences">Autosens disabled in preferences</string>
    <string name="smbdisabledinpreferences">SMB disabled in preferences</string>
    <string name="limitingbasalratio">Limiting max basal rate to %.2f U/h because of %s</string>
    <string name="pumplimit">pump limit</string>
    <string name="key_openapsma_max_basal" translatable="false">openapsma_max_basal</string>
    <string name="key_openapsama_current_basal_safety_multiplier" translatable="false">openapsama_current_basal_safety_multiplier</string>
    <string name="key_openapsama_max_daily_safety_multiplier" translatable="false">openapsama_max_daily_safety_multiplier</string>
    <string name="itmustbepositivevalue">it must be positive value</string>
    <string name="maxbasalmultiplier">max basal multiplier</string>
    <string name="maxdailybasalmultiplier">max daily basal multiplier</string>
    <string name="key_openapsma_max_iob" translatable="false">openapsma_max_iob</string>
    <string name="smb_frequency_exceeded">A bolus was delivered within the last 3 minutes, skipping SMB</string>
    <string name="basal_set_correctly">Basal set correctly</string>
    <string name="limitingpercentrate" formatted="false">Limiting max percent rate to %d%% because of %s</string>
    <string name="key_treatmentssafety_maxbolus" translatable="false">treatmentssafety_maxbolus</string>
    <string name="limitingbolus" formatted="false">Limiting bolus to %.1f U because of %s</string>
    <string name="limitingmaxiob" formatted="false">Limiting max IOB to %.1f U because of %s</string>
    <string name="limitingcarbs" formatted="false">Limiting carbs to %d g because of %s</string>
    <string name="limitingiob" formatted="false">Limiting IOB to %.1f U because of %s</string>
    <string name="maxvalueinpreferences">max value in preferences</string>
    <string name="hardlimit">hard limit</string>
    <string name="key_treatmentssafety_maxcarbs">treatmentssafety_maxcarbs</string>
    <string name="unsafeusage">unsafe usage</string>
    <string name="key_openapsama_useautosens" translatable="false">openapsama_useautosens</string>
<<<<<<< HEAD
    <string name="readstatusfailed">Read status failed</string>
=======
    <string name="record_pump_site_change">Record pump site change</string>
    <string name="record_insulin_cartridge_change">Record insulin cartridge change</string>
    <string name="smbalwaysdisabled">SMB always and after carbs disabled because active BG source doesn\'t support advanced filtering</string>
    <string name="smbnotallowedinopenloopmode">SMB not allowed in open loop mode</string>
>>>>>>> 7b439716
</resources>
<|MERGE_RESOLUTION|>--- conflicted
+++ resolved
@@ -989,12 +989,9 @@
     <string name="key_treatmentssafety_maxcarbs">treatmentssafety_maxcarbs</string>
     <string name="unsafeusage">unsafe usage</string>
     <string name="key_openapsama_useautosens" translatable="false">openapsama_useautosens</string>
-<<<<<<< HEAD
     <string name="readstatusfailed">Read status failed</string>
-=======
     <string name="record_pump_site_change">Record pump site change</string>
     <string name="record_insulin_cartridge_change">Record insulin cartridge change</string>
     <string name="smbalwaysdisabled">SMB always and after carbs disabled because active BG source doesn\'t support advanced filtering</string>
     <string name="smbnotallowedinopenloopmode">SMB not allowed in open loop mode</string>
->>>>>>> 7b439716
 </resources>
