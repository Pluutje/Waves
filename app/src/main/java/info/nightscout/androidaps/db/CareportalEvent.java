--- conflicted
+++ resolved
@@ -8,10 +8,6 @@
 import org.apache.commons.lang3.StringUtils;
 import org.json.JSONException;
 import org.json.JSONObject;
-<<<<<<< HEAD
-import org.slf4j.Logger;
-=======
->>>>>>> 1c0ba4ae
 
 import java.util.ArrayList;
 import java.util.Collections;
@@ -31,12 +27,7 @@
 import info.nightscout.androidaps.interfaces.Interval;
 import info.nightscout.androidaps.logging.AAPSLogger;
 import info.nightscout.androidaps.logging.L;
-<<<<<<< HEAD
-import info.nightscout.androidaps.logging.StacktraceLoggerWrapper;
-import info.nightscout.androidaps.plugins.configBuilder.ConfigBuilderPlugin;
-=======
 import info.nightscout.androidaps.plugins.configBuilder.ProfileFunction;
->>>>>>> 1c0ba4ae
 import info.nightscout.androidaps.plugins.general.nsclient.data.NSMbg;
 import info.nightscout.androidaps.plugins.general.overview.graphExtensions.DataPointWithLabelInterface;
 import info.nightscout.androidaps.plugins.general.overview.graphExtensions.PointsWithLabelGraphSeries;
@@ -47,14 +38,10 @@
 
 @DatabaseTable(tableName = DatabaseHelper.DATABASE_CAREPORTALEVENTS)
 public class CareportalEvent implements DataPointWithLabelInterface, Interval {
-<<<<<<< HEAD
-    private static Logger log = StacktraceLoggerWrapper.getLogger(L.DATABASE);
-=======
 
     @Inject ProfileFunction profileFunction;
     @Inject ResourceHelper resourceHelper;
     @Inject AAPSLogger aapsLogger;
->>>>>>> 1c0ba4ae
 
     @DatabaseField(id = true)
     public long date;
@@ -169,11 +156,7 @@
             CareportalEvent event = list.get(i);
             if (event.date <= time && event.date > (time - T.mins(5).msecs())) {
                 if (L.isEnabled(L.DATABASE))
-<<<<<<< HEAD
-                    log.debug("Found event for time: " + DateUtil.dateAndTimeString(time) + " " + event.toString());
-=======
                     aapsLogger.debug("Found event for time: " + DateUtil.dateAndTimeString(time) + " " + event.toString());
->>>>>>> 1c0ba4ae
                 return true;
             }
         }
@@ -191,11 +174,7 @@
 
     @Override
     public double getY() {
-<<<<<<< HEAD
-        String units = ConfigBuilderPlugin.getPlugin().getProfileFunction().getUnits();
-=======
         String units = profileFunction.getUnits();
->>>>>>> 1c0ba4ae
         if (eventType.equals(MBG)) {
             double mbg = 0d;
             try {
@@ -288,11 +267,7 @@
 
     @Override
     public float getSize() {
-<<<<<<< HEAD
-        boolean isTablet = MainApp.resources().getBoolean(R.bool.isTablet);
-=======
         boolean isTablet = resourceHelper.gb(R.bool.isTablet);
->>>>>>> 1c0ba4ae
         return isTablet ? 12 : 10;
     }
 
