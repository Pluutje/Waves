--- conflicted
+++ resolved
@@ -22,13 +22,8 @@
     public static final boolean SMSCOMMUNICATORENABLED = !BuildConfig.NSCLIENTOLNY;
 
 
-<<<<<<< HEAD
-    public static final boolean ALLPREFERENCES = !BuildConfig.NSCLIENTOLNY;
-
     public static final boolean displayDeviationSlope = true;
 
-=======
->>>>>>> a162343c
     public static final boolean detailedLog = true;
     public static final boolean logFunctionCalls = true;
     public static final boolean logIncommingData = true;
