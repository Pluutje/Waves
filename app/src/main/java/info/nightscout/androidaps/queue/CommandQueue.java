--- conflicted
+++ resolved
@@ -176,32 +176,12 @@
             add(new CommandBolus(detailedBolusInfo, callback));
             // Bring up bolus progress dialog (start here, so the dialog is shown when the bolus is requested,
             // not when the Bolus command is starting. The command closes the dialog upon completion).
-            if (detailedBolusInfo.context != null) {
-                BolusProgressDialog bolusProgressDialog = new BolusProgressDialog();
-                bolusProgressDialog.setInsulin(detailedBolusInfo.insulin);
-                bolusProgressDialog.show(((AppCompatActivity) detailedBolusInfo.context).getSupportFragmentManager(), "BolusProgress");
-            } else {
-                Intent i = new Intent();
-                i.putExtra("insulin", detailedBolusInfo.insulin);
-                i.setClass(MainApp.instance(), BolusProgressHelperActivity.class);
-                i.addFlags(Intent.FLAG_ACTIVITY_NEW_TASK);
-                MainApp.instance().startActivity(i);
-            }
+            showBolusProgressDialog(detailedBolusInfo.insulin, detailedBolusInfo.context);
             // Notify Wear about upcoming bolus
             MainApp.bus().post(new EventBolusRequested(detailedBolusInfo.insulin));
         }
 
         notifyAboutNewCommand();
-
-        // Notify Wear about upcoming bolus
-        MainApp.bus().post(new EventBolusRequested(detailedBolusInfo.insulin));
-
-<<<<<<< HEAD
-        notifyAboutNewCommand();
-=======
-        // Bring up bolus progress dialog
-        showBolusProgressDialog(detailedBolusInfo.insulin, detailedBolusInfo.context);
->>>>>>> 5a00b68f
 
         return true;
     }
