--- conflicted
+++ resolved
@@ -165,16 +165,7 @@
         // Notify Wear about upcoming bolus
         MainApp.bus().post(new EventBolusRequested(detailedBolusInfo.insulin));
 
-<<<<<<< HEAD
-        // Apply constraints
-        detailedBolusInfo.insulin = MainApp.getConfigBuilder().applyBolusConstraints(detailedBolusInfo.insulin);
-        detailedBolusInfo.carbs = MainApp.getConfigBuilder().applyCarbsConstraints((int) detailedBolusInfo.carbs);
-
         // Bring up bolus progress dialog
-        BolusProgressDialog bolusProgressDialog = null;
-=======
-        // Bring up bolus progress dialog
->>>>>>> f6721f62
         if (detailedBolusInfo.context != null) {
             BolusProgressDialog bolusProgressDialog = new BolusProgressDialog();
             bolusProgressDialog.setInsulin(detailedBolusInfo.insulin);
