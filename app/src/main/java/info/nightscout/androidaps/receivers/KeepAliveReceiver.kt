--- conflicted
+++ resolved
@@ -77,11 +77,7 @@
             aapsLogger.debug(LTag.CORE, "KeepAlive scheduled")
             SystemClock.sleep(5000) // wait for app initialization
             localAlertUtils.shortenSnoozeInterval()
-<<<<<<< HEAD
-            localAlertUtils.presnoozeAlarms()
-=======
             localAlertUtils.preSnoozeAlarms()
->>>>>>> a40df15e
             val am = context.getSystemService(Context.ALARM_SERVICE) as AlarmManager
             val i = Intent(context, KeepAliveReceiver::class.java)
             val pi = PendingIntent.getBroadcast(context, 0, i, 0)
