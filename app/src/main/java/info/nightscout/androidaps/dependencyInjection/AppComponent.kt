--- conflicted
+++ resolved
@@ -69,13 +69,8 @@
         PreferencesModule::class,
         OverviewModule::class,
         DataClassesModule::class,
-<<<<<<< HEAD
-        SMSModule::class
-=======
         SMSModule::class,
-        UIModule::class,
-        OmnipodModule::class
->>>>>>> c1fc6d48
+        UIModule::class
     ]
 )
 interface AppComponent : AndroidInjector<MainApp> {
