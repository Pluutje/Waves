--- conflicted
+++ resolved
@@ -48,12 +48,9 @@
 import info.nightscout.androidaps.plugins.ProfileLocal.LocalProfileFragment;
 import info.nightscout.androidaps.plugins.ProfileNS.NSProfileFragment;
 import info.nightscout.androidaps.plugins.ProfileSimple.SimpleProfileFragment;
-<<<<<<< HEAD
 import info.nightscout.androidaps.plugins.PumpCombo.ComboFragment;
 import info.nightscout.androidaps.plugins.PumpDanaR.DanaRFragment;
-=======
 import info.nightscout.androidaps.plugins.PumpDanaR.DanaRPlugin;
->>>>>>> cd7c7733
 import info.nightscout.androidaps.plugins.PumpDanaR.services.DanaRExecutionService;
 import info.nightscout.androidaps.plugins.PumpDanaRKorean.DanaRKoreanPlugin;
 import info.nightscout.androidaps.plugins.PumpDanaRKorean.services.DanaRKoreanExecutionService;
@@ -126,16 +123,10 @@
             pluginsList.add(SensitivityOref0Plugin.getPlugin());
             pluginsList.add(SensitivityAAPSPlugin.getPlugin());
             pluginsList.add(SensitivityWeightedAveragePlugin.getPlugin());
-<<<<<<< HEAD
-            if (Config.DANAR) pluginsList.add(DanaRFragment.getPlugin());
-            if (Config.DANAR) pluginsList.add(DanaRKoreanFragment.getPlugin());
-            if (Config.DANARv2) pluginsList.add(DanaRv2Fragment.getPlugin());
-            if (Config.COMBO) pluginsList.add(ComboFragment.getPlugin());
-=======
             if (Config.DANAR) pluginsList.add(DanaRPlugin.getPlugin());
             if (Config.DANAR) pluginsList.add(DanaRKoreanPlugin.getPlugin());
             if (Config.DANARv2) pluginsList.add(DanaRv2Plugin.getPlugin());
->>>>>>> cd7c7733
+            if (Config.COMBO) pluginsList.add(ComboFragment.getPlugin());
             pluginsList.add(CareportalFragment.getPlugin());
             if (Config.MDI) pluginsList.add(MDIPlugin.getPlugin());
             if (Config.VIRTUALPUMP) pluginsList.add(VirtualPumpPlugin.getInstance());
