--- conflicted
+++ resolved
@@ -170,14 +170,11 @@
             if (Config.PUMPDRIVERS) pluginsList.add(DanaRv2Plugin.getPlugin());
             if (Config.PUMPDRIVERS) pluginsList.add(DanaRSPlugin.getPlugin());
             pluginsList.add(CareportalPlugin.getPlugin());
-<<<<<<< HEAD
-            if (Config.HWPUMPS) pluginsList.add(MedtronicPumpPlugin.getPlugin());
-            if (Config.HWPUMPS && engineeringMode)
-=======
             if (Config.PUMPDRIVERS && engineeringMode)
->>>>>>> 53389fea
                 pluginsList.add(InsightPlugin.getPlugin()); // <-- Enable Insight plugin here
             if (Config.PUMPDRIVERS) pluginsList.add(ComboPlugin.getPlugin());
+            if (Config.PUMPDRIVERS && engineeringMode) 
+		pluginsList.add(MedtronicPumpPlugin.getPlugin());
             if (Config.MDI) pluginsList.add(MDIPlugin.getPlugin());
             pluginsList.add(VirtualPumpPlugin.getPlugin());
             if (Config.APS) pluginsList.add(LoopPlugin.getPlugin());
@@ -281,6 +278,7 @@
 
     }
 
+
     private void startKeepAliveService() {
         if (keepAliveReceiver == null) {
             keepAliveReceiver = new KeepAliveReceiver();
@@ -451,5 +449,4 @@
             unregisterReceiver(btReceiver);
         }
     }
-
 }