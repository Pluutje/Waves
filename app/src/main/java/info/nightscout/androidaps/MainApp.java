--- conflicted
+++ resolved
@@ -97,11 +97,7 @@
 import info.nightscout.androidaps.utils.ActivityMonitor;
 import info.nightscout.androidaps.utils.FabricPrivacy;
 import info.nightscout.androidaps.utils.LocaleHelper;
-<<<<<<< HEAD
-import info.nightscout.androidaps.utils.sharedPreferences.SPImpl;
-=======
 import info.nightscout.androidaps.utils.SP;
->>>>>>> 19b68003
 import io.fabric.sdk.android.Fabric;
 
 import static info.nightscout.androidaps.plugins.constraints.versionChecker.VersionCheckerUtilsKt.triggerCheckVersion;
@@ -287,7 +283,6 @@
         }
     }
 
-<<<<<<< HEAD
     @Override
     protected AndroidInjector<? extends DaggerApplication> applicationInjector() {
 
@@ -296,8 +291,6 @@
                 .application(this)
                 .build();
     }
-=======
->>>>>>> 19b68003
 
     private void registerLocalBroadcastReceiver() {
         lbm = LocalBroadcastManager.getInstance(this);
