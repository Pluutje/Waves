--- conflicted
+++ resolved
@@ -186,10 +186,10 @@
 
         if (carbsAfterConstraints > 0 || activitySelected || eatingSoonSelected || hypoSelected) {
             activity?.let { activity ->
-<<<<<<< HEAD
                 OKDialog.showConfirmation(activity, resourceHelper.gs(R.string.carbs), HtmlHelper.fromHtml(Joiner.on("<br/>").join(actions)), Runnable {
                     when {
                         activitySelected   -> {
+                            aapsLogger.debug("USER ENTRY: TEMPTARGET ACTIVITY $activityTT duration: $activityTTDuration")
                             val tempTarget = TempTarget()
                                 .date(System.currentTimeMillis())
                                 .duration(activityTTDuration)
@@ -201,6 +201,7 @@
                         }
 
                         eatingSoonSelected -> {
+                            aapsLogger.debug("USER ENTRY: TEMPTARGET EATING SOON $eatingSoonTT duration: $eatingSoonTTDuration")
                             val tempTarget = TempTarget()
                                 .date(System.currentTimeMillis())
                                 .duration(eatingSoonTTDuration)
@@ -212,6 +213,7 @@
                         }
 
                         hypoSelected       -> {
+                            aapsLogger.debug("USER ENTRY: TEMPTARGET HYPO $hypoTT duration: $hypoTTDuration")
                             val tempTarget = TempTarget()
                                 .date(System.currentTimeMillis())
                                 .duration(hypoTTDuration)
@@ -221,46 +223,13 @@
                                 .high(Profile.toMgdl(hypoTT, profileFunction.getUnits()))
                             treatmentsPlugin.addToHistoryTempTarget(tempTarget)
                         }
-=======
-                OKDialog.showConfirmation(activity, MainApp.gs(R.string.carbs), HtmlHelper.fromHtml(Joiner.on("<br/>").join(actions)), Runnable {
-                    if (activitySelected) {
-                        log.debug("USER ENTRY: TEMPTARGET ACTIVITY $activityTT duration: $activityTTDuration")
-                        val tempTarget = TempTarget()
-                            .date(eventTime)
-                            .duration(activityTTDuration)
-                            .reason(MainApp.gs(R.string.activity))
-                            .source(Source.USER)
-                            .low(Profile.toMgdl(activityTT, ProfileFunctions.getSystemUnits()))
-                            .high(Profile.toMgdl(activityTT, ProfileFunctions.getSystemUnits()))
-                        TreatmentsPlugin.getPlugin().addToHistoryTempTarget(tempTarget)
-                    } else if (eatingSoonSelected) {
-                        log.debug("USER ENTRY: TEMPTARGET EATING SOON $eatingSoonTT duration: $eatingSoonTTDuration")
-                        val tempTarget = TempTarget()
-                            .date(eventTime)
-                            .duration(eatingSoonTTDuration)
-                            .reason(MainApp.gs(R.string.eatingsoon))
-                            .source(Source.USER)
-                            .low(Profile.toMgdl(eatingSoonTT, ProfileFunctions.getSystemUnits()))
-                            .high(Profile.toMgdl(eatingSoonTT, ProfileFunctions.getSystemUnits()))
-                        TreatmentsPlugin.getPlugin().addToHistoryTempTarget(tempTarget)
-                    } else if (hypoSelected) {
-                        log.debug("USER ENTRY: TEMPTARGET HYPO $hypoTT duration: $hypoTTDuration")
-                        val tempTarget = TempTarget()
-                            .date(eventTime)
-                            .duration(hypoTTDuration)
-                            .reason(MainApp.gs(R.string.hypo))
-                            .source(Source.USER)
-                            .low(Profile.toMgdl(hypoTT, ProfileFunctions.getSystemUnits()))
-                            .high(Profile.toMgdl(hypoTT, ProfileFunctions.getSystemUnits()))
-                        TreatmentsPlugin.getPlugin().addToHistoryTempTarget(tempTarget)
->>>>>>> 7b984550
                     }
                     if (carbsAfterConstraints > 0) {
                         if (duration == 0) {
-                            log.debug("USER ENTRY: CARBS $carbsAfterConstraints time: $time")
+                            aapsLogger.debug("USER ENTRY: CARBS $carbsAfterConstraints time: $time")
                             CarbsGenerator.createCarb(carbsAfterConstraints, time, CareportalEvent.CARBCORRECTION, notes)
                         } else {
-                            log.debug("USER ENTRY: CARBS $carbsAfterConstraints time: $time duration: $duration")
+                            aapsLogger.debug("USER ENTRY: CARBS $carbsAfterConstraints time: $time duration: $duration")
                             CarbsGenerator.generateCarbs(carbsAfterConstraints, time, duration, notes)
                             NSUpload.uploadEvent(CareportalEvent.NOTE, DateUtil.now() - 2000, resourceHelper.gs(R.string.generated_ecarbs_note, carbsAfterConstraints, duration, timeOffset))
                         }
