package info.nightscout.androidaps.dialogs

import android.content.Context
import android.content.Intent
import android.os.Bundle
import android.text.Editable
import android.text.TextWatcher
import android.view.LayoutInflater
import android.view.View
import android.view.ViewGroup
import com.google.common.base.Joiner
import info.nightscout.androidaps.R
import info.nightscout.androidaps.activities.ErrorHelperActivity
import info.nightscout.androidaps.data.DetailedBolusInfo
import info.nightscout.androidaps.db.CareportalEvent
import info.nightscout.androidaps.db.Source
import info.nightscout.androidaps.interfaces.ActivePluginProvider
import info.nightscout.androidaps.interfaces.CommandQueueProvider
import info.nightscout.androidaps.interfaces.Constraint
import info.nightscout.androidaps.plugins.configBuilder.ConstraintChecker
import info.nightscout.androidaps.queue.Callback
import info.nightscout.androidaps.utils.DecimalFormatter
import info.nightscout.androidaps.utils.HtmlHelper
import info.nightscout.androidaps.utils.OKDialog
import info.nightscout.androidaps.utils.SafeParse
import info.nightscout.androidaps.utils.ToastUtils
import info.nightscout.androidaps.utils.resources.ResourceHelper
import kotlinx.android.synthetic.main.dialog_treatment.*
import kotlinx.android.synthetic.main.okcancel.*
import java.text.DecimalFormat
import java.util.*
import javax.inject.Inject
import kotlin.math.abs

class TreatmentDialog : DialogFragmentWithDate() {
    @Inject lateinit var constraintChecker: ConstraintChecker
    @Inject lateinit var resourceHelper: ResourceHelper
    @Inject lateinit var activePlugin: ActivePluginProvider
    @Inject lateinit var commandQueue: CommandQueueProvider
    @Inject lateinit var ctx: Context

    private val textWatcher: TextWatcher = object : TextWatcher {
        override fun afterTextChanged(s: Editable) {}
        override fun beforeTextChanged(s: CharSequence, start: Int, count: Int, after: Int) {}
        override fun onTextChanged(s: CharSequence, start: Int, before: Int, count: Int) {
            validateInputs()
        }
    }

    private fun validateInputs() {
        val maxCarbs = constraintChecker.getMaxCarbsAllowed().value().toDouble()
        val maxInsulin = constraintChecker.getMaxBolusAllowed().value()
        if (SafeParse.stringToInt(overview_treatment_carbs.text) > maxCarbs) {
            overview_treatment_carbs.value = 0.0
            ToastUtils.showToastInUiThread(context, resourceHelper.gs(R.string.carbsconstraintapplied))
        }
        if (SafeParse.stringToDouble(overview_treatment_insulin.text) > maxInsulin) {
            overview_treatment_insulin.value = 0.0
            ToastUtils.showToastInUiThread(context, resourceHelper.gs(R.string.bolusconstraintapplied))
        }
    }

    override fun onSaveInstanceState(savedInstanceState: Bundle) {
        super.onSaveInstanceState(savedInstanceState)
        savedInstanceState.putDouble("overview_treatment_carbs", overview_treatment_carbs.value)
        savedInstanceState.putDouble("overview_treatment_insulin", overview_treatment_insulin.value)
    }

    override fun onCreateView(inflater: LayoutInflater, container: ViewGroup?,
                              savedInstanceState: Bundle?): View? {
        onCreateViewGeneral()
        return inflater.inflate(R.layout.dialog_treatment, container, false)
    }

    override fun onViewCreated(view: View, savedInstanceState: Bundle?) {
        super.onViewCreated(view, savedInstanceState)

        val maxCarbs = constraintChecker.getMaxCarbsAllowed().value().toDouble()
        val maxInsulin = constraintChecker.getMaxBolusAllowed().value()
        val pumpDescription = activePlugin.activePumpPlugin?.pumpDescription ?: return
        overview_treatment_carbs.setParams(savedInstanceState?.getDouble("overview_treatment_carbs")
            ?: 0.0, 0.0, maxCarbs, 1.0, DecimalFormat("0"), false, ok, textWatcher)
        overview_treatment_insulin.setParams(savedInstanceState?.getDouble("overview_treatment_insulin")
            ?: 0.0, 0.0, maxInsulin, pumpDescription.bolusStep, DecimalFormatter.pumpSupportedBolusFormat(), false, ok, textWatcher)
    }

    override fun submit(): Boolean {
        val pumpDescription = activePlugin.activePumpPlugin?.pumpDescription
            ?: return false
        val insulin = SafeParse.stringToDouble(overview_treatment_insulin.text)
        val carbs = SafeParse.stringToInt(overview_treatment_carbs.text)
        val recordOnlyChecked = overview_treatment_record_only.isChecked
        val actions: LinkedList<String?> = LinkedList()
        val insulinAfterConstraints = constraintChecker.applyBolusConstraints(Constraint(insulin)).value()
        val carbsAfterConstraints = constraintChecker.applyCarbsConstraints(Constraint(carbs)).value()

        if (insulinAfterConstraints > 0) {
            actions.add(resourceHelper.gs(R.string.bolus) + ": " + "<font color='" + resourceHelper.gc(R.color.bolus) + "'>" + DecimalFormatter.toPumpSupportedBolus(insulinAfterConstraints) + resourceHelper.gs(R.string.insulin_unit_shortname) + "</font>")
            if (recordOnlyChecked)
                actions.add("<font color='" + resourceHelper.gc(R.color.warning) + "'>" + resourceHelper.gs(R.string.bolusrecordedonly) + "</font>")
            if (abs(insulinAfterConstraints - insulin) > pumpDescription.pumpType.determineCorrectBolusStepSize(insulinAfterConstraints))
                actions.add(resourceHelper.gs(R.string.bolusconstraintappliedwarning, resourceHelper.gc(R.color.warning), insulin, insulinAfterConstraints))
        }
        if (carbsAfterConstraints > 0) {
            actions.add(resourceHelper.gs(R.string.carbs) + ": " + "<font color='" + resourceHelper.gc(R.color.carbs) + "'>" + resourceHelper.gs(R.string.format_carbs, carbsAfterConstraints) + "</font>")
            if (carbsAfterConstraints != carbs)
                actions.add("<font color='" + resourceHelper.gc(R.color.warning) + "'>" + resourceHelper.gs(R.string.carbsconstraintapplied) + "</font>")
        }
        if (insulinAfterConstraints > 0 || carbsAfterConstraints > 0) {
            activity?.let { activity ->
<<<<<<< HEAD
                OKDialog.showConfirmation(activity, resourceHelper.gs(R.string.overview_treatment_label), HtmlHelper.fromHtml(Joiner.on("<br/>").join(actions)), Runnable {
=======
                OKDialog.showConfirmation(activity, MainApp.gs(R.string.overview_treatment_label), HtmlHelper.fromHtml(Joiner.on("<br/>").join(actions)), Runnable {
                    log.debug("USER ENTRY: BOLUS insulin $insulin carbs: $carbs")
>>>>>>> 26170dde
                    val detailedBolusInfo = DetailedBolusInfo()
                    if (insulinAfterConstraints == 0.0) detailedBolusInfo.eventType = CareportalEvent.CARBCORRECTION
                    if (carbsAfterConstraints == 0) detailedBolusInfo.eventType = CareportalEvent.CORRECTIONBOLUS
                    detailedBolusInfo.insulin = insulinAfterConstraints
                    detailedBolusInfo.carbs = carbsAfterConstraints.toDouble()
                    detailedBolusInfo.context = context
                    detailedBolusInfo.source = Source.USER
                    if (!(recordOnlyChecked && (detailedBolusInfo.insulin > 0 || pumpDescription.storesCarbInfo))) {
                        commandQueue.bolus(detailedBolusInfo, object : Callback() {
                            override fun run() {
                                if (!result.success) {
                                    val i = Intent(ctx, ErrorHelperActivity::class.java)
                                    i.putExtra("soundid", R.raw.boluserror)
                                    i.putExtra("status", result.comment)
                                    i.putExtra("title", resourceHelper.gs(R.string.treatmentdeliveryerror))
                                    i.addFlags(Intent.FLAG_ACTIVITY_NEW_TASK)
                                    ctx.startActivity(i)
                                }
                            }
                        })
                    } else
                        activePlugin.activeTreatments.addToHistoryTreatment(detailedBolusInfo, false)
                })
            }
        } else
            activity?.let { activity ->
                OKDialog.show(activity, resourceHelper.gs(R.string.overview_treatment_label), resourceHelper.gs(R.string.no_action_selected))
            }
        return true
    }
}<|MERGE_RESOLUTION|>--- conflicted
+++ resolved
@@ -108,12 +108,8 @@
         }
         if (insulinAfterConstraints > 0 || carbsAfterConstraints > 0) {
             activity?.let { activity ->
-<<<<<<< HEAD
                 OKDialog.showConfirmation(activity, resourceHelper.gs(R.string.overview_treatment_label), HtmlHelper.fromHtml(Joiner.on("<br/>").join(actions)), Runnable {
-=======
-                OKDialog.showConfirmation(activity, MainApp.gs(R.string.overview_treatment_label), HtmlHelper.fromHtml(Joiner.on("<br/>").join(actions)), Runnable {
-                    log.debug("USER ENTRY: BOLUS insulin $insulin carbs: $carbs")
->>>>>>> 26170dde
+                    aapsLogger.debug("USER ENTRY: BOLUS insulin $insulin carbs: $carbs")
                     val detailedBolusInfo = DetailedBolusInfo()
                     if (insulinAfterConstraints == 0.0) detailedBolusInfo.eventType = CareportalEvent.CARBCORRECTION
                     if (carbsAfterConstraints == 0) detailedBolusInfo.eventType = CareportalEvent.CORRECTIONBOLUS
