package info.nightscout.androidaps.dialogs

import android.content.Context
import android.os.Bundle
import android.view.LayoutInflater
import android.view.View
import android.view.ViewGroup
import com.google.common.base.Joiner
import info.nightscout.androidaps.R
import info.nightscout.androidaps.activities.ErrorHelperActivity
import info.nightscout.androidaps.database.entities.ValueWithUnit
import info.nightscout.androidaps.database.entities.UserEntry.Action
import info.nightscout.androidaps.database.entities.UserEntry.Sources
import info.nightscout.androidaps.databinding.DialogTempbasalBinding
import info.nightscout.androidaps.interfaces.*
import info.nightscout.androidaps.logging.UserEntryLogger
import info.nightscout.androidaps.plugins.configBuilder.ConstraintChecker
import info.nightscout.androidaps.queue.Callback
import info.nightscout.androidaps.utils.HtmlHelper
import info.nightscout.androidaps.utils.SafeParse
import info.nightscout.androidaps.utils.alertDialogs.OKDialog
import info.nightscout.androidaps.utils.extensions.formatColor
import info.nightscout.androidaps.utils.resources.ResourceHelper
import java.text.DecimalFormat
import java.util.*
import javax.inject.Inject
import kotlin.math.abs

class TempBasalDialog : DialogFragmentWithDate() {

    @Inject lateinit var constraintChecker: ConstraintChecker
    @Inject lateinit var resourceHelper: ResourceHelper
    @Inject lateinit var profileFunction: ProfileFunction
    @Inject lateinit var activePlugin: ActivePluginProvider
    @Inject lateinit var commandQueue: CommandQueueProvider
    @Inject lateinit var ctx: Context
    @Inject lateinit var uel: UserEntryLogger

    private var isPercentPump = true

    private var _binding: DialogTempbasalBinding? = null

    // This property is only valid between onCreateView and
    // onDestroyView.
    private val binding get() = _binding!!

    override fun onSaveInstanceState(savedInstanceState: Bundle) {
        super.onSaveInstanceState(savedInstanceState)
        savedInstanceState.putDouble("duration", binding.duration.value)
        savedInstanceState.putDouble("basalpercentinput", binding.basalpercentinput.value)
        savedInstanceState.putDouble("basalabsoluteinput", binding.basalabsoluteinput.value)
    }

    override fun onCreateView(inflater: LayoutInflater, container: ViewGroup?,
                              savedInstanceState: Bundle?): View {
        onCreateViewGeneral()
        _binding = DialogTempbasalBinding.inflate(inflater, container, false)
        return binding.root
    }

    override fun onViewCreated(view: View, savedInstanceState: Bundle?) {
        super.onViewCreated(view, savedInstanceState)

        val pumpDescription = activePlugin.activePump.pumpDescription
        val profile = profileFunction.getProfile() ?: return

        val maxTempPercent = pumpDescription.maxTempPercent.toDouble()
        val tempPercentStep = pumpDescription.tempPercentStep.toDouble()

        binding.basalpercentinput.setParams(savedInstanceState?.getDouble("basalpercentinput")
            ?: 100.0, 0.0, maxTempPercent, tempPercentStep, DecimalFormat("0"), true, binding.okcancel.ok)

        binding.basalabsoluteinput.setParams(savedInstanceState?.getDouble("basalabsoluteinput")
            ?: profile.basal, 0.0, pumpDescription.maxTempAbsolute, pumpDescription.tempAbsoluteStep, DecimalFormat("0.00"), true, binding.okcancel.ok)

        val tempDurationStep = pumpDescription.tempDurationStep.toDouble()
        val tempMaxDuration = pumpDescription.tempMaxDuration.toDouble()
        binding.duration.setParams(savedInstanceState?.getDouble("duration")
            ?: tempDurationStep, tempDurationStep, tempMaxDuration, tempDurationStep, DecimalFormat("0"), false, binding.okcancel.ok)

        isPercentPump = pumpDescription.tempBasalStyle and PumpDescription.PERCENT == PumpDescription.PERCENT
        if (isPercentPump) {
            binding.percentLayout.visibility = View.VISIBLE
            binding.absoluteLayout.visibility = View.GONE
        } else {
            binding.percentLayout.visibility = View.GONE
            binding.absoluteLayout.visibility = View.VISIBLE
        }
    }

    override fun onDestroyView() {
        super.onDestroyView()
        _binding = null
    }

    override fun submit(): Boolean {
        if (_binding == null) return false
        var percent = 0
        var absolute = 0.0
        val durationInMinutes = binding.duration.value?.toInt() ?: return false
        val profile = profileFunction.getProfile() ?: return false
        val actions: LinkedList<String> = LinkedList()
        if (isPercentPump) {
            val basalPercentInput = SafeParse.stringToInt(binding.basalpercentinput.text)
            percent = constraintChecker.applyBasalPercentConstraints(Constraint(basalPercentInput), profile).value()
            actions.add(resourceHelper.gs(R.string.tempbasal_label) + ": $percent%")
            actions.add(resourceHelper.gs(R.string.duration) + ": " + resourceHelper.gs(R.string.format_mins, durationInMinutes))
            if (percent != basalPercentInput) actions.add(resourceHelper.gs(R.string.constraintapllied))
        } else {
            val basalAbsoluteInput = SafeParse.stringToDouble(binding.basalabsoluteinput.text)
            absolute = constraintChecker.applyBasalConstraints(Constraint(basalAbsoluteInput), profile).value()
            actions.add(resourceHelper.gs(R.string.tempbasal_label) + ": " + resourceHelper.gs(R.string.pump_basebasalrate, absolute))
            actions.add(resourceHelper.gs(R.string.duration) + ": " + resourceHelper.gs(R.string.format_mins, durationInMinutes))
            if (abs(absolute - basalAbsoluteInput) > 0.01)
                actions.add(resourceHelper.gs(R.string.constraintapllied).formatColor(resourceHelper, R.color.warning))
        }
        activity?.let { activity ->
            OKDialog.showConfirmation(activity, resourceHelper.gs(R.string.tempbasal_label), HtmlHelper.fromHtml(Joiner.on("<br/>").join(actions)), {
                val callback: Callback = object : Callback() {
                    override fun run() {
                        if (!result.success) {
                            ErrorHelperActivity.runAlarm(ctx, result.comment, resourceHelper.gs(R.string.tempbasaldeliveryerror), info.nightscout.androidaps.dana.R.raw.boluserror)
                        }
                    }
                }
                if (isPercentPump) {
<<<<<<< HEAD
                    uel.log(Action.TEMP_BASAL, Sources.TempBasalDialog,
                        ValueWithUnit.Percent(percent),
                        ValueWithUnit.Minute(durationInMinutes))
                    commandQueue.tempBasalPercent(percent, durationInMinutes, true, profile, callback)
                } else {
                    uel.log(Action.TEMP_BASAL, Sources.TempBasalDialog,
                        ValueWithUnit.Insulin(absolute),
                        ValueWithUnit.Minute(durationInMinutes))
                    commandQueue.tempBasalAbsolute(absolute, durationInMinutes, true, profile, callback)
=======
                    uel.log(Action.TEMP_BASAL, ValueWithUnit(percent, Units.Percent), ValueWithUnit(durationInMinutes, Units.M))
                    commandQueue.tempBasalPercent(percent, durationInMinutes, true, profile, PumpSync.TemporaryBasalType.NORMAL, callback)
                } else {
                    uel.log(Action.TEMP_BASAL, ValueWithUnit(absolute, Units.U), ValueWithUnit(durationInMinutes, Units.M))
                    commandQueue.tempBasalAbsolute(absolute, durationInMinutes, true, profile, PumpSync.TemporaryBasalType.NORMAL, callback)
>>>>>>> e26e023e
                }
            })
        }
        return true
    }
}<|MERGE_RESOLUTION|>--- conflicted
+++ resolved
@@ -124,23 +124,15 @@
                     }
                 }
                 if (isPercentPump) {
-<<<<<<< HEAD
                     uel.log(Action.TEMP_BASAL, Sources.TempBasalDialog,
                         ValueWithUnit.Percent(percent),
                         ValueWithUnit.Minute(durationInMinutes))
-                    commandQueue.tempBasalPercent(percent, durationInMinutes, true, profile, callback)
+                    commandQueue.tempBasalPercent(percent, durationInMinutes, true, profile, PumpSync.TemporaryBasalType.NORMAL, callback)
                 } else {
                     uel.log(Action.TEMP_BASAL, Sources.TempBasalDialog,
                         ValueWithUnit.Insulin(absolute),
                         ValueWithUnit.Minute(durationInMinutes))
-                    commandQueue.tempBasalAbsolute(absolute, durationInMinutes, true, profile, callback)
-=======
-                    uel.log(Action.TEMP_BASAL, ValueWithUnit(percent, Units.Percent), ValueWithUnit(durationInMinutes, Units.M))
-                    commandQueue.tempBasalPercent(percent, durationInMinutes, true, profile, PumpSync.TemporaryBasalType.NORMAL, callback)
-                } else {
-                    uel.log(Action.TEMP_BASAL, ValueWithUnit(absolute, Units.U), ValueWithUnit(durationInMinutes, Units.M))
                     commandQueue.tempBasalAbsolute(absolute, durationInMinutes, true, profile, PumpSync.TemporaryBasalType.NORMAL, callback)
->>>>>>> e26e023e
                 }
             })
         }
