--- conflicted
+++ resolved
@@ -64,46 +64,6 @@
 
             updateGUI();
 
-<<<<<<< HEAD
-        mgdlView.setChecked(simpleProfilePlugin.mgdl);
-        mmolView.setChecked(simpleProfilePlugin.mmol);
-        diaView.setText(simpleProfilePlugin.dia.toString());
-        icView.setText(simpleProfilePlugin.ic.toString());
-        isfView.setText(simpleProfilePlugin.isf.toString());
-        basalView.setText(simpleProfilePlugin.basal.toString());
-        targetlowView.setText(simpleProfilePlugin.targetLow.toString());
-        targethighView.setText(simpleProfilePlugin.targetHigh.toString());
-
-        mgdlView.setOnClickListener(new View.OnClickListener() {
-            @Override
-            public void onClick(View v) {
-                simpleProfilePlugin.mgdl = mgdlView.isChecked();
-                simpleProfilePlugin.mmol = !simpleProfilePlugin.mgdl;
-                mmolView.setChecked(simpleProfilePlugin.mmol);
-                simpleProfilePlugin.storeSettings();
-            }
-        });
-        mmolView.setOnClickListener(new View.OnClickListener() {
-            @Override
-            public void onClick(View v) {
-                simpleProfilePlugin.mmol = mmolView.isChecked();
-                simpleProfilePlugin.mgdl = !simpleProfilePlugin.mmol;
-                mgdlView.setChecked(simpleProfilePlugin.mgdl);
-                simpleProfilePlugin.storeSettings();
-            }
-        });
-
-        profileswitchButton.setOnClickListener(new View.OnClickListener() {
-            @Override
-            public void onClick(View view) {
-                NewNSTreatmentDialog newDialog = new NewNSTreatmentDialog();
-                final OptionsToShow profileswitch = CareportalFragment.PROFILESWITCHDIRECT;
-                profileswitch.executeProfileSwitch = true;
-                newDialog.setOptions(profileswitch, R.string.careportal_profileswitch);
-                newDialog.show(getFragmentManager(), "NewNSTreatmentDialog");
-            }
-        });
-=======
             mgdlView.setChecked(SimpleProfilePlugin.getPlugin().mgdl);
             mmolView.setChecked(SimpleProfilePlugin.getPlugin().mmol);
             diaView.setText(SimpleProfilePlugin.getPlugin().dia.toString());
@@ -112,7 +72,6 @@
             basalView.setText(SimpleProfilePlugin.getPlugin().basal.toString());
             targetlowView.setText(SimpleProfilePlugin.getPlugin().targetLow.toString());
             targethighView.setText(SimpleProfilePlugin.getPlugin().targetHigh.toString());
->>>>>>> d6fb912f
 
             mgdlView.setOnClickListener(new View.OnClickListener() {
                 @Override
@@ -137,7 +96,7 @@
                 @Override
                 public void onClick(View view) {
                     NewNSTreatmentDialog newDialog = new NewNSTreatmentDialog();
-                    final OptionsToShow profileswitch = CareportalFragment.profileswitch;
+                    final OptionsToShow profileswitch = CareportalFragment.PROFILESWITCH;
                     profileswitch.executeProfileSwitch = true;
                     newDialog.setOptions(profileswitch, R.string.careportal_profileswitch);
                     newDialog.show(getFragmentManager(), "NewNSTreatmentDialog");
