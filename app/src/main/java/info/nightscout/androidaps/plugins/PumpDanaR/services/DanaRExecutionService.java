package info.nightscout.androidaps.plugins.PumpDanaR.services;

import android.bluetooth.BluetoothDevice;
import android.content.IntentFilter;
import android.os.Binder;
import android.os.SystemClock;

import com.squareup.otto.Subscribe;

import org.slf4j.LoggerFactory;

import java.io.IOException;
import java.util.Date;

import info.nightscout.androidaps.Config;
import info.nightscout.androidaps.Constants;
import info.nightscout.androidaps.MainApp;
import info.nightscout.androidaps.R;
import info.nightscout.androidaps.data.Profile;
import info.nightscout.androidaps.data.PumpEnactResult;
import info.nightscout.androidaps.db.Treatment;
import info.nightscout.androidaps.events.EventAppExit;
import info.nightscout.androidaps.events.EventInitializationChanged;
import info.nightscout.androidaps.events.EventPreferenceChange;
import info.nightscout.androidaps.events.EventPumpStatusChanged;
import info.nightscout.androidaps.plugins.ConfigBuilder.ConfigBuilderPlugin;
import info.nightscout.androidaps.plugins.Overview.Dialogs.BolusProgressDialog;
import info.nightscout.androidaps.plugins.Overview.events.EventNewNotification;
import info.nightscout.androidaps.plugins.Overview.events.EventOverviewBolusProgress;
import info.nightscout.androidaps.plugins.Overview.notifications.Notification;
import info.nightscout.androidaps.plugins.PumpDanaR.DanaRPlugin;
import info.nightscout.androidaps.plugins.PumpDanaR.DanaRPump;
import info.nightscout.androidaps.plugins.PumpDanaR.SerialIOThread;
import info.nightscout.androidaps.plugins.PumpDanaR.comm.MessageBase;
import info.nightscout.androidaps.plugins.PumpDanaR.comm.MsgBolusProgress;
import info.nightscout.androidaps.plugins.PumpDanaR.comm.MsgBolusStart;
import info.nightscout.androidaps.plugins.PumpDanaR.comm.MsgBolusStartWithSpeed;
import info.nightscout.androidaps.plugins.PumpDanaR.comm.MsgBolusStop;
import info.nightscout.androidaps.plugins.PumpDanaR.comm.MsgCheckValue;
import info.nightscout.androidaps.plugins.PumpDanaR.comm.MsgSetActivateBasalProfile;
import info.nightscout.androidaps.plugins.PumpDanaR.comm.MsgSetBasalProfile;
import info.nightscout.androidaps.plugins.PumpDanaR.comm.MsgSetCarbsEntry;
import info.nightscout.androidaps.plugins.PumpDanaR.comm.MsgSetExtendedBolusStart;
import info.nightscout.androidaps.plugins.PumpDanaR.comm.MsgSetExtendedBolusStop;
import info.nightscout.androidaps.plugins.PumpDanaR.comm.MsgSetTempBasalStart;
import info.nightscout.androidaps.plugins.PumpDanaR.comm.MsgSetTempBasalStop;
import info.nightscout.androidaps.plugins.PumpDanaR.comm.MsgSetTime;
import info.nightscout.androidaps.plugins.PumpDanaR.comm.MsgSettingActiveProfile;
import info.nightscout.androidaps.plugins.PumpDanaR.comm.MsgSettingBasal;
import info.nightscout.androidaps.plugins.PumpDanaR.comm.MsgSettingGlucose;
import info.nightscout.androidaps.plugins.PumpDanaR.comm.MsgSettingMaxValues;
import info.nightscout.androidaps.plugins.PumpDanaR.comm.MsgSettingMeal;
import info.nightscout.androidaps.plugins.PumpDanaR.comm.MsgSettingProfileRatios;
import info.nightscout.androidaps.plugins.PumpDanaR.comm.MsgSettingProfileRatiosAll;
import info.nightscout.androidaps.plugins.PumpDanaR.comm.MsgSettingPumpTime;
import info.nightscout.androidaps.plugins.PumpDanaR.comm.MsgSettingShippingInfo;
import info.nightscout.androidaps.plugins.PumpDanaR.comm.MsgStatus;
import info.nightscout.androidaps.plugins.PumpDanaR.comm.MsgStatusBasic;
import info.nightscout.androidaps.plugins.PumpDanaR.comm.MsgStatusBolusExtended;
import info.nightscout.androidaps.plugins.PumpDanaR.comm.MsgStatusTempBasal;
import info.nightscout.androidaps.plugins.PumpDanaR.events.EventDanaRNewStatus;
import info.nightscout.androidaps.queue.Callback;
import info.nightscout.utils.NSUpload;
import info.nightscout.utils.SP;
import info.nightscout.utils.ToastUtils;

public class DanaRExecutionService extends AbstractDanaRExecutionService{

    public DanaRExecutionService() {
        log = LoggerFactory.getLogger(DanaRExecutionService.class);
        mBinder = new LocalBinder();

        registerBus();
        MainApp.instance().getApplicationContext().registerReceiver(receiver, new IntentFilter(BluetoothDevice.ACTION_ACL_DISCONNECTED));
    }

    public class LocalBinder extends Binder {
        public DanaRExecutionService getServiceInstance() {
            return DanaRExecutionService.this;
        }
    }

    private void registerBus() {
        try {
            MainApp.bus().unregister(this);
        } catch (RuntimeException x) {
            // Ignore
        }
        MainApp.bus().register(this);
    }

    @Subscribe
    public void onStatusEvent(final EventPreferenceChange pch) {
        if (mSerialIOThread != null)
            mSerialIOThread.disconnect("EventPreferenceChange");
    }

    public void connect() {
        if (mDanaRPump.password != -1 && mDanaRPump.password != SP.getInt(R.string.key_danar_password, -1)) {
            ToastUtils.showToastInUiThread(MainApp.instance().getApplicationContext(), MainApp.sResources.getString(R.string.wrongpumppassword), R.raw.error);
            return;
        }

        if (mConnectionInProgress)
            return;

        new Thread(new Runnable() {
            @Override
            public void run() {
                mConnectionInProgress = true;
                getBTSocketForSelectedPump();
                if (mRfcommSocket == null || mBTDevice == null) {
                    mConnectionInProgress = false;
                    return; // Device not found
                }

                try {
                    mRfcommSocket.connect();
                } catch (IOException e) {
                    //log.error("Unhandled exception", e);
                    if (e.getMessage().contains("socket closed")) {
                        log.error("Unhandled exception", e);
                    }
                }

                if (isConnected()) {
                    if (mSerialIOThread != null) {
                        mSerialIOThread.disconnect("Recreate SerialIOThread");
                    }
                    mSerialIOThread = new SerialIOThread(mRfcommSocket);
                    MainApp.bus().post(new EventPumpStatusChanged(EventPumpStatusChanged.CONNECTED, 0));
                }

                mConnectionInProgress = false;
            }
        }).start();
    }

    public void getPumpStatus() {
        try {
            MainApp.bus().post(new EventPumpStatusChanged(MainApp.sResources.getString(R.string.gettingpumpstatus)));
            MsgStatus statusMsg = new MsgStatus();
            MsgStatusBasic statusBasicMsg = new MsgStatusBasic();
            MsgStatusTempBasal tempStatusMsg = new MsgStatusTempBasal();
            MsgStatusBolusExtended exStatusMsg = new MsgStatusBolusExtended();
            MsgCheckValue checkValue = new MsgCheckValue();

            if (mDanaRPump.isNewPump) {
                mSerialIOThread.sendMessage(checkValue);
                if (!checkValue.received) {
                    return;
                }
            }

            mSerialIOThread.sendMessage(statusMsg);
            mSerialIOThread.sendMessage(statusBasicMsg);
            MainApp.bus().post(new EventPumpStatusChanged(MainApp.sResources.getString(R.string.gettingtempbasalstatus)));
            mSerialIOThread.sendMessage(tempStatusMsg);
            MainApp.bus().post(new EventPumpStatusChanged(MainApp.sResources.getString(R.string.gettingextendedbolusstatus)));
            mSerialIOThread.sendMessage(exStatusMsg);
            MainApp.bus().post(new EventPumpStatusChanged(MainApp.sResources.getString(R.string.gettingbolusstatus)));

            long now = System.currentTimeMillis();
            if (mDanaRPump.lastSettingsRead + 60 * 60 * 1000L < now || !MainApp.getSpecificPlugin(DanaRPlugin.class).isInitialized()) {
                MainApp.bus().post(new EventPumpStatusChanged(MainApp.sResources.getString(R.string.gettingpumpsettings)));
                mSerialIOThread.sendMessage(new MsgSettingShippingInfo());
                mSerialIOThread.sendMessage(new MsgSettingActiveProfile());
                mSerialIOThread.sendMessage(new MsgSettingMeal());
                mSerialIOThread.sendMessage(new MsgSettingBasal());
                //0x3201
                mSerialIOThread.sendMessage(new MsgSettingMaxValues());
                mSerialIOThread.sendMessage(new MsgSettingGlucose());
                mSerialIOThread.sendMessage(new MsgSettingActiveProfile());
                mSerialIOThread.sendMessage(new MsgSettingProfileRatios());
                mSerialIOThread.sendMessage(new MsgSettingProfileRatiosAll());
                MainApp.bus().post(new EventPumpStatusChanged(MainApp.sResources.getString(R.string.gettingpumptime)));
                mSerialIOThread.sendMessage(new MsgSettingPumpTime());
                long timeDiff = (mDanaRPump.pumpTime.getTime() - System.currentTimeMillis()) / 1000L;
                log.debug("Pump time difference: " + timeDiff + " seconds");
                if (Math.abs(timeDiff) > 10) {
                    mSerialIOThread.sendMessage(new MsgSetTime(new Date()));
                    mSerialIOThread.sendMessage(new MsgSettingPumpTime());
                    timeDiff = (mDanaRPump.pumpTime.getTime() - System.currentTimeMillis()) / 1000L;
                    log.debug("Pump time difference: " + timeDiff + " seconds");
                }
                mDanaRPump.lastSettingsRead = now;
            }

            mDanaRPump.lastConnection = now;
            MainApp.bus().post(new EventDanaRNewStatus());
            MainApp.bus().post(new EventInitializationChanged());
            NSUpload.uploadDeviceStatus();
            if (mDanaRPump.dailyTotalUnits > mDanaRPump.maxDailyTotalUnits * Constants.dailyLimitWarning) {
                log.debug("Approaching daily limit: " + mDanaRPump.dailyTotalUnits + "/" + mDanaRPump.maxDailyTotalUnits);
                Notification reportFail = new Notification(Notification.APPROACHING_DAILY_LIMIT, MainApp.sResources.getString(R.string.approachingdailylimit), Notification.URGENT);
                MainApp.bus().post(new EventNewNotification(reportFail));
                NSUpload.uploadError(MainApp.sResources.getString(R.string.approachingdailylimit) + ": " + mDanaRPump.dailyTotalUnits + "/" + mDanaRPump.maxDailyTotalUnits + "U");
            }
        } catch (Exception e) {
            log.error("Unhandled exception", e);
        }
    }

    public boolean tempBasal(int percent, int durationInHours) {
        if (!isConnected()) return false;
        if (mDanaRPump.isTempBasalInProgress) {
            MainApp.bus().post(new EventPumpStatusChanged(MainApp.sResources.getString(R.string.stoppingtempbasal)));
            mSerialIOThread.sendMessage(new MsgSetTempBasalStop());
            SystemClock.sleep(500);
        }
        MainApp.bus().post(new EventPumpStatusChanged(MainApp.sResources.getString(R.string.settingtempbasal)));
        mSerialIOThread.sendMessage(new MsgSetTempBasalStart(percent, durationInHours));
        mSerialIOThread.sendMessage(new MsgStatusTempBasal());
        MainApp.bus().post(new EventPumpStatusChanged(EventPumpStatusChanged.DISCONNECTING));
        return true;
    }

    public boolean tempBasalStop() {
        if (!isConnected()) return false;
        MainApp.bus().post(new EventPumpStatusChanged(MainApp.sResources.getString(R.string.stoppingtempbasal)));
        mSerialIOThread.sendMessage(new MsgSetTempBasalStop());
        mSerialIOThread.sendMessage(new MsgStatusTempBasal());
        MainApp.bus().post(new EventPumpStatusChanged(EventPumpStatusChanged.DISCONNECTING));
        return true;
    }

    public boolean extendedBolus(double insulin, int durationInHalfHours) {
        if (!isConnected()) return false;
        MainApp.bus().post(new EventPumpStatusChanged(MainApp.sResources.getString(R.string.settingextendedbolus)));
        mSerialIOThread.sendMessage(new MsgSetExtendedBolusStart(insulin, (byte) (durationInHalfHours & 0xFF)));
        mSerialIOThread.sendMessage(new MsgStatusBolusExtended());
        MainApp.bus().post(new EventPumpStatusChanged(EventPumpStatusChanged.DISCONNECTING));
        return true;
    }

    public boolean extendedBolusStop() {
        if (!isConnected()) return false;
        MainApp.bus().post(new EventPumpStatusChanged(MainApp.sResources.getString(R.string.stoppingextendedbolus)));
        mSerialIOThread.sendMessage(new MsgSetExtendedBolusStop());
        mSerialIOThread.sendMessage(new MsgStatusBolusExtended());
        MainApp.bus().post(new EventPumpStatusChanged(EventPumpStatusChanged.DISCONNECTING));
        return true;
    }

    @Override
    public PumpEnactResult loadEvents() {
        return null;
    }

    public boolean bolus(double amount, int carbs, long carbtime, final Treatment t) {
        if (!isConnected()) return false;
        if (BolusProgressDialog.stopPressed) return false;

        mBolusingTreatment = t;
        int preferencesSpeed = SP.getInt(R.string.key_danars_bolusspeed, 0);
        MessageBase start;
        if (preferencesSpeed == 0)
            start = new MsgBolusStart(amount);
        else
            start = new MsgBolusStartWithSpeed(amount, preferencesSpeed);
        MsgBolusStop stop = new MsgBolusStop(amount, t);

        if (carbs > 0) {
            mSerialIOThread.sendMessage(new MsgSetCarbsEntry(carbtime, carbs));
        }

        MsgBolusProgress progress = new MsgBolusProgress(amount, t); // initialize static variables
        long bolusStart = System.currentTimeMillis();

        if (!stop.stopped) {
            mSerialIOThread.sendMessage(start);
        } else {
            t.insulin = 0d;
            return false;
        }
        while (!stop.stopped && !start.failed) {
            SystemClock.sleep(100);
            if ((System.currentTimeMillis() - progress.lastReceive) > 15 * 1000L) { // if i didn't receive status for more than 15 sec expecting broken comm
                stop.stopped = true;
                stop.forced = true;
                log.debug("Communication stopped");
            }
        }
        SystemClock.sleep(300);

        EventOverviewBolusProgress bolusingEvent = EventOverviewBolusProgress.getInstance();
        bolusingEvent.t = t;
        bolusingEvent.percent = 99;

        mBolusingTreatment = null;

        int speed = 12;
        switch (preferencesSpeed) {
            case 0:
                speed = 12;
                break;
            case 1:
                speed = 30;
                break;
            case 2:
                speed = 60;
                break;
        }
        // try to find real amount if bolusing was interrupted or comm failed
        if (t.insulin != amount) {
            disconnect("bolusingInterrupted");
            long bolusDurationInMSec = (long) (amount * speed * 1000);
            long expectedEnd = bolusStart + bolusDurationInMSec + 3000;

            while (System.currentTimeMillis() < expectedEnd) {
                long waitTime = expectedEnd - System.currentTimeMillis();
                bolusingEvent.status = String.format(MainApp.sResources.getString(R.string.waitingforestimatedbolusend), waitTime / 1000);
                MainApp.bus().post(bolusingEvent);
                SystemClock.sleep(1000);
            }

            final Object o = new Object();
            synchronized(o) {
                ConfigBuilderPlugin.getCommandQueue().independentConnect("bolusingInterrupted", new Callback() {
                    @Override
                    public void run() {
                        if (mDanaRPump.lastBolusTime.getTime() > System.currentTimeMillis() - 60 * 1000L) { // last bolus max 1 min old
                            t.insulin = mDanaRPump.lastBolusAmount;
                            log.debug("Used bolus amount from history: " + mDanaRPump.lastBolusAmount);
                        } else {
                            log.debug("Bolus amount in history too old: " + mDanaRPump.lastBolusTime.toLocaleString());
                        }
                        synchronized (o) {
                            o.notify();
                        }
                    }
                });
                try {
                    o.wait();
                } catch (InterruptedException e) {
                    e.printStackTrace();
                }
            }
        } else {
            ConfigBuilderPlugin.getCommandQueue().readStatus("bolusOK", null);
        }
        return true;
    }

    public boolean carbsEntry(int amount) {
        if (!isConnected()) return false;
        MsgSetCarbsEntry msg = new MsgSetCarbsEntry(System.currentTimeMillis(), amount);
        mSerialIOThread.sendMessage(msg);
        return true;
    }

    @Override
    public boolean highTempBasal(int percent) {
        return false;
<<<<<<< HEAD
=======
    }

    @Override
    public boolean tempBasalShortDuration(int percent, int durationInMinutes) {
        return false;
>>>>>>> e088b4df
    }

    public boolean updateBasalsInPump(final Profile profile) {
        if (!isConnected()) return false;
        MainApp.bus().post(new EventPumpStatusChanged(MainApp.sResources.getString(R.string.updatingbasalrates)));
        double[] basal = DanaRPump.buildDanaRProfileRecord(profile);
        MsgSetBasalProfile msgSet = new MsgSetBasalProfile((byte) 0, basal);
        mSerialIOThread.sendMessage(msgSet);
        MsgSetActivateBasalProfile msgActivate = new MsgSetActivateBasalProfile((byte) 0);
        mSerialIOThread.sendMessage(msgActivate);
        mDanaRPump.lastSettingsRead = 0; // force read full settings
        getPumpStatus();
        MainApp.bus().post(new EventPumpStatusChanged(EventPumpStatusChanged.DISCONNECTING));
        return true;
    }

    @Subscribe
    public void onStatusEvent(EventAppExit event) {
        if (Config.logFunctionCalls)
            log.debug("EventAppExit received");

        if (mSerialIOThread != null)
            mSerialIOThread.disconnect("Application exit");

        MainApp.instance().getApplicationContext().unregisterReceiver(receiver);

        stopSelf();
        if (Config.logFunctionCalls)
            log.debug("EventAppExit finished");
    }

}<|MERGE_RESOLUTION|>--- conflicted
+++ resolved
@@ -352,14 +352,11 @@
     @Override
     public boolean highTempBasal(int percent) {
         return false;
-<<<<<<< HEAD
-=======
     }
 
     @Override
     public boolean tempBasalShortDuration(int percent, int durationInMinutes) {
         return false;
->>>>>>> e088b4df
     }
 
     public boolean updateBasalsInPump(final Profile profile) {
