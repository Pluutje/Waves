--- conflicted
+++ resolved
@@ -501,13 +501,7 @@
             adjustedPercent = rounded.intValue();
         }
 
-<<<<<<< HEAD
         CommandResult commandResult = runCommand(new SetTbrCommand(adjustedPercent, durationInMinutes));
-=======
-        percent = percent > pumpDescription.maxTempPercent ? pumpDescription.maxTempPercent : percent;
-
-        CommandResult commandResult = runCommand(new SetTbrCommand(percent, durationInMinutes));
->>>>>>> c69bc348
         if (commandResult.enacted) {
             TemporaryBasal tempStart = new TemporaryBasal(commandResult.completionTime);
             // TODO commandResult.state.tbrRemainingDuration might already display 29 if 30 was set, since 29:59 is shown as 29 ...
