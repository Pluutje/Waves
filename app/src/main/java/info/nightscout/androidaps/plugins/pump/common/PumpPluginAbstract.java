--- conflicted
+++ resolved
@@ -22,7 +22,6 @@
 import info.nightscout.androidaps.db.ExtendedBolus;
 import info.nightscout.androidaps.db.TemporaryBasal;
 import info.nightscout.androidaps.events.EventAppExit;
-import info.nightscout.androidaps.events.EventCustomActionsChanged;
 import info.nightscout.androidaps.interfaces.ConstraintsInterface;
 import info.nightscout.androidaps.interfaces.PluginBase;
 import info.nightscout.androidaps.interfaces.PluginDescription;
@@ -30,11 +29,7 @@
 import info.nightscout.androidaps.interfaces.PumpDescription;
 import info.nightscout.androidaps.interfaces.PumpInterface;
 import info.nightscout.androidaps.logging.L;
-<<<<<<< HEAD
-import info.nightscout.androidaps.plugins.common.ManufacturerType;
-=======
 import info.nightscout.androidaps.plugins.bus.RxBus;
->>>>>>> 99e31cad
 import info.nightscout.androidaps.plugins.general.overview.events.EventOverviewBolusProgress;
 import info.nightscout.androidaps.plugins.pump.common.data.PumpStatus;
 import info.nightscout.androidaps.plugins.pump.common.defs.PumpDriverState;
@@ -89,18 +84,10 @@
 
     @Override
     protected void onStart() {
-<<<<<<< HEAD
-        if (getServiceClass()!=null) {
-            Context context = MainApp.instance().getApplicationContext();
-            Intent intent = new Intent(context, getServiceClass());
-            context.bindService(intent, serviceConnection, Context.BIND_AUTO_CREATE);
-        }
-=======
         super.onStart();
         Context context = MainApp.instance().getApplicationContext();
         Intent intent = new Intent(context, getServiceClass());
         context.bindService(intent, serviceConnection, Context.BIND_AUTO_CREATE);
->>>>>>> 99e31cad
 
         serviceRunning = true;
 
@@ -117,10 +104,8 @@
 
     @Override
     protected void onStop() {
-        if (serviceConnection!=null) {
-            Context context = MainApp.instance().getApplicationContext();
-            context.unbindService(serviceConnection);
-        }
+        Context context = MainApp.instance().getApplicationContext();
+        context.unbindService(serviceConnection);
 
         serviceRunning = false;
 
@@ -495,7 +480,7 @@
 
 
     public void refreshCustomActionsList() {
-        MainApp.bus().post(new EventCustomActionsChanged());
+        RxBus.INSTANCE.send(new EventCustomActionsChanged());
     }
 
 
