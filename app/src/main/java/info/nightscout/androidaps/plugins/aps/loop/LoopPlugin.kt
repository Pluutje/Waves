package info.nightscout.androidaps.plugins.aps.loop

import android.annotation.SuppressLint
import android.app.NotificationChannel
import android.app.NotificationManager
import android.app.PendingIntent
import android.app.TaskStackBuilder
import android.content.Context
import android.content.Intent
import android.os.SystemClock
import androidx.core.app.NotificationCompat
import dagger.android.HasAndroidInjector
import info.nightscout.androidaps.*
import info.nightscout.androidaps.activities.ErrorHelperActivity
import info.nightscout.androidaps.data.DetailedBolusInfo
import info.nightscout.androidaps.data.Profile
import info.nightscout.androidaps.data.PumpEnactResult
import info.nightscout.androidaps.database.AppRepository
import info.nightscout.androidaps.database.entities.TherapyEvent
<<<<<<< HEAD
import info.nightscout.androidaps.database.entities.UserEntry.Action
import info.nightscout.androidaps.database.entities.UserEntry.Sources
import info.nightscout.androidaps.database.entities.ValueWithUnit
import info.nightscout.androidaps.database.transactions.InsertTherapyEventAnnouncementTransaction
=======
>>>>>>> e26e023e
import info.nightscout.androidaps.database.transactions.InsertIfNewByTimestampTherapyEventTransaction
import info.nightscout.androidaps.database.transactions.InsertTherapyEventAnnouncementTransaction
import info.nightscout.androidaps.events.EventAcceptOpenLoopChange
import info.nightscout.androidaps.events.EventAutosensCalculationFinished
import info.nightscout.androidaps.events.EventNewBG
import info.nightscout.androidaps.events.EventTempTargetChange
import info.nightscout.androidaps.interfaces.*
import info.nightscout.androidaps.interfaces.LoopInterface.LastRun
import info.nightscout.androidaps.logging.AAPSLogger
import info.nightscout.androidaps.logging.LTag
import info.nightscout.androidaps.logging.UserEntryLogger
import info.nightscout.androidaps.plugins.aps.loop.events.EventLoopSetLastRunGui
import info.nightscout.androidaps.plugins.aps.loop.events.EventLoopUpdateGui
import info.nightscout.androidaps.plugins.aps.loop.events.EventNewOpenLoopNotification
import info.nightscout.androidaps.plugins.bus.RxBusWrapper
import info.nightscout.androidaps.plugins.configBuilder.ConstraintChecker
import info.nightscout.androidaps.plugins.configBuilder.RunningConfiguration
import info.nightscout.androidaps.plugins.general.overview.events.EventDismissNotification
import info.nightscout.androidaps.plugins.general.overview.events.EventNewNotification
import info.nightscout.androidaps.plugins.general.overview.notifications.Notification
import info.nightscout.androidaps.plugins.general.wear.events.EventWearConfirmAction
import info.nightscout.androidaps.plugins.general.wear.events.EventWearInitiateAction
import info.nightscout.androidaps.plugins.iob.iobCobCalculator.IobCobCalculatorPlugin
import info.nightscout.androidaps.plugins.pump.virtual.VirtualPumpPlugin
import info.nightscout.androidaps.plugins.treatments.TreatmentsPlugin
import info.nightscout.androidaps.queue.Callback
import info.nightscout.androidaps.queue.commands.Command
import info.nightscout.androidaps.receivers.ReceiverStatusStore
import info.nightscout.androidaps.utils.DateUtil
import info.nightscout.androidaps.utils.FabricPrivacy
import info.nightscout.androidaps.utils.HardLimits
import info.nightscout.androidaps.utils.T
import info.nightscout.androidaps.utils.extensions.buildDeviceStatus
import info.nightscout.androidaps.utils.resources.ResourceHelper
import info.nightscout.androidaps.utils.rx.AapsSchedulers
import info.nightscout.androidaps.utils.sharedPreferences.SP
import io.reactivex.disposables.CompositeDisposable
import io.reactivex.rxkotlin.plusAssign
import javax.inject.Inject
import javax.inject.Singleton
import kotlin.math.abs

@Singleton
open class LoopPlugin @Inject constructor(
    injector: HasAndroidInjector,
    aapsLogger: AAPSLogger,
    private val aapsSchedulers: AapsSchedulers,
    private val rxBus: RxBusWrapper,
    private val sp: SP,
    config: Config,
    private val constraintChecker: ConstraintChecker,
    resourceHelper: ResourceHelper,
    private val profileFunction: ProfileFunction,
    private val context: Context,
    private val commandQueue: CommandQueueProvider,
    private val activePlugin: ActivePluginProvider,
    private val treatmentsPlugin: TreatmentsPlugin,
    private val virtualPumpPlugin: VirtualPumpPlugin,
    private val iobCobCalculatorPlugin: IobCobCalculatorPlugin,
    private val receiverStatusStore: ReceiverStatusStore,
    private val fabricPrivacy: FabricPrivacy,
    private val dateUtil: DateUtil,
    private val uel: UserEntryLogger,
    private val repository: AppRepository,
    private val runningConfiguration: RunningConfiguration
) : PluginBase(PluginDescription()
    .mainType(PluginType.LOOP)
    .fragmentClass(LoopFragment::class.java.name)
    .pluginIcon(R.drawable.ic_loop_closed_white)
    .pluginName(R.string.loop)
    .shortName(R.string.loop_shortname)
    .preferencesId(R.xml.pref_loop)
    .enableByDefault(config.APS)
    .description(R.string.description_loop),
    aapsLogger, resourceHelper, injector
), LoopInterface {

    private val disposable = CompositeDisposable()
    private var lastBgTriggeredRun: Long = 0
    private var carbsSuggestionsSuspendedUntil: Long = 0
    private var prevCarbsreq = 0
    override var lastRun: LastRun? = null

    override fun onStart() {
        createNotificationChannel()
        super.onStart()
        disposable.add(rxBus
            .toObservable(EventTempTargetChange::class.java)
            .observeOn(aapsSchedulers.io)
            .subscribe({ invoke("EventTempTargetChange", true) }, fabricPrivacy::logException)
        )
        /*
          This method is triggered once autosens calculation has completed, so the LoopPlugin
          has current data to work with. However, autosens calculation can be triggered by multiple
          sources and currently only a new BG should trigger a loop run. Hence we return early if
          the event causing the calculation is not EventNewBg.
          <p>
         */
        disposable.add(rxBus
            .toObservable(EventAutosensCalculationFinished::class.java)
            .observeOn(aapsSchedulers.io)
            .subscribe({ event: EventAutosensCalculationFinished ->
                // Autosens calculation not triggered by a new BG
                if (event.cause !is EventNewBG) return@subscribe
                val glucoseValue = iobCobCalculatorPlugin.actualBg() ?: return@subscribe
                // BG outdated
                // already looped with that value
                if (glucoseValue.timestamp <= lastBgTriggeredRun) return@subscribe
                lastBgTriggeredRun = glucoseValue.timestamp
                invoke("AutosenseCalculation for $glucoseValue", true)
            }, fabricPrivacy::logException)
        )
    }

    private fun createNotificationChannel() {
        val mNotificationManager = context.getSystemService(Context.NOTIFICATION_SERVICE) as NotificationManager
        @SuppressLint("WrongConstant") val channel = NotificationChannel(CHANNEL_ID,
            CHANNEL_ID,
            NotificationManager.IMPORTANCE_HIGH)
        mNotificationManager.createNotificationChannel(channel)
    }

    override fun onStop() {
        disposable.clear()
        super.onStop()
    }

    override fun specialEnableCondition(): Boolean {
        return try {
            val pump = activePlugin.activePump
            pump.pumpDescription.isTempBasalCapable
        } catch (ignored: Exception) {
            // may fail during initialization
            true
        }
    }

    override fun suspendTo(endTime: Long) {
        sp.putLong("loopSuspendedTill", endTime)
        sp.putBoolean("isSuperBolus", false)
        sp.putBoolean("isDisconnected", false)
    }

    fun superBolusTo(endTime: Long) {
        sp.putLong("loopSuspendedTill", endTime)
        sp.putBoolean("isSuperBolus", true)
        sp.putBoolean("isDisconnected", false)
    }

    private fun disconnectTo(endTime: Long) {
        sp.putLong("loopSuspendedTill", endTime)
        sp.putBoolean("isSuperBolus", false)
        sp.putBoolean("isDisconnected", true)
    }

    fun minutesToEndOfSuspend(): Int {
        val loopSuspendedTill = sp.getLong("loopSuspendedTill", 0L)
        if (loopSuspendedTill == 0L) return 0
        val now = System.currentTimeMillis()
        val millisDiff = loopSuspendedTill - now
        if (loopSuspendedTill <= now) { // time exceeded
            suspendTo(0L)
            return 0
        }
        return (millisDiff / 60.0 / 1000.0).toInt()
    }

    // time exceeded
    override val isSuspended: Boolean
        get() {
            val loopSuspendedTill = sp.getLong("loopSuspendedTill", 0L)
            if (loopSuspendedTill == 0L) return false
            val now = System.currentTimeMillis()
            if (loopSuspendedTill <= now) { // time exceeded
                suspendTo(0L)
                return false
            }
            return true
        }
    val isLGS: Boolean
        get() {
            val closedLoopEnabled = constraintChecker.isClosedLoopAllowed()
            val maxIobAllowed = constraintChecker.getMaxIOBAllowed().value()
            val apsMode = sp.getString(R.string.key_aps_mode, "open")
            val pump = activePlugin.activePump
            var isLGS = false
            if (!isSuspended && !pump.isSuspended()) if (closedLoopEnabled.value()) if (maxIobAllowed == HardLimits.MAX_IOB_LGS || apsMode == "lgs") isLGS = true
            return isLGS
        }

    // time exceeded
    val isSuperBolus: Boolean
        get() {
            val loopSuspendedTill = sp.getLong("loopSuspendedTill", 0L)
            if (loopSuspendedTill == 0L) return false
            val now = System.currentTimeMillis()
            if (loopSuspendedTill <= now) { // time exceeded
                suspendTo(0L)
                return false
            }
            return sp.getBoolean("isSuperBolus", false)
        }

    // time exceeded
    val isDisconnected: Boolean
        get() {
            val loopSuspendedTill = sp.getLong("loopSuspendedTill", 0L)
            if (loopSuspendedTill == 0L) return false
            val now = System.currentTimeMillis()
            if (loopSuspendedTill <= now) { // time exceeded
                suspendTo(0L)
                return false
            }
            return sp.getBoolean("isDisconnected", false)
        }

    @Suppress("SameParameterValue")
    private fun treatmentTimeThreshold(durationMinutes: Int): Boolean {
        val threshold = System.currentTimeMillis() + durationMinutes * 60 * 1000
        var bool = false
        val lastBolusTime = repository.getLastBolusRecord()?.timestamp ?: 0L
        val lastCarbsTime = repository.getLastCarbsRecord()?.timestamp ?: 0L
        if (lastBolusTime > threshold || lastCarbsTime > threshold) bool = true
        return bool
    }

    @Synchronized operator fun invoke(initiator: String, allowNotification: Boolean) {
        invoke(initiator, allowNotification, false)
    }

    @Synchronized
    operator fun invoke(initiator: String, allowNotification: Boolean, tempBasalFallback: Boolean) {
        try {
            aapsLogger.debug(LTag.APS, "invoke from $initiator")
            val loopEnabled = constraintChecker.isLoopInvocationAllowed()
            if (!loopEnabled.value()) {
                val message = """
                    ${resourceHelper.gs(R.string.loopdisabled)}
                    ${loopEnabled.getReasons(aapsLogger)}
                    """.trimIndent()
                aapsLogger.debug(LTag.APS, message)
                rxBus.send(EventLoopSetLastRunGui(message))
                return
            }
            val pump = activePlugin.activePump
            var apsResult: APSResult? = null
            if (!isEnabled(PluginType.LOOP)) return
            val profile = profileFunction.getProfile()
            if (profile == null || !profileFunction.isProfileValid("Loop")) {
                aapsLogger.debug(LTag.APS, resourceHelper.gs(R.string.noprofileselected))
                rxBus.send(EventLoopSetLastRunGui(resourceHelper.gs(R.string.noprofileselected)))
                return
            }

            // Check if pump info is loaded
            if (pump.baseBasalRate < 0.01) return
            val usedAPS = activePlugin.activeAPS
            if ((usedAPS as PluginBase).isEnabled(PluginType.APS)) {
                usedAPS.invoke(initiator, tempBasalFallback)
                apsResult = usedAPS.lastAPSResult
            }

            // Check if we have any result
            if (apsResult == null) {
                rxBus.send(EventLoopSetLastRunGui(resourceHelper.gs(R.string.noapsselected)))
                return
            }

            // Prepare for pumps using % basals
            if (pump.pumpDescription.tempBasalStyle == PumpDescription.PERCENT && allowPercentage()) {
                apsResult.usePercent = true
            }
            apsResult.percent = (apsResult.rate / profile.basal * 100).toInt()

            // check rate for constraints
            val resultAfterConstraints = apsResult.newAndClone(injector)
            resultAfterConstraints.rateConstraint = Constraint(resultAfterConstraints.rate)
            resultAfterConstraints.rate = constraintChecker.applyBasalConstraints(resultAfterConstraints.rateConstraint!!, profile).value()
            resultAfterConstraints.percentConstraint = Constraint(resultAfterConstraints.percent)
            resultAfterConstraints.percent = constraintChecker.applyBasalPercentConstraints(resultAfterConstraints.percentConstraint!!, profile).value()
            resultAfterConstraints.smbConstraint = Constraint(resultAfterConstraints.smb)
            resultAfterConstraints.smb = constraintChecker.applyBolusConstraints(resultAfterConstraints.smbConstraint!!).value()

            // safety check for multiple SMBs
            val lastBolusTime = repository.getLastBolusRecord()?.timestamp ?: 0L
            if (lastBolusTime != 0L && lastBolusTime + T.mins(3).msecs() > System.currentTimeMillis()) {
                aapsLogger.debug(LTag.APS, "SMB requested but still in 3 min interval")
                resultAfterConstraints.smb = 0.0
            }
            prevCarbsreq = lastRun?.constraintsProcessed?.carbsReq ?: prevCarbsreq
            lastRun = (lastRun ?: LastRun()).also { lastRun ->
                lastRun.request = apsResult
                lastRun.constraintsProcessed = resultAfterConstraints
                lastRun.lastAPSRun = DateUtil.now()
                lastRun.source = (usedAPS as PluginBase).name
                lastRun.tbrSetByPump = null
                lastRun.smbSetByPump = null
                lastRun.lastTBREnact = 0
                lastRun.lastTBRRequest = 0
                lastRun.lastSMBEnact = 0
                lastRun.lastSMBRequest = 0
                buildDeviceStatus(dateUtil, this, iobCobCalculatorPlugin, profileFunction,
                    activePlugin.activePump, receiverStatusStore, runningConfiguration,
                    BuildConfig.VERSION_NAME + "-" + BuildConfig.BUILDVERSION)?.also {
                    repository.insert(it)
                }

                if (isSuspended) {
                    aapsLogger.debug(LTag.APS, resourceHelper.gs(R.string.loopsuspended))
                    rxBus.send(EventLoopSetLastRunGui(resourceHelper.gs(R.string.loopsuspended)))
                    return
                }
                if (pump.isSuspended()) {
                    aapsLogger.debug(LTag.APS, resourceHelper.gs(R.string.pumpsuspended))
                    rxBus.send(EventLoopSetLastRunGui(resourceHelper.gs(R.string.pumpsuspended)))
                    return
                }
                val closedLoopEnabled = constraintChecker.isClosedLoopAllowed()
                if (closedLoopEnabled.value()) {
                    if (allowNotification) {
                        if (resultAfterConstraints.isCarbsRequired
                            && resultAfterConstraints.carbsReq >= sp.getInt(R.string.key_smb_enable_carbs_suggestions_threshold, 0) && carbsSuggestionsSuspendedUntil < System.currentTimeMillis() && !treatmentTimeThreshold(-15)) {
                            if (sp.getBoolean(R.string.key_enable_carbs_required_alert_local, true) && !sp.getBoolean(R.string.key_raise_notifications_as_android_notifications, true)) {
                                val carbReqLocal = Notification(Notification.CARBS_REQUIRED, resultAfterConstraints.carbsRequiredText, Notification.NORMAL)
                                rxBus.send(EventNewNotification(carbReqLocal))
                            }
                            if (sp.getBoolean(R.string.key_ns_create_announcements_from_carbs_req, false)) {
                                disposable += repository.runTransaction(InsertTherapyEventAnnouncementTransaction(resultAfterConstraints.carbsRequiredText)).subscribe()
                            }
                            if (sp.getBoolean(R.string.key_enable_carbs_required_alert_local, true) && sp.getBoolean(R.string.key_raise_notifications_as_android_notifications, true)) {
                                val intentAction5m = Intent(context, CarbSuggestionReceiver::class.java)
                                intentAction5m.putExtra("ignoreDuration", 5)
                                val pendingIntent5m = PendingIntent.getBroadcast(context, 1, intentAction5m, PendingIntent.FLAG_UPDATE_CURRENT)
                                val actionIgnore5m = NotificationCompat.Action(R.drawable.ic_notif_aaps, resourceHelper.gs(R.string.ignore5m, "Ignore 5m"), pendingIntent5m)
                                val intentAction15m = Intent(context, CarbSuggestionReceiver::class.java)
                                intentAction15m.putExtra("ignoreDuration", 15)
                                val pendingIntent15m = PendingIntent.getBroadcast(context, 1, intentAction15m, PendingIntent.FLAG_UPDATE_CURRENT)
                                val actionIgnore15m = NotificationCompat.Action(R.drawable.ic_notif_aaps, resourceHelper.gs(R.string.ignore15m, "Ignore 15m"), pendingIntent15m)
                                val intentAction30m = Intent(context, CarbSuggestionReceiver::class.java)
                                intentAction30m.putExtra("ignoreDuration", 30)
                                val pendingIntent30m = PendingIntent.getBroadcast(context, 1, intentAction30m, PendingIntent.FLAG_UPDATE_CURRENT)
                                val actionIgnore30m = NotificationCompat.Action(R.drawable.ic_notif_aaps, resourceHelper.gs(R.string.ignore30m, "Ignore 30m"), pendingIntent30m)
                                val builder = NotificationCompat.Builder(context, CHANNEL_ID)
                                builder.setSmallIcon(R.drawable.notif_icon)
                                    .setContentTitle(resourceHelper.gs(R.string.carbssuggestion))
                                    .setContentText(resultAfterConstraints.carbsRequiredText)
                                    .setAutoCancel(true)
                                    .setPriority(Notification.IMPORTANCE_HIGH)
                                    .setCategory(Notification.CATEGORY_ALARM)
                                    .addAction(actionIgnore5m)
                                    .addAction(actionIgnore15m)
                                    .addAction(actionIgnore30m)
                                    .setVisibility(NotificationCompat.VISIBILITY_PUBLIC)
                                    .setVibrate(longArrayOf(1000, 1000, 1000, 1000, 1000))
                                val mNotificationManager = context.getSystemService(Context.NOTIFICATION_SERVICE) as NotificationManager

                                // mId allows you to update the notification later on.
                                mNotificationManager.notify(Constants.notificationID, builder.build())
                                rxBus.send(EventNewOpenLoopNotification())

                                //only send to wear if Native notifications are turned off
                                if (!sp.getBoolean(R.string.key_raise_notifications_as_android_notifications, true)) {
                                    // Send to Wear
                                    rxBus.send(EventWearInitiateAction("changeRequest"))
                                }
                            }
                        } else {
                            //If carbs were required previously, but are no longer needed, dismiss notifications
                            if (prevCarbsreq > 0) {
                                dismissSuggestion()
                                rxBus.send(EventDismissNotification(Notification.CARBS_REQUIRED))
                            }
                        }
                    }
                    if (resultAfterConstraints.isChangeRequested
                        && !commandQueue.bolusInQueue()
                        && !commandQueue.isRunning(Command.CommandType.BOLUS)) {
                        val waiting = PumpEnactResult(injector)
                        waiting.queued = true
                        if (resultAfterConstraints.tempBasalRequested) lastRun.tbrSetByPump = waiting
                        if (resultAfterConstraints.bolusRequested) lastRun.smbSetByPump = waiting
                        rxBus.send(EventLoopUpdateGui())
                        fabricPrivacy.logCustom("APSRequest")
                        applyTBRRequest(resultAfterConstraints, profile, object : Callback() {
                            override fun run() {
                                if (result.enacted || result.success) {
                                    lastRun.tbrSetByPump = result
                                    lastRun.lastTBRRequest = lastRun.lastAPSRun
                                    lastRun.lastTBREnact = DateUtil.now()
                                    rxBus.send(EventLoopUpdateGui())
                                    applySMBRequest(resultAfterConstraints, object : Callback() {
                                        override fun run() {
                                            // Callback is only called if a bolus was actually requested
                                            if (result.enacted || result.success) {
                                                lastRun.smbSetByPump = result
                                                lastRun.lastSMBRequest = lastRun.lastAPSRun
                                                lastRun.lastSMBEnact = DateUtil.now()
                                            } else {
                                                Thread {
                                                    SystemClock.sleep(1000)
                                                    invoke("tempBasalFallback", allowNotification, true)
                                                }.start()
                                            }
                                            rxBus.send(EventLoopUpdateGui())
                                        }
                                    })
                                } else {
                                    lastRun.tbrSetByPump = result
                                    lastRun.lastTBRRequest = lastRun.lastAPSRun
                                }
                                rxBus.send(EventLoopUpdateGui())
                            }
                        })
                    } else {
                        lastRun.tbrSetByPump = null
                        lastRun.smbSetByPump = null
                    }
                } else {
                    if (resultAfterConstraints.isChangeRequested && allowNotification) {
                        val builder = NotificationCompat.Builder(context, CHANNEL_ID)
                        builder.setSmallIcon(R.drawable.notif_icon)
                            .setContentTitle(resourceHelper.gs(R.string.openloop_newsuggestion))
                            .setContentText(resultAfterConstraints.toString())
                            .setAutoCancel(true)
                            .setPriority(Notification.IMPORTANCE_HIGH)
                            .setCategory(Notification.CATEGORY_ALARM)
                            .setVisibility(NotificationCompat.VISIBILITY_PUBLIC)
                        if (sp.getBoolean(R.string.key_wear_control, false)) {
                            builder.setLocalOnly(true)
                        }
                        presentSuggestion(builder)
                    } else if (allowNotification) {
                        dismissSuggestion()
                    }
                }
                rxBus.send(EventLoopUpdateGui())
            }
        } finally {
            aapsLogger.debug(LTag.APS, "invoke end")
        }
    }

    fun disableCarbSuggestions(durationMinutes: Int) {
        carbsSuggestionsSuspendedUntil = System.currentTimeMillis() + durationMinutes * 60 * 1000
        dismissSuggestion()
    }

    private fun presentSuggestion(builder: NotificationCompat.Builder) {
        // Creates an explicit intent for an Activity in your app
        val resultIntent = Intent(context, MainActivity::class.java)

        // The stack builder object will contain an artificial back stack for the
        // started Activity.
        // This ensures that navigating backward from the Activity leads out of
        // your application to the Home screen.
        val stackBuilder = TaskStackBuilder.create(context)
        stackBuilder.addParentStack(MainActivity::class.java)
        // Adds the Intent that starts the Activity to the top of the stack
        stackBuilder.addNextIntent(resultIntent)
        val resultPendingIntent = stackBuilder.getPendingIntent(0, PendingIntent.FLAG_UPDATE_CURRENT)
        builder.setContentIntent(resultPendingIntent)
        builder.setVibrate(longArrayOf(1000, 1000, 1000, 1000, 1000))
        val mNotificationManager = context.getSystemService(Context.NOTIFICATION_SERVICE) as NotificationManager
        // mId allows you to update the notification later on.
        mNotificationManager.notify(Constants.notificationID, builder.build())
        rxBus.send(EventNewOpenLoopNotification())

        // Send to Wear
        rxBus.send(EventWearInitiateAction("changeRequest"))
    }

    private fun dismissSuggestion() {
        // dismiss notifications
        val notificationManager = context.getSystemService(Context.NOTIFICATION_SERVICE) as NotificationManager
        notificationManager.cancel(Constants.notificationID)
        rxBus.send(EventWearConfirmAction("cancelChangeRequest"))
    }

    fun acceptChangeRequest() {
        val profile = profileFunction.getProfile() ?: return
        lastRun?.let { lastRun ->
            lastRun.constraintsProcessed?.let { constraintsProcessed ->
                applyTBRRequest(constraintsProcessed, profile, object : Callback() {
                    override fun run() {
                        if (result.enacted) {
                            lastRun.tbrSetByPump = result
                            lastRun.lastTBRRequest = lastRun.lastAPSRun
                            lastRun.lastTBREnact = DateUtil.now()
                            lastRun.lastOpenModeAccept = DateUtil.now()
                            buildDeviceStatus(dateUtil, this@LoopPlugin, iobCobCalculatorPlugin, profileFunction,
                                activePlugin.activePump, receiverStatusStore, runningConfiguration,
                                BuildConfig.VERSION_NAME + "-" + BuildConfig.BUILDVERSION)?.also {
                                repository.insert(it)
                            }
                            sp.incInt(R.string.key_ObjectivesmanualEnacts)
                        }
                        rxBus.send(EventAcceptOpenLoopChange())
                    }
                })
            }
        }
        fabricPrivacy.logCustom("AcceptTemp")
    }

    /**
     * expect absolute request and allow both absolute and percent response based on pump capabilities
     * TODO: update pump drivers to support APS request in %
     */
    private fun applyTBRRequest(request: APSResult, profile: Profile, callback: Callback?) {
        if (!request.tempBasalRequested) {
            callback?.result(PumpEnactResult(injector).enacted(false).success(true).comment(R.string.nochangerequested))?.run()
            return
        }
        val pump = activePlugin.activePump
        if (!pump.isInitialized()) {
            aapsLogger.debug(LTag.APS, "applyAPSRequest: " + resourceHelper.gs(R.string.pumpNotInitialized))
            callback?.result(PumpEnactResult(injector).comment(R.string.pumpNotInitialized).enacted(false).success(false))?.run()
            return
        }
        if (pump.isSuspended()) {
            aapsLogger.debug(LTag.APS, "applyAPSRequest: " + resourceHelper.gs(R.string.pumpsuspended))
            callback?.result(PumpEnactResult(injector).comment(R.string.pumpsuspended).enacted(false).success(false))?.run()
            return
        }
        aapsLogger.debug(LTag.APS, "applyAPSRequest: $request")
        val now = System.currentTimeMillis()
        val activeTemp = treatmentsPlugin.getTempBasalFromHistory(now)
        if (request.usePercent && allowPercentage()) {
            if (request.percent == 100 && request.duration == 0) {
                if (activeTemp != null) {
                    aapsLogger.debug(LTag.APS, "applyAPSRequest: cancelTempBasal()")
                    uel.log(Action.CANCEL_TEMP_BASAL, Sources.Loop)
                    commandQueue.cancelTempBasal(false, callback)
                } else {
                    aapsLogger.debug(LTag.APS, "applyAPSRequest: Basal set correctly")
                    callback?.result(PumpEnactResult(injector).percent(request.percent).duration(0)
                        .enacted(false).success(true).comment(R.string.basal_set_correctly))?.run()
                }
            } else if (activeTemp != null && activeTemp.plannedRemainingMinutes > 5 && request.duration - activeTemp.plannedRemainingMinutes < 30 && request.percent == activeTemp.percentRate) {
                aapsLogger.debug(LTag.APS, "applyAPSRequest: Temp basal set correctly")
                callback?.result(PumpEnactResult(injector).percent(request.percent)
                    .enacted(false).success(true).duration(activeTemp.plannedRemainingMinutes)
                    .comment(R.string.let_temp_basal_run))?.run()
            } else {
                aapsLogger.debug(LTag.APS, "applyAPSRequest: tempBasalPercent()")
<<<<<<< HEAD
                uel.log(Action.TEMP_BASAL, Sources.Loop,
                    ValueWithUnit.Percent(request.percent),
                    ValueWithUnit.Minute(request.duration))
                commandQueue.tempBasalPercent(request.percent, request.duration, false, profile!!, callback)
=======
                commandQueue.tempBasalPercent(request.percent, request.duration, false, profile, PumpSync.TemporaryBasalType.NORMAL, callback)
>>>>>>> e26e023e
            }
        } else {
            if (request.rate == 0.0 && request.duration == 0 || abs(request.rate - pump.baseBasalRate) < pump.pumpDescription.basalStep) {
                if (activeTemp != null) {
                    aapsLogger.debug(LTag.APS, "applyAPSRequest: cancelTempBasal()")
                    uel.log(Action.CANCEL_TEMP_BASAL, Sources.Loop)
                    commandQueue.cancelTempBasal(false, callback)
                } else {
                    aapsLogger.debug(LTag.APS, "applyAPSRequest: Basal set correctly")
                    callback?.result(PumpEnactResult(injector).absolute(request.rate).duration(0)
                        .enacted(false).success(true).comment(R.string.basal_set_correctly))?.run()
                }
            } else if (activeTemp != null && activeTemp.plannedRemainingMinutes > 5 && request.duration - activeTemp.plannedRemainingMinutes < 30 && abs(request.rate - activeTemp.tempBasalConvertedToAbsolute(now, profile)) < pump.pumpDescription.basalStep) {
                aapsLogger.debug(LTag.APS, "applyAPSRequest: Temp basal set correctly")
                callback?.result(PumpEnactResult(injector).absolute(activeTemp.tempBasalConvertedToAbsolute(now, profile))
                    .enacted(false).success(true).duration(activeTemp.plannedRemainingMinutes)
                    .comment(R.string.let_temp_basal_run))?.run()
            } else {
                aapsLogger.debug(LTag.APS, "applyAPSRequest: setTempBasalAbsolute()")
<<<<<<< HEAD
                uel.log(Action.TEMP_BASAL, Sources.Loop,
                    ValueWithUnit.UnitPerHour(request.rate),
                    ValueWithUnit.Minute(request.duration))
                commandQueue.tempBasalAbsolute(request.rate, request.duration, false, profile!!, callback)
=======
                commandQueue.tempBasalAbsolute(request.rate, request.duration, false, profile, PumpSync.TemporaryBasalType.NORMAL, callback)
>>>>>>> e26e023e
            }
        }
    }

    private fun applySMBRequest(request: APSResult, callback: Callback?) {
        if (!request.bolusRequested) {
            return
        }
        val pump = activePlugin.activePump
        val lastBolusTime = repository.getLastBolusRecord()?.timestamp ?: 0L
        if (lastBolusTime != 0L && lastBolusTime + 3 * 60 * 1000 > System.currentTimeMillis()) {
            aapsLogger.debug(LTag.APS, "SMB requested but still in 3 min interval")
            callback?.result(PumpEnactResult(injector)
                .comment(R.string.smb_frequency_exceeded)
                .enacted(false).success(false))?.run()
            return
        }
        if (!pump.isInitialized()) {
            aapsLogger.debug(LTag.APS, "applySMBRequest: " + resourceHelper.gs(R.string.pumpNotInitialized))
            callback?.result(PumpEnactResult(injector).comment(R.string.pumpNotInitialized).enacted(false).success(false))?.run()
            return
        }
        if (pump.isSuspended()) {
            aapsLogger.debug(LTag.APS, "applySMBRequest: " + resourceHelper.gs(R.string.pumpsuspended))
            callback?.result(PumpEnactResult(injector).comment(R.string.pumpsuspended).enacted(false).success(false))?.run()
            return
        }
        aapsLogger.debug(LTag.APS, "applySMBRequest: $request")

        // deliver SMB
        val detailedBolusInfo = DetailedBolusInfo()
        detailedBolusInfo.lastKnownBolusTime = repository.getLastBolusRecord()?.timestamp ?: 0L
        detailedBolusInfo.eventType = DetailedBolusInfo.EventType.CORRECTION_BOLUS
        detailedBolusInfo.insulin = request.smb
        detailedBolusInfo.bolusType = DetailedBolusInfo.BolusType.SMB
        detailedBolusInfo.deliverAtTheLatest = request.deliverAt
        aapsLogger.debug(LTag.APS, "applyAPSRequest: bolus()")
        if (request.smb > 0.0)
            uel.log(Action.SMB, Sources.Loop, ValueWithUnit.Insulin(detailedBolusInfo.insulin))
        commandQueue.bolus(detailedBolusInfo, callback)
    }

    private fun allowPercentage(): Boolean {
        return virtualPumpPlugin.isEnabled(PluginType.PUMP)
    }

    fun disconnectPump(durationInMinutes: Int, profile: Profile?) {
        val pump = activePlugin.activePump
        disconnectTo(System.currentTimeMillis() + durationInMinutes * 60 * 1000L)
        if (pump.pumpDescription.tempBasalStyle == PumpDescription.ABSOLUTE) {
            commandQueue.tempBasalAbsolute(0.0, durationInMinutes, true, profile!!, PumpSync.TemporaryBasalType.EMULATED_PUMP_SUSPEND, object : Callback() {
                override fun run() {
                    if (!result.success) {
                        ErrorHelperActivity.runAlarm(context, result.comment, resourceHelper.gs(R.string.tempbasaldeliveryerror), info.nightscout.androidaps.dana.R.raw.boluserror)
                    }
                }
            })
        } else {
            commandQueue.tempBasalPercent(0, durationInMinutes, true, profile!!, PumpSync.TemporaryBasalType.EMULATED_PUMP_SUSPEND, object : Callback() {
                override fun run() {
                    if (!result.success) {
                        ErrorHelperActivity.runAlarm(context, result.comment, resourceHelper.gs(R.string.tempbasaldeliveryerror), info.nightscout.androidaps.dana.R.raw.boluserror)
                    }
                }
            })
        }
        if (pump.pumpDescription.isExtendedBolusCapable && treatmentsPlugin.isInHistoryExtendedBolusInProgress) {
            commandQueue.cancelExtended(object : Callback() {
                override fun run() {
                    if (!result.success) {
                        ErrorHelperActivity.runAlarm(context, result.comment, resourceHelper.gs(R.string.extendedbolusdeliveryerror), info.nightscout.androidaps.dana.R.raw.boluserror)
                    }
                }
            })
        }
        createOfflineEvent(durationInMinutes)
    }

    override fun suspendLoop(durationInMinutes: Int) {
        suspendTo(System.currentTimeMillis() + durationInMinutes * 60 * 1000)
        commandQueue.cancelTempBasal(true, object : Callback() {
            override fun run() {
                if (!result.success) {
                    ErrorHelperActivity.runAlarm(context, result.comment, resourceHelper.gs(R.string.tempbasaldeliveryerror), info.nightscout.androidaps.dana.R.raw.boluserror)
                }
            }
        })
        createOfflineEvent(durationInMinutes)
    }

    override fun createOfflineEvent(durationInMinutes: Int) {
        disposable += repository.runTransactionForResult(InsertIfNewByTimestampTherapyEventTransaction(
            timestamp = dateUtil._now(),
            type = TherapyEvent.Type.APS_OFFLINE,
            duration = T.mins(durationInMinutes.toLong()).msecs(),
            enteredBy = "openaps://" + "AndroidAPS",
            glucoseUnit = TherapyEvent.GlucoseUnit.MGDL
        )).subscribe(
            { result -> result.inserted.forEach { aapsLogger.debug(LTag.DATABASE, "Inserted therapy event $it") } },
            { aapsLogger.error(LTag.DATABASE, "Error while saving therapy event", it) }
        )
    }

    companion object {

        private const val CHANNEL_ID = "AndroidAPS-OpenLoop"
    }
}<|MERGE_RESOLUTION|>--- conflicted
+++ resolved
@@ -17,13 +17,9 @@
 import info.nightscout.androidaps.data.PumpEnactResult
 import info.nightscout.androidaps.database.AppRepository
 import info.nightscout.androidaps.database.entities.TherapyEvent
-<<<<<<< HEAD
 import info.nightscout.androidaps.database.entities.UserEntry.Action
 import info.nightscout.androidaps.database.entities.UserEntry.Sources
 import info.nightscout.androidaps.database.entities.ValueWithUnit
-import info.nightscout.androidaps.database.transactions.InsertTherapyEventAnnouncementTransaction
-=======
->>>>>>> e26e023e
 import info.nightscout.androidaps.database.transactions.InsertIfNewByTimestampTherapyEventTransaction
 import info.nightscout.androidaps.database.transactions.InsertTherapyEventAnnouncementTransaction
 import info.nightscout.androidaps.events.EventAcceptOpenLoopChange
@@ -569,14 +565,10 @@
                     .comment(R.string.let_temp_basal_run))?.run()
             } else {
                 aapsLogger.debug(LTag.APS, "applyAPSRequest: tempBasalPercent()")
-<<<<<<< HEAD
                 uel.log(Action.TEMP_BASAL, Sources.Loop,
                     ValueWithUnit.Percent(request.percent),
                     ValueWithUnit.Minute(request.duration))
-                commandQueue.tempBasalPercent(request.percent, request.duration, false, profile!!, callback)
-=======
                 commandQueue.tempBasalPercent(request.percent, request.duration, false, profile, PumpSync.TemporaryBasalType.NORMAL, callback)
->>>>>>> e26e023e
             }
         } else {
             if (request.rate == 0.0 && request.duration == 0 || abs(request.rate - pump.baseBasalRate) < pump.pumpDescription.basalStep) {
@@ -596,14 +588,10 @@
                     .comment(R.string.let_temp_basal_run))?.run()
             } else {
                 aapsLogger.debug(LTag.APS, "applyAPSRequest: setTempBasalAbsolute()")
-<<<<<<< HEAD
                 uel.log(Action.TEMP_BASAL, Sources.Loop,
                     ValueWithUnit.UnitPerHour(request.rate),
                     ValueWithUnit.Minute(request.duration))
-                commandQueue.tempBasalAbsolute(request.rate, request.duration, false, profile!!, callback)
-=======
                 commandQueue.tempBasalAbsolute(request.rate, request.duration, false, profile, PumpSync.TemporaryBasalType.NORMAL, callback)
->>>>>>> e26e023e
             }
         }
     }
