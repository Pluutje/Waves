package info.nightscout.androidaps.plugins.IobCobCalculator;

import android.os.SystemClock;
import android.support.annotation.Nullable;
import android.support.v4.util.LongSparseArray;

import com.squareup.otto.Subscribe;

import org.json.JSONArray;
import org.slf4j.Logger;
import org.slf4j.LoggerFactory;

import java.util.ArrayList;
import java.util.Date;
import java.util.List;

import info.nightscout.androidaps.Config;
import info.nightscout.androidaps.Constants;
import info.nightscout.androidaps.MainApp;
import info.nightscout.androidaps.R;
import info.nightscout.androidaps.data.IobTotal;
import info.nightscout.androidaps.data.Profile;
import info.nightscout.androidaps.db.BgReading;
import info.nightscout.androidaps.db.TemporaryBasal;
import info.nightscout.androidaps.events.Event;
import info.nightscout.androidaps.events.EventAppInitialized;
import info.nightscout.androidaps.events.EventConfigBuilderChange;
import info.nightscout.androidaps.events.EventNewBG;
import info.nightscout.androidaps.events.EventNewBasalProfile;
import info.nightscout.androidaps.events.EventPreferenceChange;
import info.nightscout.androidaps.interfaces.PluginBase;
import info.nightscout.androidaps.plugins.ConfigBuilder.ConfigBuilderPlugin;
import info.nightscout.androidaps.plugins.IobCobCalculator.events.EventNewHistoryData;
import info.nightscout.androidaps.plugins.OpenAPSSMB.OpenAPSSMBPlugin;
import info.nightscout.utils.DateUtil;

/**
 * Created by mike on 24.04.2017.
 */

public class IobCobCalculatorPlugin implements PluginBase {
    private static Logger log = LoggerFactory.getLogger(IobCobCalculatorPlugin.class);

    private LongSparseArray<IobTotal> iobTable = new LongSparseArray<>(); // oldest at index 0
    private LongSparseArray<AutosensData> autosensDataTable = new LongSparseArray<>(); // oldest at index 0
    private LongSparseArray<BasalData> basalDataTable = new LongSparseArray<>(); // oldest at index 0

    private volatile List<BgReading> bgReadings = null; // newest at index 0
    private volatile List<BgReading> bucketed_data = null;

    private double dia = Constants.defaultDIA;

<<<<<<< HEAD
    static final Object dataLock = new Object();

    boolean stopCalculationTrigger = false;
    IobCobThread thread = null;
=======
    final Object dataLock = new Object();

    boolean stopCalculationTrigger = false;
    private IobCobThread thread = null;
>>>>>>> e088b4df

    private static IobCobCalculatorPlugin plugin = null;

    public static IobCobCalculatorPlugin getPlugin() {
        if (plugin == null)
            plugin = new IobCobCalculatorPlugin();
        return plugin;
    }

    public LongSparseArray<AutosensData> getAutosensDataTable() {
        return autosensDataTable;
    }

    public List<BgReading> getBucketedData() {
        return bucketed_data;
    }

    @Override
    public int getType() {
        return GENERAL;
    }

    @Override
    public String getFragmentClass() {
        return null;
    }

    @Override
    public String getName() {
        return "IOB COB Calculator";
    }

    @Override
    public String getNameShort() {
        return "IOC";
    }

    @Override
    public boolean isEnabled(int type) {
        return type == GENERAL;
    }

    @Override
    public boolean isVisibleInTabs(int type) {
        return false;
    }

    @Override
    public boolean canBeHidden(int type) {
        return false;
    }

    @Override
    public boolean hasFragment() {
        return false;
    }

    @Override
    public boolean showInList(int type) {
        return false;
    }

    @Override
    public void setFragmentEnabled(int type, boolean fragmentEnabled) {

    }

    @Override
    public void setFragmentVisible(int type, boolean fragmentVisible) {

    }

    @Override
    public int getPreferencesId() {
        return -1;
    }

<<<<<<< HEAD
    private IobCobCalculatorPlugin() {
=======
    public IobCobCalculatorPlugin() {
>>>>>>> e088b4df
        MainApp.bus().register(this);
    }

    @Nullable
    public List<BgReading> getBucketedData(long fromTime) {
        //log.debug("Locking getBucketedData");
        synchronized (dataLock) {
            if (bucketed_data == null) {
                log.debug("No bucketed data available");
                return null;
            }
            int index = indexNewerThan(fromTime);
            if (index > -1) {
                List<BgReading> part = bucketed_data.subList(0, index);
                log.debug("Bucketed data striped off: " + part.size() + "/" + bucketed_data.size());
                return part;
            }
        }
        //log.debug("Releasing getBucketedData");
        return null;
    }

    private int indexNewerThan(long time) {
        for (int index = 0; index < bucketed_data.size(); index++) {
            if (bucketed_data.get(index).date < time)
                return index - 1;
        }
        return -1;
    }

    public static long roundUpTime(long time) {
        if (time % 60000 == 0)
            return time;
        long rouded = (time / 60000 + 1) * 60000;
        return rouded;
    }

<<<<<<< HEAD
    void loadBgData() {
        bgReadings = MainApp.getDbHelper().getBgreadingsDataFromTime((long) (System.currentTimeMillis() - 60 * 60 * 1000L * (24 + dia)), false);
        log.debug("BG data loaded. Size: " + bgReadings.size());
=======
    void loadBgData(long start) {
        bgReadings = MainApp.getDbHelper().getBgreadingsDataFromTime((long) (start - 60 * 60 * 1000L * (24 + dia)), false);
        log.debug("BG data loaded. Size: " + bgReadings.size() + " Start date: " + DateUtil.dateAndTimeString(start));
>>>>>>> e088b4df
    }

    private boolean isAbout5minData() {
        synchronized (dataLock) {
            if (bgReadings == null || bgReadings.size() < 3) {
                return true;
            }
            long totalDiff = 0;
            for (int i = 1; i < bgReadings.size(); ++i) {
                long bgTime = bgReadings.get(i).date;
                long lastbgTime = bgReadings.get(i - 1).date;
                long diff = lastbgTime - bgTime;
                totalDiff += diff;
                if (diff > 30 * 1000 && diff < 270 * 1000) { // 0:30 - 4:30
                    log.debug("Interval detection: values: " + bgReadings.size() + " diff: " + (diff / 1000) + "sec is5minData: " + false);
                    return false;
                }
            }
            double intervals = totalDiff / (5 * 60 * 1000d);
            double variability = Math.abs(intervals - Math.round(intervals));
            boolean is5mindata = variability < 0.02;
            log.debug("Interval detection: values: " + bgReadings.size() + " variability: " + variability + " is5minData: " + is5mindata);
            return is5mindata;
        }
    }

    void createBucketedData() {
        if (isAbout5minData())
            createBucketedData5min();
        else
            createBucketedDataRecalculated();
    }

    @Nullable
    private BgReading findNewer(long time) {
        BgReading lastFound = bgReadings.get(0);
        if (lastFound.date < time) return null;
        for (int i = 1; i < bgReadings.size(); ++i) {
            if (bgReadings.get(i).date > time) continue;
            lastFound = bgReadings.get(i);
            if (bgReadings.get(i).date < time) break;
        }
        return lastFound;
    }

    @Nullable
    private BgReading findOlder(long time) {
        BgReading lastFound = bgReadings.get(bgReadings.size() - 1);
        if (lastFound.date > time) return null;
        for (int i = bgReadings.size() - 2; i >= 0; --i) {
            if (bgReadings.get(i).date < time) continue;
            lastFound = bgReadings.get(i);
            if (bgReadings.get(i).date > time) break;
        }
        return lastFound;
    }

    private void createBucketedDataRecalculated() {
        if (bgReadings == null || bgReadings.size() < 3) {
            bucketed_data = null;
            return;
        }

        bucketed_data = new ArrayList<>();
        long currentTime = bgReadings.get(0).date + 5 * 60 * 1000 - bgReadings.get(0).date % (5 * 60 * 1000) - 5 * 60 * 1000L;
        //log.debug("First reading: " + new Date(currentTime).toLocaleString());

        while (true) {
            // test if current value is older than current time
            BgReading newer = findNewer(currentTime);
            BgReading older = findOlder(currentTime);
            if (newer == null || older == null)
                break;

            double bgDelta = newer.value - older.value;
            long timeDiffToNew = newer.date - currentTime;

            double currentBg = newer.value - (double) timeDiffToNew / (newer.date - older.date) * bgDelta;
            BgReading newBgreading = new BgReading();
            newBgreading.date = currentTime;
            newBgreading.value = Math.round(currentBg);
            bucketed_data.add(newBgreading);
            //log.debug("BG: " + newBgreading.value + " (" + new Date(newBgreading.date).toLocaleString() + ") Prev: " + older.value + " (" + new Date(older.date).toLocaleString() + ") Newer: " + newer.value + " (" + new Date(newer.date).toLocaleString() + ")");
            currentTime -= 5 * 60 * 1000L;

        }
    }


    private void createBucketedData5min() {
        if (bgReadings == null || bgReadings.size() < 3) {
            bucketed_data = null;
            return;
        }

        bucketed_data = new ArrayList<>();
        bucketed_data.add(bgReadings.get(0));
        int j = 0;
        for (int i = 1; i < bgReadings.size(); ++i) {
            long bgTime = bgReadings.get(i).date;
            long lastbgTime = bgReadings.get(i - 1).date;
            //log.error("Processing " + i + ": " + new Date(bgTime).toString() + " " + bgReadings.get(i).value + "   Previous: " + new Date(lastbgTime).toString() + " " + bgReadings.get(i - 1).value);
            if (bgReadings.get(i).value < 39 || bgReadings.get(i - 1).value < 39) {
                continue;
            }

            long elapsed_minutes = (bgTime - lastbgTime) / (60 * 1000);
            if (Math.abs(elapsed_minutes) > 8) {
                // interpolate missing data points
                double lastbg = bgReadings.get(i - 1).value;
                elapsed_minutes = Math.abs(elapsed_minutes);
                //console.error(elapsed_minutes);
                long nextbgTime;
                while (elapsed_minutes > 5) {
                    nextbgTime = lastbgTime - 5 * 60 * 1000;
                    j++;
                    BgReading newBgreading = new BgReading();
                    newBgreading.date = nextbgTime;
                    double gapDelta = bgReadings.get(i).value - lastbg;
                    //console.error(gapDelta, lastbg, elapsed_minutes);
                    double nextbg = lastbg + (5d / elapsed_minutes * gapDelta);
                    newBgreading.value = Math.round(nextbg);
                    //console.error("Interpolated", bucketed_data[j]);
                    bucketed_data.add(newBgreading);
                    //log.error("******************************************************************************************************* Adding:" + new Date(newBgreading.date).toString() + " " + newBgreading.value);

                    elapsed_minutes = elapsed_minutes - 5;
                    lastbg = nextbg;
                    lastbgTime = nextbgTime;
                }
                j++;
                BgReading newBgreading = new BgReading();
                newBgreading.value = bgReadings.get(i).value;
                newBgreading.date = bgTime;
                bucketed_data.add(newBgreading);
                //log.error("******************************************************************************************************* Copying:" + new Date(newBgreading.date).toString() + " " + newBgreading.value);
            } else if (Math.abs(elapsed_minutes) > 2) {
                j++;
                BgReading newBgreading = new BgReading();
                newBgreading.value = bgReadings.get(i).value;
                newBgreading.date = bgTime;
                bucketed_data.add(newBgreading);
                //log.error("******************************************************************************************************* Copying:" + new Date(newBgreading.date).toString() + " " + newBgreading.value);
            } else {
                bucketed_data.get(j).value = (bucketed_data.get(j).value + bgReadings.get(i).value) / 2;
                //log.error("***** Average");
            }
        }
        log.debug("Bucketed data created. Size: " + bucketed_data.size());
    }

    public static long oldestDataAvailable() {
        long now = System.currentTimeMillis();

        long oldestDataAvailable = MainApp.getConfigBuilder().oldestDataAvailable();
        long getBGDataFrom = Math.max(oldestDataAvailable, (long) (now - 60 * 60 * 1000L * (24 + MainApp.getConfigBuilder().getProfile().getDia())));
        log.debug("Limiting data to oldest available temps: " + new Date(oldestDataAvailable).toString());
        return getBGDataFrom;
    }

    public IobTotal calculateFromTreatmentsAndTempsSynchronized(long time) {
        synchronized (dataLock) {
            return calculateFromTreatmentsAndTemps(time);
        }
    }

    public IobTotal calculateFromTreatmentsAndTemps(long time) {
        long now = System.currentTimeMillis();
        time = roundUpTime(time);
        if (time < now && iobTable.get(time) != null) {
            //og.debug(">>> calculateFromTreatmentsAndTemps Cache hit " + new Date(time).toLocaleString());
            return iobTable.get(time);
        } else {
            //log.debug(">>> calculateFromTreatmentsAndTemps Cache miss " + new Date(time).toLocaleString());
        }
        IobTotal bolusIob = MainApp.getConfigBuilder().getCalculationToTimeTreatments(time).round();
        IobTotal basalIob = MainApp.getConfigBuilder().getCalculationToTimeTempBasals(time).round();
        if (OpenAPSSMBPlugin.getPlugin().isEnabled(PluginBase.APS)) {
            // Add expected zere temp basal for next 240 mins
            IobTotal basalIobWithZeroTemp = basalIob.clone();
            TemporaryBasal t = new TemporaryBasal();
            t.date = now + 60 * 1000L;
            t.durationInMinutes = 240;
            t.isAbsolute = true;
            t.absoluteRate = 0;
            if (t.date < time) {
                IobTotal calc = t.iobCalc(time);
                basalIobWithZeroTemp.plus(calc);
            }

            basalIob.iobWithZeroTemp = basalIobWithZeroTemp;
        }

        IobTotal iobTotal = IobTotal.combine(bolusIob, basalIob).round();
        if (time < System.currentTimeMillis()) {
            iobTable.put(time, iobTotal);
        }
        return iobTotal;
    }

    @Nullable
    private Long findPreviousTimeFromBucketedData(long time) {
        if (bucketed_data == null)
            return null;
        for (int index = 0; index < bucketed_data.size(); index++) {
            if (bucketed_data.get(index).date < time)
                return bucketed_data.get(index).date;
        }
        return null;
    }

    public BasalData getBasalData(long time) {
        long now = System.currentTimeMillis();
        time = roundUpTime(time);
        BasalData retval = basalDataTable.get(time);
        if (retval == null) {
            retval = new BasalData();
            TemporaryBasal tb = MainApp.getConfigBuilder().getTempBasalFromHistory(time);
            retval.basal = MainApp.getConfigBuilder().getProfile(time).getBasal(time);
            if (tb != null) {
                retval.isTempBasalRunning = true;
                retval.tempBasalAbsolute = tb.tempBasalConvertedToAbsolute(time);
            } else {
                retval.isTempBasalRunning = false;
                retval.tempBasalAbsolute = retval.basal;
            }
            if (time < now) {
                basalDataTable.append(time, retval);
            }
            //log.debug(">>> getBasalData Cache miss " + new Date(time).toLocaleString());
        } else {
            //log.debug(">>> getBasalData Cache hit " +  new Date(time).toLocaleString());
        }
        return retval;
    }

    @Nullable
    public AutosensData getAutosensData(long time) {
        synchronized (dataLock) {
            long now = System.currentTimeMillis();
            if (time > now)
                return null;
            Long previous = findPreviousTimeFromBucketedData(time);
            if (previous == null)
                return null;
            time = roundUpTime(previous);
            AutosensData data = autosensDataTable.get(time);
            if (data != null) {
                //log.debug(">>> getAutosensData Cache hit " + data.log(time));
                return data;
            } else {
                if (time > now) {
                    // data may not be calculated yet, use last data
                    return getLastAutosensData("getAutosensData");
                }
                //log.debug(">>> getAutosensData Cache miss " + new Date(time).toLocaleString());
                return null;
            }
        }
    }

    @Nullable
    public AutosensData getLastAutosensDataSynchronized(String reason) {
        synchronized (dataLock) {
            return getLastAutosensData(reason);
        }
    }


    @Nullable
    public AutosensData getLastAutosensData(String reason) {
        if (autosensDataTable.size() < 1) {
            log.debug("AUTOSENSDATA null: autosensDataTable empty (" + reason + ")");
            return null;
        }
        AutosensData data = null;
        try {
            data = autosensDataTable.valueAt(autosensDataTable.size() - 1);
        } catch (Exception e) {
            // data can be processed on the background
            // in this rare case better return null and do not block UI
            // APS plugin should use getLastAutosensDataSynchronized where the blocking is not an issue
            log.debug("AUTOSENSDATA null: Exception catched (" + reason + ")");
            return null;
        }
        if (data.time < System.currentTimeMillis() - 11 * 60 * 1000) {
            log.debug("AUTOSENSDATA null: data is old (" + reason + ") size()=" + autosensDataTable.size() + " lastdata=" + DateUtil.dateAndTimeString(data.time));
            return null;
        } else {
            if (data == null)
                log.debug("AUTOSENSDATA null: data == null (" + " " + reason + ") size()=" + autosensDataTable.size() + " lastdata=" + DateUtil.dateAndTimeString(data.time));
            return data;
        }
    }

    public IobTotal[] calculateIobArrayInDia() {
        Profile profile = MainApp.getConfigBuilder().getProfile();
        // predict IOB out to DIA plus 30m
        long time = System.currentTimeMillis();
        time = roundUpTime(time);
        int len = (int) ((profile.getDia() * 60 + 30) / 5);
        IobTotal[] array = new IobTotal[len];
        int pos = 0;
        for (int i = 0; i < len; i++) {
            long t = time + i * 5 * 60000;
            IobTotal iob = calculateFromTreatmentsAndTempsSynchronized(t);
            array[pos] = iob;
            pos++;
        }
        return array;
    }

<<<<<<< HEAD
   public static IobTotal[] calculateIobArrayForSMB() {
=======
    public IobTotal[] calculateIobArrayForSMB() {
>>>>>>> e088b4df
        Profile profile = MainApp.getConfigBuilder().getProfile();
        // predict IOB out to DIA plus 30m
        long time = System.currentTimeMillis();
        time = roundUpTime(time);
        int len = (4 * 60) / 5;
        IobTotal[] array = new IobTotal[len];
        int pos = 0;
        for (int i = 0; i < len; i++) {
            long t = time + i * 5 * 60000;
            IobTotal iob = calculateFromTreatmentsAndTempsSynchronized(t);
            array[pos] = iob;
            pos++;
        }
        return array;
    }

<<<<<<< HEAD
    public static AutosensResult detectSensitivityWithLock(long fromTime, long toTime) {
=======
    public AutosensResult detectSensitivityWithLock(long fromTime, long toTime) {
>>>>>>> e088b4df
        synchronized (dataLock) {
            return detectSensitivity(fromTime, toTime);
        }
    }

    static AutosensResult detectSensitivity(long fromTime, long toTime) {
        return ConfigBuilderPlugin.getActiveSensitivity().detectSensitivity(fromTime, toTime);
    }

    public static JSONArray convertToJSONArray(IobTotal[] iobArray) {
        JSONArray array = new JSONArray();
        for (int i = 0; i < iobArray.length; i++) {
            array.put(iobArray[i].determineBasalJson());
        }
        return array;
    }

    @Subscribe
    public void onEventAppInitialized(EventAppInitialized ev) {
<<<<<<< HEAD
        runCalculation("onEventAppInitialized", true, ev);
=======
        if (this != getPlugin()) {
            log.debug("Ignoring event for non default instance");
            return;
        }
        runCalculation("onEventAppInitialized", System.currentTimeMillis(), true, ev);
>>>>>>> e088b4df
    }

    @Subscribe
    public void onEventNewBG(EventNewBG ev) {
<<<<<<< HEAD
        stopCalculation("onEventNewBG");
        runCalculation("onEventNewBG", true, ev);
=======
        if (this != getPlugin()) {
            log.debug("Ignoring event for non default instance");
            return;
        }
        stopCalculation("onEventNewBG");
        runCalculation("onEventNewBG", System.currentTimeMillis(), true, ev);
>>>>>>> e088b4df
    }

    private void stopCalculation(String from) {
        if (thread != null && thread.getState() != Thread.State.TERMINATED) {
            stopCalculationTrigger = true;
            log.debug("Stopping calculation thread: " + from);
            while (thread.getState() != Thread.State.TERMINATED) {
                SystemClock.sleep(100);
            }
            log.debug("Calculation thread stopped: " + from);
        }
    }

<<<<<<< HEAD
    private void runCalculation(String from, boolean bgDataReload, Event cause) {
        log.debug("Starting calculation thread: " + from);
        if (thread == null || thread.getState() == Thread.State.TERMINATED) {
            thread = new IobCobThread(this, from, bgDataReload, cause);
=======
    public void runCalculation(String from, long start, boolean bgDataReload, Event cause) {
        log.debug("Starting calculation thread: " + from);
        if (thread == null || thread.getState() == Thread.State.TERMINATED) {
            thread = new IobCobThread(this, from, start, bgDataReload, cause);
>>>>>>> e088b4df
            thread.start();
        }
    }

    @Subscribe
    public void onNewProfile(EventNewBasalProfile ev) {
        if (this != getPlugin()) {
            log.debug("Ignoring event for non default instance");
            return;
        }
        if (MainApp.getConfigBuilder() == null)
            return; // app still initializing
        Profile profile = MainApp.getConfigBuilder().getProfile();
        if (profile == null)
            return; // app still initializing
        dia = profile.getDia();
        if (ev == null) { // on init no need of reset
            return;
        }
        stopCalculation("onNewProfile");
        synchronized (dataLock) {
            log.debug("Invalidating cached data because of new profile. IOB: " + iobTable.size() + " Autosens: " + autosensDataTable.size() + " records");
            iobTable = new LongSparseArray<>();
            autosensDataTable = new LongSparseArray<>();
        }
<<<<<<< HEAD
        runCalculation("onNewProfile", false, ev);
=======
        runCalculation("onNewProfile", System.currentTimeMillis(), false, ev);
>>>>>>> e088b4df
    }

    @Subscribe
    public void onEventPreferenceChange(EventPreferenceChange ev) {
<<<<<<< HEAD
=======
        if (this != getPlugin()) {
            log.debug("Ignoring event for non default instance");
            return;
        }
>>>>>>> e088b4df
        if (ev.isChanged(R.string.key_openapsama_autosens_period) ||
                ev.isChanged(R.string.key_age) ||
                ev.isChanged(R.string.key_absorption_maxtime)
                ) {
            stopCalculation("onEventPreferenceChange");
            synchronized (dataLock) {
                log.debug("Invalidating cached data because of preference change. IOB: " + iobTable.size() + " Autosens: " + autosensDataTable.size() + " records");
                iobTable = new LongSparseArray<>();
                autosensDataTable = new LongSparseArray<>();
            }
<<<<<<< HEAD
            runCalculation("onEventPreferenceChange", false, ev);
=======
            runCalculation("onEventPreferenceChange", System.currentTimeMillis(), false, ev);
>>>>>>> e088b4df
        }
    }

    @Subscribe
    public void onEventConfigBuilderChange(EventConfigBuilderChange ev) {
<<<<<<< HEAD
=======
        if (this != getPlugin()) {
            log.debug("Ignoring event for non default instance");
            return;
        }
>>>>>>> e088b4df
        stopCalculation("onEventConfigBuilderChange");
        synchronized (dataLock) {
            log.debug("Invalidating cached data because of configuration change. IOB: " + iobTable.size() + " Autosens: " + autosensDataTable.size() + " records");
            iobTable = new LongSparseArray<>();
            autosensDataTable = new LongSparseArray<>();
        }
<<<<<<< HEAD
        runCalculation("onEventConfigBuilderChange", false, ev);
=======
        runCalculation("onEventConfigBuilderChange", System.currentTimeMillis(), false, ev);
>>>>>>> e088b4df
    }

    // When historical data is changed (comming from NS etc) finished calculations after this date must be invalidated
    @Subscribe
    public void onEventNewHistoryData(EventNewHistoryData ev) {
<<<<<<< HEAD
=======
        if (this != getPlugin()) {
            log.debug("Ignoring event for non default instance");
            return;
        }
>>>>>>> e088b4df
        //log.debug("Locking onNewHistoryData");
        stopCalculation("onEventNewHistoryData");
        synchronized (dataLock) {
            // clear up 5 min back for proper COB calculation
            long time = ev.time - 5 * 60 * 1000L;
            log.debug("Invalidating cached data to: " + new Date(time).toLocaleString());
            for (int index = iobTable.size() - 1; index >= 0; index--) {
                if (iobTable.keyAt(index) > time) {
                    if (Config.logAutosensData)
                        log.debug("Removing from iobTable: " + new Date(iobTable.keyAt(index)).toLocaleString());
                    iobTable.removeAt(index);
                } else {
                    break;
                }
            }
            for (int index = autosensDataTable.size() - 1; index >= 0; index--) {
                if (autosensDataTable.keyAt(index) > time) {
                    if (Config.logAutosensData)
                        log.debug("Removing from autosensDataTable: " + new Date(autosensDataTable.keyAt(index)).toLocaleString());
                    autosensDataTable.removeAt(index);
                } else {
                    break;
                }
            }
            for (int index = basalDataTable.size() - 1; index >= 0; index--) {
                if (basalDataTable.keyAt(index) > time) {
                    if (Config.logAutosensData)
                        log.debug("Removing from basalDataTable: " + new Date(basalDataTable.keyAt(index)).toLocaleString());
                    basalDataTable.removeAt(index);
                } else {
                    break;
                }
            }
        }
<<<<<<< HEAD
        runCalculation("onEventNewHistoryData", false, ev);
=======
        runCalculation("onEventNewHistoryData", System.currentTimeMillis(), false, ev);
>>>>>>> e088b4df
        //log.debug("Releasing onNewHistoryData");
    }

    public void clearCache() {
        synchronized (dataLock) {
            log.debug("Clearing cached data.");
            iobTable = new LongSparseArray<>();
            autosensDataTable = new LongSparseArray<>();
        }
    }

    // From https://gist.github.com/IceCreamYou/6ffa1b18c4c8f6aeaad2
    // Returns the value at a given percentile in a sorted numeric array.
    // "Linear interpolation between closest ranks" method
    public static double percentile(Double[] arr, double p) {
        if (arr.length == 0) return 0;
        if (p <= 0) return arr[0];
        if (p >= 1) return arr[arr.length - 1];

        double index = arr.length * p,
                lower = Math.floor(index),
                upper = lower + 1,
                weight = index % 1;

        if (upper >= arr.length) return arr[(int) lower];
        return arr[(int) lower] * (1 - weight) + arr[(int) upper] * weight;
    }
}<|MERGE_RESOLUTION|>--- conflicted
+++ resolved
@@ -50,17 +50,10 @@
 
     private double dia = Constants.defaultDIA;
 
-<<<<<<< HEAD
-    static final Object dataLock = new Object();
-
-    boolean stopCalculationTrigger = false;
-    IobCobThread thread = null;
-=======
     final Object dataLock = new Object();
 
     boolean stopCalculationTrigger = false;
     private IobCobThread thread = null;
->>>>>>> e088b4df
 
     private static IobCobCalculatorPlugin plugin = null;
 
@@ -138,11 +131,7 @@
         return -1;
     }
 
-<<<<<<< HEAD
-    private IobCobCalculatorPlugin() {
-=======
     public IobCobCalculatorPlugin() {
->>>>>>> e088b4df
         MainApp.bus().register(this);
     }
 
@@ -180,15 +169,9 @@
         return rouded;
     }
 
-<<<<<<< HEAD
-    void loadBgData() {
-        bgReadings = MainApp.getDbHelper().getBgreadingsDataFromTime((long) (System.currentTimeMillis() - 60 * 60 * 1000L * (24 + dia)), false);
-        log.debug("BG data loaded. Size: " + bgReadings.size());
-=======
     void loadBgData(long start) {
         bgReadings = MainApp.getDbHelper().getBgreadingsDataFromTime((long) (start - 60 * 60 * 1000L * (24 + dia)), false);
         log.debug("BG data loaded. Size: " + bgReadings.size() + " Start date: " + DateUtil.dateAndTimeString(start));
->>>>>>> e088b4df
     }
 
     private boolean isAbout5minData() {
@@ -501,11 +484,7 @@
         return array;
     }
 
-<<<<<<< HEAD
-   public static IobTotal[] calculateIobArrayForSMB() {
-=======
     public IobTotal[] calculateIobArrayForSMB() {
->>>>>>> e088b4df
         Profile profile = MainApp.getConfigBuilder().getProfile();
         // predict IOB out to DIA plus 30m
         long time = System.currentTimeMillis();
@@ -522,11 +501,7 @@
         return array;
     }
 
-<<<<<<< HEAD
-    public static AutosensResult detectSensitivityWithLock(long fromTime, long toTime) {
-=======
     public AutosensResult detectSensitivityWithLock(long fromTime, long toTime) {
->>>>>>> e088b4df
         synchronized (dataLock) {
             return detectSensitivity(fromTime, toTime);
         }
@@ -546,30 +521,21 @@
 
     @Subscribe
     public void onEventAppInitialized(EventAppInitialized ev) {
-<<<<<<< HEAD
-        runCalculation("onEventAppInitialized", true, ev);
-=======
         if (this != getPlugin()) {
             log.debug("Ignoring event for non default instance");
             return;
         }
         runCalculation("onEventAppInitialized", System.currentTimeMillis(), true, ev);
->>>>>>> e088b4df
     }
 
     @Subscribe
     public void onEventNewBG(EventNewBG ev) {
-<<<<<<< HEAD
-        stopCalculation("onEventNewBG");
-        runCalculation("onEventNewBG", true, ev);
-=======
         if (this != getPlugin()) {
             log.debug("Ignoring event for non default instance");
             return;
         }
         stopCalculation("onEventNewBG");
         runCalculation("onEventNewBG", System.currentTimeMillis(), true, ev);
->>>>>>> e088b4df
     }
 
     private void stopCalculation(String from) {
@@ -583,17 +549,10 @@
         }
     }
 
-<<<<<<< HEAD
-    private void runCalculation(String from, boolean bgDataReload, Event cause) {
-        log.debug("Starting calculation thread: " + from);
-        if (thread == null || thread.getState() == Thread.State.TERMINATED) {
-            thread = new IobCobThread(this, from, bgDataReload, cause);
-=======
     public void runCalculation(String from, long start, boolean bgDataReload, Event cause) {
         log.debug("Starting calculation thread: " + from);
         if (thread == null || thread.getState() == Thread.State.TERMINATED) {
             thread = new IobCobThread(this, from, start, bgDataReload, cause);
->>>>>>> e088b4df
             thread.start();
         }
     }
@@ -619,22 +578,15 @@
             iobTable = new LongSparseArray<>();
             autosensDataTable = new LongSparseArray<>();
         }
-<<<<<<< HEAD
-        runCalculation("onNewProfile", false, ev);
-=======
         runCalculation("onNewProfile", System.currentTimeMillis(), false, ev);
->>>>>>> e088b4df
     }
 
     @Subscribe
     public void onEventPreferenceChange(EventPreferenceChange ev) {
-<<<<<<< HEAD
-=======
         if (this != getPlugin()) {
             log.debug("Ignoring event for non default instance");
             return;
         }
->>>>>>> e088b4df
         if (ev.isChanged(R.string.key_openapsama_autosens_period) ||
                 ev.isChanged(R.string.key_age) ||
                 ev.isChanged(R.string.key_absorption_maxtime)
@@ -645,46 +597,32 @@
                 iobTable = new LongSparseArray<>();
                 autosensDataTable = new LongSparseArray<>();
             }
-<<<<<<< HEAD
-            runCalculation("onEventPreferenceChange", false, ev);
-=======
             runCalculation("onEventPreferenceChange", System.currentTimeMillis(), false, ev);
->>>>>>> e088b4df
         }
     }
 
     @Subscribe
     public void onEventConfigBuilderChange(EventConfigBuilderChange ev) {
-<<<<<<< HEAD
-=======
         if (this != getPlugin()) {
             log.debug("Ignoring event for non default instance");
             return;
         }
->>>>>>> e088b4df
         stopCalculation("onEventConfigBuilderChange");
         synchronized (dataLock) {
             log.debug("Invalidating cached data because of configuration change. IOB: " + iobTable.size() + " Autosens: " + autosensDataTable.size() + " records");
             iobTable = new LongSparseArray<>();
             autosensDataTable = new LongSparseArray<>();
         }
-<<<<<<< HEAD
-        runCalculation("onEventConfigBuilderChange", false, ev);
-=======
         runCalculation("onEventConfigBuilderChange", System.currentTimeMillis(), false, ev);
->>>>>>> e088b4df
     }
 
     // When historical data is changed (comming from NS etc) finished calculations after this date must be invalidated
     @Subscribe
     public void onEventNewHistoryData(EventNewHistoryData ev) {
-<<<<<<< HEAD
-=======
         if (this != getPlugin()) {
             log.debug("Ignoring event for non default instance");
             return;
         }
->>>>>>> e088b4df
         //log.debug("Locking onNewHistoryData");
         stopCalculation("onEventNewHistoryData");
         synchronized (dataLock) {
@@ -719,11 +657,7 @@
                 }
             }
         }
-<<<<<<< HEAD
-        runCalculation("onEventNewHistoryData", false, ev);
-=======
         runCalculation("onEventNewHistoryData", System.currentTimeMillis(), false, ev);
->>>>>>> e088b4df
         //log.debug("Releasing onNewHistoryData");
     }
 
