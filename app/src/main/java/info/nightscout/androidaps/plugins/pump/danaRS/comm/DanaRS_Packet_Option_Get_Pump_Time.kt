--- conflicted
+++ resolved
@@ -4,22 +4,14 @@
 import info.nightscout.androidaps.logging.LTag
 import info.nightscout.androidaps.plugins.pump.danaR.DanaRPump
 import info.nightscout.androidaps.plugins.pump.danaRS.encryption.BleEncryption
-import info.nightscout.androidaps.utils.DateUtil
 import org.joda.time.DateTime
 import javax.inject.Inject
 
 class DanaRS_Packet_Option_Get_Pump_Time(
-<<<<<<< HEAD
     injector: HasAndroidInjector
 ) : DanaRS_Packet(injector) {
 
     @Inject lateinit var danaRPump: DanaRPump
-=======
-    private val aapsLogger: AAPSLogger,
-    private val danaRPump: DanaRPump,
-    private val dateUtil: DateUtil
-) : DanaRS_Packet() {
->>>>>>> 15207d1b
 
     init {
         opCode = BleEncryption.DANAR_PACKET__OPCODE_OPTION__GET_PUMP_TIME
@@ -45,16 +37,9 @@
         dataIndex += dataSize
         dataSize = 1
         val sec = byteArrayToInt(getBytes(data, dataIndex, dataSize))
-<<<<<<< HEAD
         val time = DateTime(2000 + year, month, day, hour, min, sec)
         danaRPump.pumpTime = time.millis
-        aapsLogger.debug(LTag.PUMPCOMM, "Pump time " + DateUtil.dateAndTimeString(time.millis))
-=======
-        val time = Date(100 + year, month - 1, day, hour, min, sec)
-        danaRPump.pumpTime = time.time
-        failed = year == month && month == day && day == hour && hour == min && min == sec && sec == 1
-        aapsLogger.debug(LTag.PUMPCOMM, "Pump time " + dateUtil.dateAndTimeString(time))
->>>>>>> 15207d1b
+        aapsLogger.debug(LTag.PUMPCOMM, "Pump time " + dateUtil.dateAndTimeString(time.millis))
     }
 
     override fun handleMessageNotReceived() {
