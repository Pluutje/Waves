--- conflicted
+++ resolved
@@ -38,11 +38,7 @@
 import info.nightscout.androidaps.events.EventPreferenceChange;
 import info.nightscout.androidaps.interfaces.DatabaseHelperInterface;
 import info.nightscout.androidaps.interfaces.PluginType;
-<<<<<<< HEAD
-=======
-import info.nightscout.androidaps.interfaces.ProfileStore;
 import info.nightscout.androidaps.interfaces.UploadQueueInterface;
->>>>>>> 7f951445
 import info.nightscout.androidaps.logging.AAPSLogger;
 import info.nightscout.androidaps.logging.LTag;
 import info.nightscout.androidaps.plugins.bus.RxBusWrapper;
@@ -50,11 +46,7 @@
 import info.nightscout.androidaps.plugins.general.nsclient.NSClientAddUpdateWorker;
 import info.nightscout.androidaps.plugins.general.nsclient.NSClientMbgWorker;
 import info.nightscout.androidaps.plugins.general.nsclient.NSClientPlugin;
-<<<<<<< HEAD
 import info.nightscout.androidaps.plugins.general.nsclient.NSClientRemoveWorker;
-import info.nightscout.androidaps.plugins.general.nsclient.UploadQueue;
-=======
->>>>>>> 7f951445
 import info.nightscout.androidaps.plugins.general.nsclient.acks.NSAddAck;
 import info.nightscout.androidaps.plugins.general.nsclient.acks.NSAuthAck;
 import info.nightscout.androidaps.plugins.general.nsclient.acks.NSUpdateAck;
@@ -102,12 +94,8 @@
     @Inject BuildHelper buildHelper;
     @Inject Config config;
     @Inject DateUtil dateUtil;
-<<<<<<< HEAD
-    @Inject UploadQueue uploadQueue;
+    @Inject UploadQueueInterface uploadQueue;
     @Inject DataWorker dataWorker;
-=======
-    @Inject UploadQueueInterface uploadQueue;
->>>>>>> 7f951445
 
     private final CompositeDisposable disposable = new CompositeDisposable();
 
@@ -585,7 +573,6 @@
                                 rxBus.send(new EventNSClientNewLog("DATA", "received " + treatments.length() + " treatments"));
                             for (Integer index = 0; index < treatments.length(); index++) {
                                 JSONObject jsonTreatment = treatments.getJSONObject(index);
-<<<<<<< HEAD
                                 String action = JsonHelper.safeGetStringAllowNull(jsonTreatment, "action", null);
                                 long mills = JsonHelper.safeGetLong(jsonTreatment, "mills");
 
@@ -594,25 +581,6 @@
                                     addedOrUpdatedTreatments.put(jsonTreatment);
                                 else if (action.equals("remove") && mills > dateUtil._now() - T.days(1).msecs()) // handle 1 day old deletions only
                                     removedTreatments.put(jsonTreatment);
-=======
-                                NSTreatment treatment = new NSTreatment(jsonTreatment);
-
-                                // remove from upload queue if Ack is failing
-                                uploadQueue.removeByNsClientIdIfExists(jsonTreatment);
-                                //Find latest date in treatment
-                                if (treatment.getMills() != null && treatment.getMills() < System.currentTimeMillis())
-                                    if (treatment.getMills() > latestDateInReceivedData)
-                                        latestDateInReceivedData = treatment.getMills();
-
-                                if (treatment.getAction() == null) {
-                                    addedTreatments.put(jsonTreatment);
-                                } else if (treatment.getAction().equals("update")) {
-                                    updatedTreatments.put(jsonTreatment);
-                                } else if (treatment.getAction().equals("remove")) {
-                                    if (treatment.getMills() != null && treatment.getMills() > System.currentTimeMillis() - 24 * 60 * 60 * 1000L) // handle 1 day old deletions only
-                                        removedTreatments.put(jsonTreatment);
-                                }
->>>>>>> 7f951445
                             }
                             if (removedTreatments.length() > 0) {
                                 dataWorker.enqueue(
@@ -653,16 +621,7 @@
                         if (data.has("devicestatus")) {
                             JSONArray devicestatuses = data.getJSONArray("devicestatus");
                             if (devicestatuses.length() > 0) {
-<<<<<<< HEAD
                                 rxBus.send(new EventNSClientNewLog("DATA", "received " + devicestatuses.length() + " device statuses"));
-=======
-                                rxBus.send(new EventNSClientNewLog("DATA", "received " + devicestatuses.length() + " devicestatuses"));
-                                for (Integer index = 0; index < devicestatuses.length(); index++) {
-                                    JSONObject jsonStatus = devicestatuses.getJSONObject(index);
-                                    // remove from upload queue if Ack is failing
-                                    uploadQueue.removeByNsClientIdIfExists(jsonStatus);
-                                }
->>>>>>> 7f951445
                                 nsDeviceStatus.handleNewData(devicestatuses);
                             }
                         }
@@ -670,45 +629,13 @@
                             JSONArray foods = data.getJSONArray("food");
                             if (foods.length() > 0)
                                 rxBus.send(new EventNSClientNewLog("DATA", "received " + foods.length() + " foods"));
-<<<<<<< HEAD
                             dataWorker.enqueue(
                                     new OneTimeWorkRequest.Builder(FoodPlugin.FoodWorker.class)
                                             .setInputData(dataWorker.storeInputData(foods, null))
                                             .build());
-=======
-                            for (Integer index = 0; index < foods.length(); index++) {
-                                JSONObject jsonFood = foods.getJSONObject(index);
-
-                                // remove from upload queue if Ack is failing
-                                uploadQueue.removeByNsClientIdIfExists(jsonFood);
-
-                                String action = JsonHelper.safeGetString(jsonFood, "action");
-
-                                if (action == null) {
-                                    addedFoods.put(jsonFood);
-                                } else if (action.equals("update")) {
-                                    updatedFoods.put(jsonFood);
-                                } else if (action.equals("remove")) {
-                                    removedFoods.put(jsonFood);
-                                }
-                            }
-                            if (removedFoods.length() > 0) {
-                                EventNsFood evt = new EventNsFood(EventNsFood.Companion.getREMOVE(), removedFoods);
-                                rxBus.send(evt);
-                            }
-                            if (updatedFoods.length() > 0) {
-                                EventNsFood evt = new EventNsFood(EventNsFood.Companion.getUPDATE(), updatedFoods);
-                                rxBus.send(evt);
-                            }
-                            if (addedFoods.length() > 0) {
-                                EventNsFood evt = new EventNsFood(EventNsFood.Companion.getADD(), addedFoods);
-                                rxBus.send(evt);
-                            }
->>>>>>> 7f951445
                         }
                         //noinspection SpellCheckingInspection
                         if (data.has("mbgs")) {
-<<<<<<< HEAD
                             JSONArray mbgArray = data.getJSONArray("mbgs");
                             if (mbgArray.length() > 0)
                                 rxBus.send(new EventNSClientNewLog("DATA", "received " + mbgArray.length() + " mbgs"));
@@ -716,38 +643,17 @@
                                     new OneTimeWorkRequest.Builder(NSClientMbgWorker.class)
                                             .setInputData(dataWorker.storeInputData(mbgArray, null))
                                             .build());
-=======
-                            JSONArray mbgs = data.getJSONArray("mbgs");
-                            if (mbgs.length() > 0)
-                                rxBus.send(new EventNSClientNewLog("DATA", "received " + mbgs.length() + " mbgs"));
-                            for (Integer index = 0; index < mbgs.length(); index++) {
-                                JSONObject jsonMbg = mbgs.getJSONObject(index);
-                                // remove from upload queue if Ack is failing
-                                uploadQueue.removeByNsClientIdIfExists(jsonMbg);
-                            }
-                            handleNewMbg(mbgs, isDelta);
->>>>>>> 7f951445
                         }
                         if (data.has("cals")) {
                             JSONArray cals = data.getJSONArray("cals");
                             if (cals.length() > 0)
                                 rxBus.send(new EventNSClientNewLog("DATA", "received " + cals.length() + " cals"));
-<<<<<<< HEAD
                             // Calibrations ignored
-=======
-                            // Retreive actual calibration
-                            for (Integer index = 0; index < cals.length(); index++) {
-                                // remove from upload queue if Ack is failing
-                                uploadQueue.removeByNsClientIdIfExists(cals.optJSONObject(index));
-                            }
-                            handleNewCal(cals, isDelta);
->>>>>>> 7f951445
                         }
                         if (data.has("sgvs")) {
                             JSONArray sgvs = data.getJSONArray("sgvs");
                             if (sgvs.length() > 0)
                                 rxBus.send(new EventNSClientNewLog("DATA", "received " + sgvs.length() + " sgvs"));
-<<<<<<< HEAD
 
                             dataWorker.enqueue(new OneTimeWorkRequest.Builder(NSClientSourcePlugin.NSClientSourceWorker.class)
                                     .setInputData(dataWorker.storeInputData(sgvs, null))
@@ -764,24 +670,6 @@
                                     intent.addFlags(Intent.FLAG_INCLUDE_STOPPED_PACKAGES);
                                     sendBroadcast(intent);
                                 }
-=======
-                            for (int index = 0; index < sgvs.length(); index++) {
-                                JSONObject jsonSgv = sgvs.getJSONObject(index);
-                                // rxBus.send(new EventNSClientNewLog("DATA", "svg " + sgvs.getJSONObject(index).toString());
-                                NSSgv sgv = new NSSgv(jsonSgv);
-                                // Handle new sgv here
-                                // remove from upload queue if Ack is failing
-                                uploadQueue.removeByNsClientIdIfExists(jsonSgv);
-                                //Find latest date in sgv
-                                if (sgv.getMills() != null && sgv.getMills() < System.currentTimeMillis())
-                                    if (sgv.getMills() > latestDateInReceivedData)
-                                        latestDateInReceivedData = sgv.getMills();
-                            }
-                            // Was that sgv more less 5 mins ago ?
-                            if ((System.currentTimeMillis() - latestDateInReceivedData) / (60 * 1000L) < 5L) {
-                                rxBus.send(new EventDismissNotification(Notification.NS_ALARM));
-                                rxBus.send(new EventDismissNotification(Notification.NS_URGENT_ALARM));
->>>>>>> 7f951445
                             }
                         }
                         rxBus.send(new EventNSClientNewLog("LAST", dateUtil.dateAndTimeString(latestDateInReceivedData)));
