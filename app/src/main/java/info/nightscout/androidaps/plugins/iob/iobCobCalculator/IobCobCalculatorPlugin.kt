package info.nightscout.androidaps.plugins.iob.iobCobCalculator

import android.os.SystemClock
import androidx.collection.LongSparseArray
import dagger.android.HasAndroidInjector
import info.nightscout.androidaps.Constants
import info.nightscout.androidaps.R
import info.nightscout.androidaps.data.IobTotal
import info.nightscout.androidaps.data.MealData
import info.nightscout.androidaps.data.Profile
import info.nightscout.androidaps.database.AppRepository
import info.nightscout.androidaps.database.ValueWrapper
import info.nightscout.androidaps.database.entities.Bolus
import info.nightscout.androidaps.database.entities.ExtendedBolus
import info.nightscout.androidaps.database.entities.TemporaryBasal
import info.nightscout.androidaps.database.interfaces.end
import info.nightscout.androidaps.events.*
import info.nightscout.androidaps.extensions.convertedToAbsolute
import info.nightscout.androidaps.extensions.iobCalc
import info.nightscout.androidaps.extensions.toTemporaryBasal
import info.nightscout.androidaps.interfaces.*
import info.nightscout.androidaps.logging.AAPSLogger
import info.nightscout.androidaps.logging.LTag
import info.nightscout.androidaps.plugins.bus.RxBusWrapper
import info.nightscout.androidaps.plugins.iob.iobCobCalculator.data.AutosensData
import info.nightscout.androidaps.plugins.iob.iobCobCalculator.events.EventNewHistoryData
import info.nightscout.androidaps.plugins.sensitivity.SensitivityAAPSPlugin
import info.nightscout.androidaps.plugins.sensitivity.SensitivityOref1Plugin
import info.nightscout.androidaps.plugins.sensitivity.SensitivityWeightedAveragePlugin
import info.nightscout.androidaps.utils.DateUtil
import info.nightscout.androidaps.utils.DecimalFormatter
import info.nightscout.androidaps.utils.FabricPrivacy
import info.nightscout.androidaps.utils.T
import info.nightscout.androidaps.utils.resources.ResourceHelper
import info.nightscout.androidaps.utils.rx.AapsSchedulers
import info.nightscout.androidaps.utils.sharedPreferences.SP
import io.reactivex.disposables.CompositeDisposable
import io.reactivex.rxkotlin.plusAssign
import org.json.JSONArray
import javax.inject.Inject
import javax.inject.Singleton
import kotlin.math.floor
import kotlin.math.max
import kotlin.math.min

@Singleton
open class IobCobCalculatorPlugin @Inject constructor(
    injector: HasAndroidInjector,
    aapsLogger: AAPSLogger,
    private val aapsSchedulers: AapsSchedulers,
    private val rxBus: RxBusWrapper,
    private val sp: SP,
    resourceHelper: ResourceHelper,
    private val profileFunction: ProfileFunction,
    private val activePlugin: ActivePlugin,
    private val sensitivityOref1Plugin: SensitivityOref1Plugin,
    private val sensitivityAAPSPlugin: SensitivityAAPSPlugin,
    private val sensitivityWeightedAveragePlugin: SensitivityWeightedAveragePlugin,
    private val fabricPrivacy: FabricPrivacy,
    private val dateUtil: DateUtil,
    private val repository: AppRepository
) : PluginBase(PluginDescription()
    .mainType(PluginType.GENERAL)
    .pluginName(R.string.iobcobcalculator)
    .showInList(false)
    .neverVisible(true)
    .alwaysEnabled(true),
    aapsLogger, resourceHelper, injector
), IobCobCalculator {

    private val disposable = CompositeDisposable()

    private var iobTable = LongSparseArray<IobTotal>() // oldest at index 0
    private var absIobTable = LongSparseArray<IobTotal>() // oldest at index 0, absolute insulin in the body
    private var basalDataTable = LongSparseArray<BasalData>() // oldest at index 0

    override var ads: AutosensDataStore = AutosensDataStore()

    private val dataLock = Any()
    var stopCalculationTrigger = false
    private var thread: Thread? = null

    override fun onStart() {
        super.onStart()
        // EventConfigBuilderChange
        disposable += rxBus
            .toObservable(EventConfigBuilderChange::class.java)
            .observeOn(aapsSchedulers.io)
            .subscribe({ event -> resetDataAndRunCalculation("onEventConfigBuilderChange", event) }, fabricPrivacy::logException)
        // EventNewBasalProfile
        disposable += rxBus
            .toObservable(EventNewBasalProfile::class.java)
            .observeOn(aapsSchedulers.io)
            .subscribe({ event -> resetDataAndRunCalculation("onNewProfile", event) }, fabricPrivacy::logException)
        // EventPreferenceChange
        disposable += rxBus
            .toObservable(EventPreferenceChange::class.java)
            .observeOn(aapsSchedulers.io)
            .subscribe({ event ->
                if (event.isChanged(resourceHelper, R.string.key_openapsama_autosens_period) ||
                    event.isChanged(resourceHelper, R.string.key_age) ||
                    event.isChanged(resourceHelper, R.string.key_absorption_maxtime) ||
                    event.isChanged(resourceHelper, R.string.key_openapsama_min_5m_carbimpact) ||
                    event.isChanged(resourceHelper, R.string.key_absorption_cutoff) ||
                    event.isChanged(resourceHelper, R.string.key_openapsama_autosens_max) ||
                    event.isChanged(resourceHelper, R.string.key_openapsama_autosens_min) ||
                    event.isChanged(resourceHelper, R.string.key_insulin_oref_peak)) {
                    resetDataAndRunCalculation("onEventPreferenceChange", event)
                }
            }, fabricPrivacy::logException)
        // EventAppInitialized
        disposable += rxBus
            .toObservable(EventAppInitialized::class.java)
            .observeOn(aapsSchedulers.io)
            .subscribe({ event -> runCalculation("onEventAppInitialized", System.currentTimeMillis(), bgDataReload = true, limitDataToOldestAvailable = true, cause = event) }, fabricPrivacy::logException)
        // EventNewHistoryData
        disposable += rxBus
            .toObservable(EventNewHistoryData::class.java)
            .observeOn(aapsSchedulers.io)
            .subscribe({ event -> newHistoryData(event.oldDataTimestamp, event.reloadBgData, if (event.newestGlucoseValue != null) EventNewBG(event.newestGlucoseValue) else event) }, fabricPrivacy::logException)
    }

    override fun onStop() {
        disposable.clear()
        super.onStop()
    }

    private fun resetDataAndRunCalculation(reason: String, event: Event?) {
        stopCalculation(reason)
        clearCache()
        ads.reset()
        runCalculation(reason, System.currentTimeMillis(), bgDataReload = false, limitDataToOldestAvailable = true, cause = event)
    }

    fun clearCache() {
        synchronized(dataLock) {
            aapsLogger.debug(LTag.AUTOSENS, "Clearing cached data.")
            iobTable = LongSparseArray()
            basalDataTable = LongSparseArray()
        }
    }

    private fun oldestDataAvailable(): Long {
        var oldestTime = System.currentTimeMillis()
        val oldestTempBasal = repository.getOldestTemporaryBasalRecord()
        if (oldestTempBasal != null) oldestTime = min(oldestTime, oldestTempBasal.timestamp)
        val oldestExtendedBolus = repository.getOldestExtendedBolusRecord()
        if (oldestExtendedBolus != null) oldestTime = min(oldestTime, oldestExtendedBolus.timestamp)
        val oldestBolus = repository.getOldestBolusRecord()
        if (oldestBolus != null) oldestTime = min(oldestTime, oldestBolus.timestamp)
        val oldestCarbs = repository.getOldestCarbsRecord()
        if (oldestCarbs != null) oldestTime = min(oldestTime, oldestCarbs.timestamp)
        oldestTime -= 15 * 60 * 1000L // allow 15 min before
        return oldestTime
    }

    fun calculateDetectionStart(from: Long, limitDataToOldestAvailable: Boolean): Long {
        val profile = profileFunction.getProfile(from)
        var dia = Constants.defaultDIA
        if (profile != null) dia = profile.dia
        val oldestDataAvailable = oldestDataAvailable()
        val getBGDataFrom: Long
        if (limitDataToOldestAvailable) {
            getBGDataFrom = max(oldestDataAvailable, (from - T.hours(1).msecs() * (24 + dia)).toLong())
            if (getBGDataFrom == oldestDataAvailable) aapsLogger.debug(LTag.AUTOSENS, "Limiting data to oldest available temps: " + dateUtil.dateAndTimeAndSecondsString(oldestDataAvailable))
        } else getBGDataFrom = (from - T.hours(1).msecs() * (24 + dia)).toLong()
        return getBGDataFrom
    }

    override fun calculateFromTreatmentsAndTemps(fromTime: Long, profile: Profile): IobTotal {
<<<<<<< HEAD
        val now = System.currentTimeMillis()
        val time = ads.roundUpTime(fromTime)
        val cacheHit = iobTable[time]
        if (time < now && cacheHit != null) {
            //og.debug(">>> calculateFromTreatmentsAndTemps Cache hit " + new Date(time).toLocaleString());
            return cacheHit
        } // else log.debug(">>> calculateFromTreatmentsAndTemps Cache miss " + new Date(time).toLocaleString());
        val bolusIob = calculateIobFromBolusToTime(time).round()
        val basalIob = calculateIobToTimeFromTempBasalsIncludingConvertedExtended(time).round()
        // OpenAPSSMB only
        // Add expected zero temp basal for next 240 minutes
        val basalIobWithZeroTemp = basalIob.copy()
        val t = TemporaryBasal(
            timestamp = now + 60 * 1000L,
            duration = 240,
            rate = 0.0,
            isAbsolute = true,
            type = TemporaryBasal.Type.NORMAL)
        if (t.timestamp < time) {
            val calc = t.iobCalc(time, profile, activePlugin.activeInsulin)
            basalIobWithZeroTemp.plus(calc)
        }
        basalIob.iobWithZeroTemp = IobTotal.combine(bolusIob, basalIobWithZeroTemp).round()
        val iobTotal = IobTotal.combine(bolusIob, basalIob).round()
        if (time < System.currentTimeMillis()) {
            iobTable.put(time, iobTotal)
=======
        synchronized(dataLock) {
            val now = System.currentTimeMillis()
            val time = ads.roundUpTime(fromTime)
            val cacheHit = iobTable[time]
            if (time < now && cacheHit != null) {
                //og.debug(">>> calculateFromTreatmentsAndTemps Cache hit " + new Date(time).toLocaleString());
                return cacheHit
            } // else log.debug(">>> calculateFromTreatmentsAndTemps Cache miss " + new Date(time).toLocaleString());
            val bolusIob = calculateIobFromBolusToTime(time).round()
            val basalIob = calculateIobToTimeFromTempBasalsIncludingConvertedExtended(time).round()
            // OpenAPSSMB only
            // Add expected zero temp basal for next 240 minutes
            val basalIobWithZeroTemp = basalIob.copy()
            val t = TemporaryBasal(
                timestamp = now + 60 * 1000L,
                duration = 240,
                rate = 0.0,
                isAbsolute = true,
                type = TemporaryBasal.Type.NORMAL)
            if (t.timestamp < time) {
                val calc = t.iobCalc(time, profile, activePlugin.activeInsulin)
                basalIobWithZeroTemp.plus(calc)
            }
            basalIob.iobWithZeroTemp = IobTotal.combine(bolusIob, basalIobWithZeroTemp).round()
            val iobTotal = IobTotal.combine(bolusIob, basalIob).round()
            if (time < System.currentTimeMillis()) {
                iobTable.put(time, iobTotal)
            }
            return iobTotal
>>>>>>> 430a8719
        }
    }

    override fun calculateAbsInsulinFromTreatmentsAndTemps(fromTime: Long): IobTotal {
        synchronized(dataLock) {
            val now = System.currentTimeMillis()
            val time = ads.roundUpTime(fromTime)
            val cacheHit = absIobTable[time]
            if (time < now && cacheHit != null) {
                //log.debug(">>> calculateFromTreatmentsAndTemps Cache hit " + new Date(time).toLocaleString());
                return cacheHit
            } // else log.debug(">>> calculateFromTreatmentsAndTemps Cache miss " + new Date(time).toLocaleString());
            val bolusIob = calculateIobFromBolusToTime(time).round()
            val basalIob = calculateAbsoluteIobTempBasals(time).round()
            val iobTotal = IobTotal.combine(bolusIob, basalIob).round()
            if (time < System.currentTimeMillis()) {
                absIobTable.put(time, iobTotal)
            }
            return iobTotal
        }
    }

    private fun calculateFromTreatmentsAndTemps(time: Long, lastAutosensResult: AutosensResult, exercise_mode: Boolean, half_basal_exercise_target: Int, isTempTarget: Boolean): IobTotal {
        val now = dateUtil.now()
        val bolusIob = calculateIobFromBolusToTime(time).round()
        val basalIob = getCalculationToTimeTempBasals(time, lastAutosensResult, exercise_mode, half_basal_exercise_target, isTempTarget).round()
        // OpenAPSSMB only
        // Add expected zero temp basal for next 240 minutes
        val basalIobWithZeroTemp = basalIob.copy()
        val t = TemporaryBasal(
            timestamp = now + 60 * 1000L,
            duration = 240,
            rate = 0.0,
            isAbsolute = true,
            type = TemporaryBasal.Type.NORMAL)
        if (t.timestamp < time) {
            val profile = profileFunction.getProfile(t.timestamp)
            if (profile != null) {
                val calc = t.iobCalc(time, profile, lastAutosensResult, exercise_mode, half_basal_exercise_target, isTempTarget, activePlugin.activeInsulin)
                basalIobWithZeroTemp.plus(calc)
            }
        }
        basalIob.iobWithZeroTemp = IobTotal.combine(bolusIob, basalIobWithZeroTemp).round()
        return IobTotal.combine(bolusIob, basalIob).round()
    }

    override fun getBasalData(profile: Profile, fromTime: Long): BasalData {
        synchronized(dataLock) {
            val now = System.currentTimeMillis()
            val time = ads.roundUpTime(fromTime)
            var retVal = basalDataTable[time]
            if (retVal == null) {
                //log.debug(">>> getBasalData Cache miss " + new Date(time).toLocaleString());
                retVal = BasalData()
                val tb = getTempBasalIncludingConvertedExtended(time)
                retVal.basal = profile.getBasal(time)
                if (tb != null) {
                    retVal.isTempBasalRunning = true
                    retVal.tempBasalAbsolute = tb.convertedToAbsolute(time, profile)
                } else {
                    retVal.isTempBasalRunning = false
                    retVal.tempBasalAbsolute = retVal.basal
                }
                if (time < now) {
                    basalDataTable.append(time, retVal)
                }
            } //else log.debug(">>> getBasalData Cache hit " +  new Date(time).toLocaleString());
            return retVal
        }
    }

    override fun getLastAutosensDataWithWaitForCalculationFinish(reason: String): AutosensData? {
        if (thread?.isAlive == true) {
            aapsLogger.debug(LTag.AUTOSENS, "AUTOSENSDATA is waiting for calculation thread: $reason")
            try {
                thread?.join(5000)
            } catch (ignored: InterruptedException) {
            }
            aapsLogger.debug(LTag.AUTOSENS, "AUTOSENSDATA finished waiting for calculation thread: $reason")
        }
        return ads.getLastAutosensData(reason, aapsLogger, dateUtil)
    }

    override fun getCobInfo(waitForCalculationFinish: Boolean, reason: String): CobInfo {
        val autosensData =
            if (waitForCalculationFinish) getLastAutosensDataWithWaitForCalculationFinish(reason)
            else ads.getLastAutosensData(reason, aapsLogger, dateUtil)
        var displayCob: Double? = null
        var futureCarbs = 0.0
        val now = dateUtil.now()
        val carbs = repository.getCarbsDataFromTimeExpanded(now, true).blockingGet()
        if (autosensData != null) {
            displayCob = autosensData.cob
            carbs.forEach { carb ->
                if (ads.roundUpTime(carb.timestamp) > ads.roundUpTime(autosensData.time) && carb.timestamp <= now) {
                    displayCob += carb.amount
                }
            }
        }
        // Future carbs
        carbs.forEach { carb -> if (carb.timestamp > now) futureCarbs += carb.amount }
        return CobInfo(displayCob, futureCarbs)
    }

    override fun getMealDataWithWaitingForCalculationFinish(): MealData {
        val result = MealData()
        val now = System.currentTimeMillis()
        val maxAbsorptionHours: Double = if (sensitivityAAPSPlugin.isEnabled() || sensitivityWeightedAveragePlugin.isEnabled()) {
            sp.getDouble(R.string.key_absorption_maxtime, Constants.DEFAULT_MAX_ABSORPTION_TIME)
        } else {
            sp.getDouble(R.string.key_absorption_cutoff, Constants.DEFAULT_MAX_ABSORPTION_TIME)
        }
        val absorptionTimeAgo = now - (maxAbsorptionHours * T.hours(1).msecs()).toLong()
        repository.getCarbsDataFromTimeToTimeExpanded(absorptionTimeAgo + 1, now, true)
            .blockingGet()
            .forEach {
                if (it.amount > 0) {
                    result.carbs += it.amount
                    if (it.timestamp > result.lastCarbTime) result.lastCarbTime = it.timestamp
                }
            }
        val autosensData = getLastAutosensDataWithWaitForCalculationFinish("getMealData()")
        if (autosensData != null) {
            result.mealCOB = autosensData.cob
            result.slopeFromMinDeviation = autosensData.slopeFromMinDeviation
            result.slopeFromMaxDeviation = autosensData.slopeFromMaxDeviation
            result.usedMinCarbsImpact = autosensData.usedMinCarbsImpact
        }
        val lastBolus = repository.getLastBolusRecordWrapped().blockingGet()
        result.lastBolusTime = if (lastBolus is ValueWrapper.Existing) lastBolus.value.timestamp else 0L
        return result
    }

    override fun calculateIobArrayInDia(profile: Profile): Array<IobTotal> {
        // predict IOB out to DIA plus 30m
        var time = System.currentTimeMillis()
        time = ads.roundUpTime(time)
        val len = ((profile.dia * 60 + 30) / 5).toInt()
        val array = Array(len) { IobTotal(0) }
        for ((pos, i) in (0 until len).withIndex()) {
            val t = time + i * 5 * 60000
            val iob = calculateFromTreatmentsAndTemps(t, profile)
            array[pos] = iob
        }
        return array
    }

    override fun calculateIobArrayForSMB(lastAutosensResult: AutosensResult, exercise_mode: Boolean, half_basal_exercise_target: Int, isTempTarget: Boolean): Array<IobTotal> {
        // predict IOB out to DIA plus 30m
        val now = dateUtil.now()
        val len = 4 * 60 / 5
        val array = Array(len) { IobTotal(0) }
        for ((pos, i) in (0 until len).withIndex()) {
            val t = now + i * 5 * 60000
            val iob = calculateFromTreatmentsAndTemps(t, lastAutosensResult, exercise_mode, half_basal_exercise_target, isTempTarget)
            array[pos] = iob
        }
        return array
    }

    override fun iobArrayToString(array: Array<IobTotal>): String {
        val sb = StringBuilder()
        sb.append("[")
        for (i in array) {
            sb.append(DecimalFormatter.to2Decimal(i.iob))
            sb.append(", ")
        }
        sb.append("]")
        return sb.toString()
    }

    fun stopCalculation(from: String) {
        if (thread?.state != Thread.State.TERMINATED) {
            stopCalculationTrigger = true
            aapsLogger.debug(LTag.AUTOSENS, "Stopping calculation thread: $from")
            while (thread != null && thread?.state != Thread.State.TERMINATED) {
                SystemClock.sleep(100)
            }
            aapsLogger.debug(LTag.AUTOSENS, "Calculation thread stopped: $from")
        }
    }

    fun runCalculation(from: String, end: Long, bgDataReload: Boolean, limitDataToOldestAvailable: Boolean, cause: Event?) {
        aapsLogger.debug(LTag.AUTOSENS, "Starting calculation thread: " + from + " to " + dateUtil.dateAndTimeAndSecondsString(end))
        if (thread == null || thread?.state == Thread.State.TERMINATED) {
            thread =
                if (sensitivityOref1Plugin.isEnabled()) IobCobOref1Thread(injector, this, from, end, bgDataReload, limitDataToOldestAvailable, cause)
                else IobCobThread(injector, this, from, end, bgDataReload, limitDataToOldestAvailable, cause)
            thread?.start()
        }
    }

    // When historical data is changed (coming from NS etc) finished calculations after this date must be invalidated
    private fun newHistoryData(oldDataTimestamp: Long, bgDataReload: Boolean, event: Event) {
        //log.debug("Locking onNewHistoryData");
        stopCalculation("onEventNewHistoryData")
        synchronized(dataLock) {

            // clear up 5 min back for proper COB calculation
            val time = oldDataTimestamp - 5 * 60 * 1000L
            aapsLogger.debug(LTag.AUTOSENS, "Invalidating cached data to: " + dateUtil.dateAndTimeAndSecondsString(time))
            for (index in iobTable.size() - 1 downTo 0) {
                if (iobTable.keyAt(index) > time) {
                    aapsLogger.debug(LTag.AUTOSENS, "Removing from iobTable: " + dateUtil.dateAndTimeAndSecondsString(iobTable.keyAt(index)))
                    iobTable.removeAt(index)
                } else {
                    break
                }
            }
            for (index in absIobTable.size() - 1 downTo 0) {
                if (absIobTable.keyAt(index) > time) {
                    aapsLogger.debug(LTag.AUTOSENS, "Removing from absIobTable: " + dateUtil.dateAndTimeAndSecondsString(absIobTable.keyAt(index)))
                    absIobTable.removeAt(index)
                } else {
                    break
                }
            }
            for (index in basalDataTable.size() - 1 downTo 0) {
                if (basalDataTable.keyAt(index) > time) {
                    aapsLogger.debug(LTag.AUTOSENS, "Removing from basalDataTable: " + dateUtil.dateAndTimeAndSecondsString(basalDataTable.keyAt(index)))
                    basalDataTable.removeAt(index)
                } else {
                    break
                }
            }
            ads.newHistoryData(time, aapsLogger, dateUtil)
        }
        runCalculation("onEventNewHistoryData", System.currentTimeMillis(), bgDataReload, true, event)
        //log.debug("Releasing onNewHistoryData");
    }

    override fun convertToJSONArray(iobArray: Array<IobTotal>): JSONArray {
        val array = JSONArray()
        for (i in iobArray.indices) {
            array.put(iobArray[i].determineBasalJson(dateUtil))
        }
        return array
    }

    companion object {

        // From https://gist.github.com/IceCreamYou/6ffa1b18c4c8f6aeaad2
        // Returns the value at a given percentile in a sorted numeric array.
        // "Linear interpolation between closest ranks" method
        fun percentile(arr: Array<Double>, p: Double): Double {
            if (arr.isEmpty()) return 0.0
            if (p <= 0) return arr[0]
            if (p >= 1) return arr[arr.size - 1]
            val index = arr.size * p
            val lower = floor(index)
            val upper = lower + 1
            val weight = index % 1
            return if (upper >= arr.size) arr[lower.toInt()] else arr[lower.toInt()] * (1 - weight) + arr[upper.toInt()] * weight
        }
    }

    /**
     *  Time range to the past for IOB calculation
     *  @return milliseconds
     */
    fun range(): Long = ((profileFunction.getProfile()?.dia
        ?: Constants.defaultDIA) * 60 * 60 * 1000).toLong()

    override fun calculateIobFromBolus(): IobTotal = calculateIobFromBolusToTime(dateUtil.now())

    /**
     * Calculate IobTotal from boluses and extended to provided timestamp.
     * NOTE: Only isValid == true boluses are included
     * NOTE: if faking by TBR by extended boluses is enabled, extended boluses are not included
     *  and are calculated towards temporary basals
     *
     * @param toTime timestamp in milliseconds
     * @return calculated iob
     */
    private fun calculateIobFromBolusToTime(toTime: Long): IobTotal {
        val total = IobTotal(toTime)
        val profile = profileFunction.getProfile() ?: return total
        val dia = profile.dia
        val divisor = sp.getDouble(R.string.key_openapsama_bolussnooze_dia_divisor, 2.0)

        val boluses = repository.getBolusesDataFromTime(toTime - range(), true).blockingGet()

        boluses.forEach { t ->
            if (t.isValid && t.timestamp < toTime) {
                val tIOB = t.iobCalc(activePlugin, toTime, dia)
                total.iob += tIOB.iobContrib
                total.activity += tIOB.activityContrib
                if (t.amount > 0 && t.timestamp > total.lastBolusTime) total.lastBolusTime = t.timestamp
                if (t.type != Bolus.Type.SMB) {
                    // instead of dividing the DIA that only worked on the bilinear curves,
                    // multiply the time the treatment is seen active.
                    val timeSinceTreatment = toTime - t.timestamp
                    val snoozeTime = t.timestamp + (timeSinceTreatment * divisor).toLong()
                    val bIOB = t.iobCalc(activePlugin, snoozeTime, dia)
                    total.bolussnooze += bIOB.iobContrib
                }
            }
        }

        total.plus(calculateIobToTimeFromExtendedBoluses(toTime))
        return total
    }

    private fun calculateIobToTimeFromExtendedBoluses(toTime: Long): IobTotal {
        val total = IobTotal(toTime)
        val now = dateUtil.now()
        val pumpInterface = activePlugin.activePump
        if (!pumpInterface.isFakingTempsByExtendedBoluses) {
            val extendedBoluses = repository.getExtendedBolusDataFromTimeToTime(toTime - range(), toTime, true).blockingGet()
            for (pos in extendedBoluses.indices) {
                val e = extendedBoluses[pos]
                if (e.timestamp > toTime) continue
                if (e.end > now) e.end = now
                val profile = profileFunction.getProfile(e.timestamp) ?: return total
                val calc = e.iobCalc(toTime, profile, activePlugin.activeInsulin)
                total.plus(calc)
            }
        }
        return total
    }

    override fun getTempBasal(timestamp: Long): TemporaryBasal? {
        val tb = repository.getTemporaryBasalActiveAt(timestamp).blockingGet()
        if (tb is ValueWrapper.Existing) return tb.value
        return null
    }

    override fun getExtendedBolus(timestamp: Long): ExtendedBolus? {
        val tb = repository.getExtendedBolusActiveAt(timestamp).blockingGet()
        if (tb is ValueWrapper.Existing) return tb.value
        return null
    }

    override fun getTempBasalIncludingConvertedExtended(timestamp: Long): TemporaryBasal? {
        val tb = repository.getTemporaryBasalActiveAt(timestamp).blockingGet()
        if (tb is ValueWrapper.Existing) return tb.value
        val eb = repository.getExtendedBolusActiveAt(timestamp).blockingGet()
        val profile = profileFunction.getProfile(timestamp) ?: return null
        if (eb is ValueWrapper.Existing && activePlugin.activePump.isFakingTempsByExtendedBoluses)
            return eb.value.toTemporaryBasal(profile)
        return null
    }

    override fun calculateAbsoluteIobTempBasals(toTime: Long): IobTotal {
        val total = IobTotal(toTime)
        var i = toTime - range()
        while (i < toTime) {
            val profile = profileFunction.getProfile(i)
            if (profile == null) {
                i += T.mins(5).msecs()
                continue
            }
            val runningTBR = getTempBasalIncludingConvertedExtended(i)
            val running = runningTBR?.convertedToAbsolute(i, profile) ?: profile.getBasal(i)
            val bolus = Bolus(
                timestamp = i,
                amount = running * 5.0 / 60.0,
                type = Bolus.Type.NORMAL,
                isBasalInsulin = true
            )
            val iob = bolus.iobCalc(activePlugin, toTime, profile.dia)
            total.basaliob += iob.iobContrib
            total.activity += iob.activityContrib
            i += T.mins(5).msecs()
        }
        return total
    }

    override fun calculateIobFromTempBasalsIncludingConvertedExtended(): IobTotal =
        calculateIobToTimeFromTempBasalsIncludingConvertedExtended(dateUtil.now())

    override fun calculateIobToTimeFromTempBasalsIncludingConvertedExtended(toTime: Long): IobTotal {
        val total = IobTotal(toTime)
        val now = dateUtil.now()
        val pumpInterface = activePlugin.activePump

        val temporaryBasals = repository.getTemporaryBasalsDataFromTimeToTime(toTime - range(), toTime, true).blockingGet()
        for (pos in temporaryBasals.indices) {
            val t = temporaryBasals[pos]
            if (t.timestamp > toTime) continue
            val profile = profileFunction.getProfile(t.timestamp) ?: continue
            if (t.end > now) t.end = now
            val calc = t.iobCalc(toTime, profile, activePlugin.activeInsulin)
            //log.debug("BasalIOB " + new Date(time) + " >>> " + calc.basalIob);
            total.plus(calc)
        }
        if (pumpInterface.isFakingTempsByExtendedBoluses) {
            val totalExt = IobTotal(toTime)
            val extendedBoluses = repository.getExtendedBolusDataFromTimeToTime(toTime - range(), toTime, true).blockingGet()
            for (pos in extendedBoluses.indices) {
                val e = extendedBoluses[pos]
                if (e.timestamp > toTime) continue
                val profile = profileFunction.getProfile(e.timestamp) ?: continue
                if (e.end > now) e.end = now
                val calc = e.iobCalc(toTime, profile, activePlugin.activeInsulin)
                totalExt.plus(calc)
            }
            // Convert to basal iob
            totalExt.basaliob = totalExt.iob
            totalExt.iob = 0.0
            totalExt.netbasalinsulin = totalExt.extendedBolusInsulin
            totalExt.hightempinsulin = totalExt.extendedBolusInsulin
            total.plus(totalExt)
        }
        return total
    }

    open fun getCalculationToTimeTempBasals(toTime: Long, lastAutosensResult: AutosensResult, exercise_mode: Boolean, half_basal_exercise_target: Int, isTempTarget: Boolean): IobTotal {
        val total = IobTotal(toTime)
        val pumpInterface = activePlugin.activePump
        val now = dateUtil.now()
        val temporaryBasals = repository.getTemporaryBasalsDataFromTimeToTime(toTime - range(), toTime, true).blockingGet()
        for (pos in temporaryBasals.indices) {
            val t = temporaryBasals[pos]
            if (t.timestamp > toTime) continue
            val profile = profileFunction.getProfile(t.timestamp) ?: continue
            if (t.end > now) t.end = now
            val calc = t.iobCalc(toTime, profile, lastAutosensResult, exercise_mode, half_basal_exercise_target, isTempTarget, activePlugin.activeInsulin)
            //log.debug("BasalIOB " + new Date(time) + " >>> " + calc.basalIob);
            total.plus(calc)
        }
        if (pumpInterface.isFakingTempsByExtendedBoluses) {
            val totalExt = IobTotal(toTime)
            val extendedBoluses = repository.getExtendedBolusDataFromTimeToTime(toTime - range(), toTime, true).blockingGet()
            for (pos in extendedBoluses.indices) {
                val e = extendedBoluses[pos]
                if (e.timestamp > toTime) continue
                val profile = profileFunction.getProfile(e.timestamp) ?: continue
                if (e.end > now) e.end = now
                val calc = e.iobCalc(toTime, profile, lastAutosensResult, exercise_mode, half_basal_exercise_target, isTempTarget, activePlugin.activeInsulin)
                totalExt.plus(calc)
            }
            // Convert to basal iob
            totalExt.basaliob = totalExt.iob
            totalExt.iob = 0.0
            totalExt.netbasalinsulin = totalExt.extendedBolusInsulin
            totalExt.hightempinsulin = totalExt.extendedBolusInsulin
            total.plus(totalExt)
        }
        return total
    }
}<|MERGE_RESOLUTION|>--- conflicted
+++ resolved
@@ -168,34 +168,6 @@
     }
 
     override fun calculateFromTreatmentsAndTemps(fromTime: Long, profile: Profile): IobTotal {
-<<<<<<< HEAD
-        val now = System.currentTimeMillis()
-        val time = ads.roundUpTime(fromTime)
-        val cacheHit = iobTable[time]
-        if (time < now && cacheHit != null) {
-            //og.debug(">>> calculateFromTreatmentsAndTemps Cache hit " + new Date(time).toLocaleString());
-            return cacheHit
-        } // else log.debug(">>> calculateFromTreatmentsAndTemps Cache miss " + new Date(time).toLocaleString());
-        val bolusIob = calculateIobFromBolusToTime(time).round()
-        val basalIob = calculateIobToTimeFromTempBasalsIncludingConvertedExtended(time).round()
-        // OpenAPSSMB only
-        // Add expected zero temp basal for next 240 minutes
-        val basalIobWithZeroTemp = basalIob.copy()
-        val t = TemporaryBasal(
-            timestamp = now + 60 * 1000L,
-            duration = 240,
-            rate = 0.0,
-            isAbsolute = true,
-            type = TemporaryBasal.Type.NORMAL)
-        if (t.timestamp < time) {
-            val calc = t.iobCalc(time, profile, activePlugin.activeInsulin)
-            basalIobWithZeroTemp.plus(calc)
-        }
-        basalIob.iobWithZeroTemp = IobTotal.combine(bolusIob, basalIobWithZeroTemp).round()
-        val iobTotal = IobTotal.combine(bolusIob, basalIob).round()
-        if (time < System.currentTimeMillis()) {
-            iobTable.put(time, iobTotal)
-=======
         synchronized(dataLock) {
             val now = System.currentTimeMillis()
             val time = ads.roundUpTime(fromTime)
@@ -225,7 +197,6 @@
                 iobTable.put(time, iobTotal)
             }
             return iobTotal
->>>>>>> 430a8719
         }
     }
 
