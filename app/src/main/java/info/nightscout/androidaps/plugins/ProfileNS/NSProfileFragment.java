--- conflicted
+++ resolved
@@ -15,28 +15,17 @@
 
 import java.util.ArrayList;
 
-import info.nightscout.androidaps.Constants;
 import info.nightscout.androidaps.MainApp;
 import info.nightscout.androidaps.R;
 import info.nightscout.androidaps.data.Profile;
 import info.nightscout.androidaps.data.ProfileStore;
 import info.nightscout.androidaps.plugins.Common.SubscriberFragment;
-import info.nightscout.androidaps.plugins.ConfigBuilder.ConfigBuilderPlugin;
 import info.nightscout.androidaps.plugins.ProfileNS.events.EventNSProfileUpdateGUI;
 import info.nightscout.utils.DecimalFormatter;
 
-<<<<<<< HEAD
+
 public class NSProfileFragment extends SubscriberFragment implements AdapterView.OnItemSelectedListener {
-    private static NSProfilePlugin nsProfilePlugin = new NSProfilePlugin();
-
-    public static NSProfilePlugin getPlugin() {
-        return nsProfilePlugin;
-    }
-
     private Spinner profileSpinner;
-=======
-public class NSProfileFragment extends SubscriberFragment {
->>>>>>> d6fb912f
     private TextView noProfile;
     private TextView units;
     private TextView dia;
@@ -49,27 +38,10 @@
     @Override
     public View onCreateView(LayoutInflater inflater, ViewGroup container,
                              Bundle savedInstanceState) {
-<<<<<<< HEAD
-        View layout = inflater.inflate(R.layout.nsprofile_fragment, container, false);
+        try {
+            View layout = inflater.inflate(R.layout.nsprofile_fragment, container, false);
 
-        profileSpinner = (Spinner) layout.findViewById(R.id.nsprofile_spinner);
-        noProfile = (TextView) layout.findViewById(R.id.profileview_noprofile);
-        units = (TextView) layout.findViewById(R.id.profileview_units);
-        dia = (TextView) layout.findViewById(R.id.profileview_dia);
-        activeProfile = (TextView) layout.findViewById(R.id.profileview_activeprofile);
-        ic = (TextView) layout.findViewById(R.id.profileview_ic);
-        isf = (TextView) layout.findViewById(R.id.profileview_isf);
-        basal = (TextView) layout.findViewById(R.id.profileview_basal);
-        target = (TextView) layout.findViewById(R.id.profileview_target);
-
-        profileSpinner.setOnItemSelectedListener(this);
-
-        updateGUI();
-        return layout;
-=======
-        try {
-            View layout = inflater.inflate(R.layout.nsprofileviewer_fragment, container, false);
-
+            profileSpinner = (Spinner) layout.findViewById(R.id.nsprofile_spinner);
             noProfile = (TextView) layout.findViewById(R.id.profileview_noprofile);
             units = (TextView) layout.findViewById(R.id.profileview_units);
             dia = (TextView) layout.findViewById(R.id.profileview_dia);
@@ -79,6 +51,8 @@
             basal = (TextView) layout.findViewById(R.id.profileview_basal);
             target = (TextView) layout.findViewById(R.id.profileview_target);
 
+            profileSpinner.setOnItemSelectedListener(this);
+
             updateGUI();
             return layout;
         } catch (Exception e) {
@@ -86,7 +60,6 @@
         }
 
         return null;
->>>>>>> d6fb912f
     }
 
     @Subscribe
@@ -110,7 +83,7 @@
             noProfile.setVisibility(View.GONE);
         }
 
-        ProfileStore profileStore = getPlugin().getProfile();
+        ProfileStore profileStore = NSProfilePlugin.getPlugin().getProfile();
         ArrayList<CharSequence> profileList = profileStore.getProfileList();
         ArrayAdapter<CharSequence> adapter = new ArrayAdapter<>(getContext(),
                 R.layout.spinner_centered, profileList);
@@ -127,7 +100,7 @@
     public void onItemSelected(AdapterView<?> parent, View view, int position, long id) {
         String name = parent.getItemAtPosition(position).toString();
 
-        Profile profile = getPlugin().getProfile().getSpecificProfile(name);
+        Profile profile = NSProfilePlugin.getPlugin().getProfile().getSpecificProfile(name);
         units.setText(profile.getUnits());
         dia.setText(DecimalFormatter.to2Decimal(profile.getDia()) + " h");
         activeProfile.setText(name);
