package info.nightscout.androidaps.plugins.Wear;

import android.os.Handler;
import android.os.HandlerThread;
import android.support.annotation.NonNull;

import java.text.DateFormat;
import java.text.DecimalFormat;
import java.text.SimpleDateFormat;
import java.util.Collections;
import java.util.Comparator;
import java.util.Date;
import java.util.LinkedList;
import java.util.List;

import info.nightscout.androidaps.Config;
import info.nightscout.androidaps.Constants;
import info.nightscout.androidaps.MainApp;
import info.nightscout.androidaps.R;
import info.nightscout.androidaps.data.DetailedBolusInfo;
import info.nightscout.androidaps.data.Profile;
import info.nightscout.androidaps.db.BgReading;
import info.nightscout.androidaps.db.DanaRHistoryRecord;
import info.nightscout.androidaps.db.DatabaseHelper;
import info.nightscout.androidaps.db.ProfileSwitch;
import info.nightscout.androidaps.db.Source;
import info.nightscout.androidaps.db.TempTarget;
import info.nightscout.androidaps.interfaces.APSInterface;
import info.nightscout.androidaps.interfaces.DanaRInterface;
import info.nightscout.androidaps.interfaces.PluginBase;
import info.nightscout.androidaps.interfaces.ProfileInterface;
import info.nightscout.androidaps.interfaces.PumpInterface;
import info.nightscout.androidaps.plugins.Actions.dialogs.FillDialog;
import info.nightscout.androidaps.plugins.Careportal.Dialogs.NewNSTreatmentDialog;
import info.nightscout.androidaps.plugins.ConfigBuilder.ConfigBuilderPlugin;
import info.nightscout.androidaps.plugins.Loop.APSResult;
import info.nightscout.androidaps.plugins.Loop.LoopPlugin;
import info.nightscout.androidaps.plugins.Overview.events.EventDismissNotification;
import info.nightscout.androidaps.plugins.PumpDanaR.DanaRPlugin;
import info.nightscout.androidaps.plugins.PumpDanaR.DanaRPump;
import info.nightscout.androidaps.plugins.PumpDanaR.comm.RecordTypes;
import info.nightscout.androidaps.plugins.PumpDanaRKorean.DanaRKoreanPlugin;
import info.nightscout.androidaps.plugins.PumpDanaRv2.DanaRv2Plugin;
import info.nightscout.androidaps.queue.Callback;
import info.nightscout.utils.BolusWizard;
import info.nightscout.utils.DateUtil;
import info.nightscout.utils.DecimalFormatter;
import info.nightscout.utils.SP;
import info.nightscout.utils.SafeParse;
import info.nightscout.utils.ToastUtils;

/**
 * Created by adrian on 09/02/17.
 */

public class ActionStringHandler {

    public static final int TIMEOUT = 65 * 1000;

    private static long lastSentTimestamp = 0;
    private static String lastConfirmActionString = null;
    private static BolusWizard lastBolusWizard = null;

    private static HandlerThread handlerThread = new HandlerThread(FillDialog.class.getSimpleName());

    static {
        handlerThread.start();
    }

    public synchronized static void handleInitiate(String actionstring) {

        if (!SP.getBoolean("wearcontrol", false)) return;

        lastBolusWizard = null;

        String rTitle = "CONFIRM"; //TODO: i18n
        String rMessage = "";
        String rAction = "";


        // do the parsing and check constraints
        String[] act = actionstring.split("\\s+");

        if ("fillpreset".equals(act[0])) {
            ///////////////////////////////////// PRIME/FILL
            double amount = 0d;
            if ("1".equals(act[1])) {
                amount = SP.getDouble("fill_button1", 0.3);
            } else if ("2".equals(act[1])) {
                amount = SP.getDouble("fill_button2", 0d);
            } else if ("3".equals(act[1])) {
                amount = SP.getDouble("fill_button3", 0d);
            } else {
                return;
            }
            Double insulinAfterConstraints = MainApp.getConfigBuilder().applyBolusConstraints(amount);
            rMessage += MainApp.instance().getString(R.string.primefill) + ": " + insulinAfterConstraints + "U";
            if (insulinAfterConstraints - amount != 0)
                rMessage += "\n" + MainApp.instance().getString(R.string.constraintapllied);

            rAction += "fill " + insulinAfterConstraints;

        } else if ("fill".equals(act[0])) {
            ////////////////////////////////////////////// PRIME/FILL
            double amount = SafeParse.stringToDouble(act[1]);

            Double insulinAfterConstraints = MainApp.getConfigBuilder().applyBolusConstraints(amount);
            rMessage += MainApp.instance().getString(R.string.primefill) + ": " + insulinAfterConstraints + "U";
            if (insulinAfterConstraints - amount != 0)
                rMessage += "\n" + MainApp.instance().getString(R.string.constraintapllied);

            rAction += "fill " + insulinAfterConstraints;

        } else if ("bolus".equals(act[0])) {
            ////////////////////////////////////////////// BOLUS
            double insulin = SafeParse.stringToDouble(act[1]);
            int carbs = SafeParse.stringToInt(act[2]);
            Double insulinAfterConstraints = MainApp.getConfigBuilder().applyBolusConstraints(insulin);
            Integer carbsAfterConstraints = MainApp.getConfigBuilder().applyCarbsConstraints(carbs);
            rMessage += MainApp.instance().getString(R.string.bolus) + ": " + insulinAfterConstraints + "U\n";
            rMessage += MainApp.instance().getString(R.string.carbs) + ": " + carbsAfterConstraints + "g";

            if ((insulinAfterConstraints - insulin != 0) || (carbsAfterConstraints - carbs != 0)) {
                rMessage += "\n" + MainApp.instance().getString(R.string.constraintapllied);
            }
            rAction += "bolus " + insulinAfterConstraints + " " + carbsAfterConstraints;

        } else if ("temptarget".equals(act[0])) {
            ///////////////////////////////////////////////////////// TEMPTARGET
            boolean isMGDL = Boolean.parseBoolean(act[1]);

            Profile profile = MainApp.getConfigBuilder().getProfile();
            if (profile == null) {
                sendError("No profile found!");
                return;
            }
            if (profile.getUnits().equals(Constants.MGDL) != isMGDL) {
                sendError("Different units used on watch and phone!");
                return;
            }

            int duration = SafeParse.stringToInt(act[2]);
            if (duration == 0) {
                rMessage += "Zero-Temp-Target - cancelling running Temp-Targets?";
                rAction = "temptarget true 0 0 0";
            } else {
                double low = SafeParse.stringToDouble(act[3]);
                double high = SafeParse.stringToDouble(act[4]);
                if (!isMGDL) {
                    low *= Constants.MMOLL_TO_MGDL;
                    high *= Constants.MMOLL_TO_MGDL;
                }
                if (low < Constants.VERY_HARD_LIMIT_TEMP_MIN_BG[0] || low > Constants.VERY_HARD_LIMIT_TEMP_MIN_BG[1]) {
                    sendError("Min-BG out of range!");
                    return;
                }
                if (high < Constants.VERY_HARD_LIMIT_TEMP_MAX_BG[0] || high > Constants.VERY_HARD_LIMIT_TEMP_MAX_BG[1]) {
                    sendError("Max-BG out of range!");
                    return;
                }
                rMessage += "Temptarget:\nMin: " + act[3] + "\nMax: " + act[4] + "\nDuration: " + act[2];
                rAction = actionstring;

            }

        } else if ("status".equals(act[0])) {
            ////////////////////////////////////////////// STATUS
            rTitle = "STATUS";
            rAction = "statusmessage";
            if ("pump".equals(act[1])) {
                rTitle += " PUMP";
                rMessage = getPumpStatus();
            } else if ("loop".equals(act[1])) {
                rTitle += " LOOP";
                rMessage = "TARGETS:\n" + getTargetsStatus();
                rMessage += "\n\n" + getLoopStatus();
                rMessage += "\n\nOAPS RESULT:\n" + getOAPSResultStatus();
            }

        } else if ("wizard".equals(act[0])) {
            ////////////////////////////////////////////// WIZARD
            Integer carbsBeforeConstraints = SafeParse.stringToInt(act[1]);
            Integer carbsAfterConstraints = MainApp.getConfigBuilder().applyCarbsConstraints(carbsBeforeConstraints);

            if (carbsAfterConstraints - carbsBeforeConstraints != 0) {
                sendError("Carb constraint violation!");
                return;
            }

            boolean useBG = Boolean.parseBoolean(act[2]);
            boolean useBolusIOB = Boolean.parseBoolean(act[3]);
            boolean useBasalIOB = Boolean.parseBoolean(act[4]);
            int percentage = Integer.parseInt(act[5]);

            Profile profile = MainApp.getConfigBuilder().getProfile();
            if (profile == null) {
                sendError("No profile found!");
                return;
            }

            BgReading bgReading = DatabaseHelper.actualBg();
            if (bgReading == null && useBG) {
                sendError("No recent BG to base calculation on!");
                return;
            }

            DecimalFormat format = new DecimalFormat("0.00");
            BolusWizard bolusWizard = new BolusWizard();
            bolusWizard.doCalc(profile, null, carbsAfterConstraints, 0d, useBG ? bgReading.valueToUnits(profile.getUnits()) : 0d, 0d, percentage, useBolusIOB, useBasalIOB, false, false);

            Double insulinAfterConstraints = MainApp.getConfigBuilder().applyBolusConstraints(bolusWizard.calculatedTotalInsulin);
            if (insulinAfterConstraints - bolusWizard.calculatedTotalInsulin != 0) {
                sendError("Insulin contraint violation!" +
                        "\nCannot deliver " + format.format(bolusWizard.calculatedTotalInsulin) + "!");
                return;
            }


            if (bolusWizard.calculatedTotalInsulin < 0) {
                bolusWizard.calculatedTotalInsulin = 0d;
            }

            if (bolusWizard.calculatedTotalInsulin <= 0 && bolusWizard.carbs <= 0) {
                rAction = "info";
                rTitle = "INFO";
            } else {
                rAction = actionstring;
            }
            rMessage += "Carbs: " + bolusWizard.carbs + "g";
            rMessage += "\nBolus: " + format.format(bolusWizard.calculatedTotalInsulin) + "U";
            rMessage += "\n_____________";
            rMessage += "\nCalc (IC:" + DecimalFormatter.to1Decimal(bolusWizard.ic) + ", " + "ISF:" + DecimalFormatter.to1Decimal(bolusWizard.sens) + "): ";
            rMessage += "\nFrom Carbs: " + format.format(bolusWizard.insulinFromCarbs) + "U";
            if (useBG) rMessage += "\nFrom BG: " + format.format(bolusWizard.insulinFromBG) + "U";
            if (useBolusIOB)
                rMessage += "\nBolus IOB: " + format.format(bolusWizard.insulingFromBolusIOB) + "U";
            if (useBasalIOB)
                rMessage += "\nBasal IOB: " + format.format(bolusWizard.insulingFromBasalsIOB) + "U";
            if (percentage != 100) {
                rMessage += "\nPercentage: " + format.format(bolusWizard.totalBeforePercentageAdjustment) + "U * " + percentage + "% -> ~" + format.format(bolusWizard.calculatedTotalInsulin) + "U";
            }

            lastBolusWizard = bolusWizard;

        } else if ("opencpp".equals(act[0])) {
            ProfileSwitch activeProfileSwitch = MainApp.getConfigBuilder().getProfileSwitchFromHistory(System.currentTimeMillis());
            if (activeProfileSwitch == null) {
                sendError("No active profile switch!");
                return;
            } else {
                // read CPP values
                rTitle = "opencpp";
                rMessage = "opencpp";
                rAction = "opencpp" + " " + activeProfileSwitch.percentage + " " + activeProfileSwitch.timeshift;
            }

        } else if ("cppset".equals(act[0])) {
            ProfileSwitch activeProfileSwitch = MainApp.getConfigBuilder().getProfileSwitchFromHistory(System.currentTimeMillis());
            if (activeProfileSwitch == null) {
                sendError("No active profile switch!");
                return;
            } else {
                // read CPP values
                rMessage = "CPP:" + "\n\n" +
                        "Timeshift: " + act[1] + "\n" +
                        "Percentage: " + act[2] + "%";
                rAction = actionstring;
            }

        } else if ("tddstats".equals(act[0])) {
            Object activePump = MainApp.getConfigBuilder().getActivePump();
            PumpInterface dana = MainApp.getSpecificPlugin(DanaRPlugin.class);
            PumpInterface danaV2 = MainApp.getSpecificPlugin(DanaRv2Plugin.class);
            PumpInterface danaKorean = MainApp.getSpecificPlugin(DanaRKoreanPlugin.class);


            if ((dana == null || dana != activePump) &&
                    (danaV2 == null || danaV2 != activePump) &&
                    (danaKorean == null || danaKorean != activePump)
                    ) {
                sendError("Pump does not support TDDs!");
                return;
            } else {
                // check if DB up to date
                List<DanaRHistoryRecord> dummies = new LinkedList<DanaRHistoryRecord>();
                List<DanaRHistoryRecord> historyList = getTDDList(dummies);

                if (isOldData(historyList)) {
                    rTitle = "TDD";
                    rAction = "statusmessage";
                    rMessage = "OLD DATA - ";

                    //if pump is not busy: try to fetch data
                    final PumpInterface pump = MainApp.getConfigBuilder().getActivePump();
                    if (pump.isBusy()) {
                        rMessage += MainApp.instance().getString(R.string.pumpbusy);
                    } else {
                        rMessage += "trying to fetch data from pump.";
                        Handler handler = new Handler(handlerThread.getLooper());
                        handler.post(new Runnable() {
                            @Override
                            public void run() {
                                ((DanaRInterface) pump).loadHistory(RecordTypes.RECORD_TYPE_DAILY);
                                List<DanaRHistoryRecord> dummies = new LinkedList<DanaRHistoryRecord>();
                                List<DanaRHistoryRecord> historyList = getTDDList(dummies);
                                if (isOldData(historyList)) {
                                    sendStatusmessage("TDD", "TDD: Still old data! Cannot load from pump.");
                                } else {
                                    sendStatusmessage("TDD", generateTDDMessage(historyList, dummies));
                                }
                            }
                        });
                    }
                } else {
                    // if up to date: prepare, send (check if CPP is activated -> add CPP stats)
                    rTitle = "TDD";
                    rAction = "statusmessage";
                    rMessage = generateTDDMessage(historyList, dummies);
                }
            }

        } else return;


        // send result
        WearPlugin.getPlugin().requestActionConfirmation(rTitle, rMessage, rAction);
        lastSentTimestamp = System.currentTimeMillis();
        lastConfirmActionString = rAction;
    }

    private static String generateTDDMessage(List<DanaRHistoryRecord> historyList, List<DanaRHistoryRecord> dummies) {

        ProfileInterface activeProfile = MainApp.getConfigBuilder().getActiveProfileInterface();

        if (activeProfile == null) {
            return "No profile loaded :(";
        }

        DateFormat df = new SimpleDateFormat("dd.MM.");
        String message = "";

        double refTDD = activeProfile.getProfile().getDefaultProfile().baseBasalSum() * 2;

        int i = 0;
        double sum = 0d;
        double weighted03 = 0d;
        double weighted05 = 0d;
        double weighted07 = 0d;

        Collections.reverse(historyList);
        for (DanaRHistoryRecord record : historyList) {
            double tdd = record.recordDailyBolus + record.recordDailyBasal;
            if (i == 0) {
                weighted03 = tdd;
                weighted05 = tdd;
                weighted07 = tdd;

            } else {
                weighted07 = (weighted07 * 0.3 + tdd * 0.7);
                weighted05 = (weighted05 * 0.5 + tdd * 0.5);
                weighted03 = (weighted03 * 0.7 + tdd * 0.3);
            }
            i++;
        }
        message += "weighted:\n";
        message += "0.3: " + DecimalFormatter.to2Decimal(weighted03) + "U " + (DecimalFormatter.to0Decimal(100 * weighted03 / refTDD) + "%") + "\n";
        message += "0.5: " + DecimalFormatter.to2Decimal(weighted05) + "U " + (DecimalFormatter.to0Decimal(100 * weighted05 / refTDD) + "%") + "\n";
        message += "0.7: " + DecimalFormatter.to2Decimal(weighted07) + "U " + (DecimalFormatter.to0Decimal(100 * weighted07 / refTDD) + "%") + "\n";
        message += "\n";

        PumpInterface pump = MainApp.getConfigBuilder().getActivePump();
        if (pump != null && pump instanceof DanaRPlugin) {
            double tdd = DanaRPump.getInstance().dailyTotalUnits;
            message += "Today: " + DecimalFormatter.to2Decimal(tdd) + "U " + (DecimalFormatter.to0Decimal(100 * tdd / refTDD) + "%") + "\n";
            message += "\n";
        }

        //add TDDs:
        Collections.reverse(historyList);
        for (DanaRHistoryRecord record : historyList) {
            double tdd = record.recordDailyBolus + record.recordDailyBasal;
            message += df.format(new Date(record.recordDate)) + " " + DecimalFormatter.to2Decimal(tdd) + "U " + (DecimalFormatter.to0Decimal(100 * tdd / refTDD) + "%") + (dummies.contains(record) ? "x" : "") + "\n";
        }
        return message;
    }

    public static boolean isOldData(List<DanaRHistoryRecord> historyList) {
        DateFormat df = new SimpleDateFormat("dd.MM.");
        return (historyList.size() < 3 || !(df.format(new Date(historyList.get(0).recordDate)).equals(df.format(new Date(System.currentTimeMillis() - 1000 * 60 * 60 * 24)))));
    }

    @NonNull
    public static List<DanaRHistoryRecord> getTDDList(List<DanaRHistoryRecord> returnDummies) {
        List<DanaRHistoryRecord> historyList = MainApp.getDbHelper().getDanaRHistoryRecordsByType(RecordTypes.RECORD_TYPE_DAILY);

        //only use newest 10
        historyList = historyList.subList(0, Math.min(10, historyList.size()));

        //fill single gaps
        List<DanaRHistoryRecord> dummies = (returnDummies != null) ? returnDummies : (new LinkedList());
        DateFormat df = new SimpleDateFormat("dd.MM.");
        for (int i = 0; i < historyList.size() - 1; i++) {
            DanaRHistoryRecord elem1 = historyList.get(i);
            DanaRHistoryRecord elem2 = historyList.get(i + 1);

            if (!df.format(new Date(elem1.recordDate)).equals(df.format(new Date(elem2.recordDate + 25 * 60 * 60 * 1000)))) {
                DanaRHistoryRecord dummy = new DanaRHistoryRecord();
                dummy.recordDate = elem1.recordDate - 24 * 60 * 60 * 1000;
                dummy.recordDailyBasal = elem1.recordDailyBasal / 2;
                dummy.recordDailyBolus = elem1.recordDailyBolus / 2;
                dummies.add(dummy);
                elem1.recordDailyBasal /= 2;
                elem1.recordDailyBolus /= 2;
            }
        }
        historyList.addAll(dummies);
        Collections.sort(historyList, new Comparator<DanaRHistoryRecord>() {
            @Override
            public int compare(DanaRHistoryRecord lhs, DanaRHistoryRecord rhs) {
                return (int) (rhs.recordDate - lhs.recordDate);
            }
        });
        return historyList;
    }

    @NonNull
    private static String getPumpStatus() {
        return ConfigBuilderPlugin.getActivePump().shortStatus(false);
    }

    @NonNull
    private static String getLoopStatus() {
        String ret = "";
        // decide if enabled/disabled closed/open; what Plugin as APS?
        final LoopPlugin activeloop = MainApp.getConfigBuilder().getActiveLoop();
        if (activeloop != null && activeloop.isEnabled(activeloop.getType())) {
            if (MainApp.getConfigBuilder().isClosedModeEnabled()) {
                ret += "CLOSED LOOP\n";
            } else {
                ret += "OPEN LOOP\n";
            }
            final APSInterface aps = MainApp.getConfigBuilder().getActiveAPS();
            ret += "APS: " + ((aps == null) ? "NO APS SELECTED!" : ((PluginBase) aps).getName());
            if (activeloop.lastRun != null) {
                if (activeloop.lastRun.lastAPSRun != null)
                    ret += "\nLast Run: " + DateUtil.timeString(activeloop.lastRun.lastAPSRun);

                if (activeloop.lastRun.lastEnact != null)
                    ret += "\nLast Enact: " + DateUtil.timeString(activeloop.lastRun.lastEnact);

            }


        } else {
            ret += "LOOP DISABLED\n";
        }
        return ret;

    }

    @NonNull
    private static String getTargetsStatus() {
        String ret = "";
        if (!Config.APS) {
            return "Targets only apply in APS mode!";
        }
        Profile profile = MainApp.getConfigBuilder().getProfile();
        if (profile == null) {
            return "No profile set :(";
        }

        //Check for Temp-Target:
        TempTarget tempTarget = MainApp.getConfigBuilder().getTempTargetFromHistory();
        if (tempTarget != null) {
            ret += "Temp Target: " + Profile.toTargetRangeString(tempTarget.low, tempTarget.low, Constants.MGDL, profile.getUnits());
            ret += "\nuntil: " + DateUtil.timeString(tempTarget.originalEnd());
            ret += "\n\n";
        }

        ret += "DEFAULT RANGE: ";
        ret += profile.getTargetLow() + " - " + profile.getTargetHigh();
        ret += " target: " + (profile.getTargetLow() + profile.getTargetHigh()) / 2;
        return ret;
    }

    private static String getOAPSResultStatus() {
        String ret = "";
        if (!Config.APS) {
            return "Only apply in APS mode!";
        }
        Profile profile = MainApp.getConfigBuilder().getProfile();
        if (profile == null) {
            return "No profile set :(";
        }

        APSInterface usedAPS = MainApp.getConfigBuilder().getActiveAPS();
        if (usedAPS == null) {
            return "No active APS :(!";
        }

        APSResult result = usedAPS.getLastAPSResult();
        if (result == null) {
            return "Last result not available!";
        }

        if (!result.changeRequested) {
            ret += MainApp.sResources.getString(R.string.nochangerequested) + "\n";
        } else if (result.rate == 0 && result.duration == 0) {
            ret += MainApp.sResources.getString(R.string.canceltemp) + "\n";
        } else {
            ret += MainApp.sResources.getString(R.string.rate) + ": " + DecimalFormatter.to2Decimal(result.rate) + " U/h " +
                    "(" + DecimalFormatter.to2Decimal(result.rate / ConfigBuilderPlugin.getActivePump().getBaseBasalRate() * 100) + "%)\n" +
                    MainApp.sResources.getString(R.string.duration) + ": " + DecimalFormatter.to0Decimal(result.duration) + " min\n";
        }
        ret += "\n" + MainApp.sResources.getString(R.string.reason) + ": " + result.reason;

        return ret;
    }


    public synchronized static void handleConfirmation(String actionString) {

        if (!SP.getBoolean("wearcontrol", false)) return;


        //Guard from old or duplicate confirmations
        if (lastConfirmActionString == null) return;
        if (!lastConfirmActionString.equals(actionString)) return;
        if (System.currentTimeMillis() - lastSentTimestamp > TIMEOUT) return;
        lastConfirmActionString = null;

        // do the parsing, check constraints and enact!
        String[] act = actionString.split("\\s+");

        if ("fill".equals(act[0])) {
            Double amount = SafeParse.stringToDouble(act[1]);
            Double insulinAfterConstraints = MainApp.getConfigBuilder().applyBolusConstraints(amount);
            if (amount - insulinAfterConstraints != 0) {
                ToastUtils.showToastInUiThread(MainApp.instance(), "aborting: previously applied constraint changed");
                sendError("aborting: previously applied constraint changed");
                return;
            }
            doFillBolus(amount);
        } else if ("temptarget".equals(act[0])) {
            int duration = SafeParse.stringToInt(act[2]);
            double low = SafeParse.stringToDouble(act[3]);
            double high = SafeParse.stringToDouble(act[4]);
            boolean isMGDL = Boolean.parseBoolean(act[1]);
            if (!isMGDL) {
                low *= Constants.MMOLL_TO_MGDL;
                high *= Constants.MMOLL_TO_MGDL;
            }
            generateTempTarget(duration, low, high);
        } else if ("wizard".equals(act[0])) {
            //use last calculation as confirmed string matches

            doBolus(lastBolusWizard.calculatedTotalInsulin, lastBolusWizard.carbs);
            lastBolusWizard = null;
        } else if ("bolus".equals(act[0])) {
            double insulin = SafeParse.stringToDouble(act[1]);
            int carbs = SafeParse.stringToInt(act[2]);
            doBolus(insulin, carbs);
        } else if ("cppset".equals(act[0])) {
            int timeshift = SafeParse.stringToInt(act[1]);
            int percentage = SafeParse.stringToInt(act[2]);
            setCPP(timeshift, percentage);
        } else if ("dismissoverviewnotification".equals(act[0])) {
            MainApp.bus().post(new EventDismissNotification(SafeParse.stringToInt(act[1])));
        }
        lastBolusWizard = null;
    }

    private static void setCPP(int timeshift, int percentage) {

        String msg = "";


        //check for validity
        if (percentage < Constants.CPP_MIN_PERCENTAGE || percentage > Constants.CPP_MAX_PERCENTAGE) {
            msg += String.format(MainApp.sResources.getString(R.string.openapsma_valueoutofrange), "Profile-Percentage") + "\n";
        }
        if (timeshift < 0 || timeshift > 23) {
            msg += String.format(MainApp.sResources.getString(R.string.openapsma_valueoutofrange), "Profile-Timeshift") + "\n";
        }
<<<<<<< HEAD
        if(!SP.getBoolean(R.string.key_sync_profile_to_pump, false)){
            msg+= MainApp.sResources.getString(R.string.syncprofiletopump_title) + " " + MainApp.sResources.getString(R.string.cpp_sync_setting_missing) + "\n";
=======
        if (!SP.getBoolean("syncprofiletopump", false)) {
            msg += MainApp.sResources.getString(R.string.syncprofiletopump_title) + " " + MainApp.sResources.getString(R.string.cpp_sync_setting_missing) + "\n";
>>>>>>> 17867478
        }
        final Profile profile = MainApp.getConfigBuilder().getProfile();

        if (profile == null || profile.getBasal() == null) {
            msg += MainApp.sResources.getString(R.string.cpp_notloadedplugins) + "\n";
        }
        if (!"".equals(msg)) {
            msg += MainApp.sResources.getString(R.string.cpp_valuesnotstored);
            String rTitle = "STATUS";
            String rAction = "statusmessage";
            WearPlugin.getPlugin().requestActionConfirmation(rTitle, msg, rAction);
            lastSentTimestamp = System.currentTimeMillis();
            lastConfirmActionString = rAction;
            return;
        }

        //send profile to pumpe
        new NewNSTreatmentDialog(); //init
        NewNSTreatmentDialog.doProfileSwitch(0, percentage, timeshift);
    }

    private static void generateTempTarget(int duration, double low, double high) {
        TempTarget tempTarget = new TempTarget();
        tempTarget.date = System.currentTimeMillis();
        tempTarget.durationInMinutes = duration;
        tempTarget.reason = "WearPlugin";
        tempTarget.source = Source.USER;
        if (tempTarget.durationInMinutes != 0) {
            tempTarget.low = low;
            tempTarget.high = high;
        } else {
            tempTarget.low = 0;
            tempTarget.high = 0;
        }
        MainApp.getDbHelper().createOrUpdate(tempTarget);

        //TODO: Nightscout-Treatment for Temp-Target!
        //ConfigBuilderPlugin.uploadCareportalEntryToNS(data);
    }

    private static void doFillBolus(final Double amount) {
        DetailedBolusInfo detailedBolusInfo = new DetailedBolusInfo();
        detailedBolusInfo.insulin = amount;
        detailedBolusInfo.isValid = false;
        detailedBolusInfo.source = Source.USER;
        ConfigBuilderPlugin.getCommandQueue().bolus(detailedBolusInfo, new Callback() {
            @Override
            public void run() {
                if (!result.success) {
                    sendError(MainApp.sResources.getString(R.string.treatmentdeliveryerror) +
                            "\n" +
                            result.comment);
                }
            }
        });
    }

    private static void doBolus(final Double amount, final Integer carbs) {
        DetailedBolusInfo detailedBolusInfo = new DetailedBolusInfo();
        detailedBolusInfo.insulin = amount;
        detailedBolusInfo.carbs = carbs;
        detailedBolusInfo.source = Source.USER;
        ConfigBuilderPlugin.getCommandQueue().bolus(detailedBolusInfo, new Callback() {
            @Override
            public void run() {
                if (!result.success) {
                    sendError(MainApp.sResources.getString(R.string.treatmentdeliveryerror) +
                            "\n" +
                            result.comment);
                }
            }
        });
    }

    private synchronized static void sendError(String errormessage) {
        WearPlugin.getPlugin().requestActionConfirmation("ERROR", errormessage, "error");
        lastSentTimestamp = System.currentTimeMillis();
        lastConfirmActionString = null;
        lastBolusWizard = null;
    }

    private synchronized static void sendStatusmessage(String title, String message) {
        WearPlugin.getPlugin().requestActionConfirmation(title, message, "statusmessage");
        lastSentTimestamp = System.currentTimeMillis();
        lastConfirmActionString = null;
        lastBolusWizard = null;
    }

    public synchronized static void expectNotificationAction(String message, int id) {
        String actionstring = "dismissoverviewnotification " + id;
        WearPlugin.getPlugin().requestActionConfirmation("DISMISS", message, actionstring);
        lastSentTimestamp = System.currentTimeMillis();
        lastConfirmActionString = actionstring;
        lastBolusWizard = null;
    }
}<|MERGE_RESOLUTION|>--- conflicted
+++ resolved
@@ -582,13 +582,8 @@
         if (timeshift < 0 || timeshift > 23) {
             msg += String.format(MainApp.sResources.getString(R.string.openapsma_valueoutofrange), "Profile-Timeshift") + "\n";
         }
-<<<<<<< HEAD
-        if(!SP.getBoolean(R.string.key_sync_profile_to_pump, false)){
-            msg+= MainApp.sResources.getString(R.string.syncprofiletopump_title) + " " + MainApp.sResources.getString(R.string.cpp_sync_setting_missing) + "\n";
-=======
-        if (!SP.getBoolean("syncprofiletopump", false)) {
+        if (!SP.getBoolean(R.string.key_sync_profile_to_pump, false)) {
             msg += MainApp.sResources.getString(R.string.syncprofiletopump_title) + " " + MainApp.sResources.getString(R.string.cpp_sync_setting_missing) + "\n";
->>>>>>> 17867478
         }
         final Profile profile = MainApp.getConfigBuilder().getProfile();
 
