package info.nightscout.androidaps.plugins.general.openhumans

import android.app.NotificationChannel
import android.app.NotificationManager
import android.app.PendingIntent
import android.content.Context
import android.content.Intent
import android.os.Build
import android.os.PowerManager
import android.util.DisplayMetrics
import android.view.WindowManager
import androidx.core.app.NotificationCompat
import androidx.core.app.NotificationManagerCompat
import androidx.work.*
import dagger.android.HasAndroidInjector
import info.nightscout.androidaps.BuildConfig
import info.nightscout.androidaps.R
import info.nightscout.androidaps.database.AppRepository
import info.nightscout.androidaps.database.entities.GlucoseValue
import info.nightscout.androidaps.database.entities.TemporaryTarget
import info.nightscout.androidaps.database.entities.TherapyEvent
import info.nightscout.androidaps.db.*
import info.nightscout.androidaps.events.EventPreferenceChange
import info.nightscout.androidaps.interfaces.DatabaseHelperInterface
import info.nightscout.androidaps.interfaces.PluginBase
import info.nightscout.androidaps.interfaces.PluginDescription
import info.nightscout.androidaps.interfaces.PluginType
import info.nightscout.androidaps.logging.AAPSLogger
import info.nightscout.androidaps.logging.LTag
import info.nightscout.androidaps.plugins.bus.RxBusWrapper
import info.nightscout.androidaps.extensions.toConstant
import info.nightscout.androidaps.utils.resources.ResourceHelper
import info.nightscout.androidaps.utils.rx.AapsSchedulers
import info.nightscout.androidaps.utils.sharedPreferences.SP
import io.reactivex.Completable
import io.reactivex.Observable
import io.reactivex.Single
import io.reactivex.disposables.CompositeDisposable
import io.reactivex.disposables.Disposable
import io.reactivex.rxkotlin.plusAssign
import org.json.JSONArray
import org.json.JSONException
import org.json.JSONObject
import java.io.ByteArrayOutputStream
import java.security.MessageDigest
import java.text.SimpleDateFormat
import java.util.*
import java.util.concurrent.TimeUnit
import java.util.zip.ZipEntry
import java.util.zip.ZipOutputStream
import javax.inject.Inject
import javax.inject.Singleton

@Singleton
class OpenHumansUploader @Inject constructor(
    injector: HasAndroidInjector,
    resourceHelper: ResourceHelper,
    aapsLogger: AAPSLogger,
    private val aapsSchedulers: AapsSchedulers,
    private val sp: SP,
    private val rxBus: RxBusWrapper,
    private val context: Context,
    private val databaseHelper: DatabaseHelperInterface,
    val repository: AppRepository
) : PluginBase(
    PluginDescription()
        .mainType(PluginType.GENERAL)
        .pluginIcon(R.drawable.open_humans_white)
        .pluginName(R.string.open_humans)
        .shortName(R.string.open_humans_short)
        .description(R.string.donate_your_data_to_science)
        .fragmentClass(OpenHumansFragment::class.qualifiedName)
        .preferencesId(R.xml.pref_openhumans),
    aapsLogger, resourceHelper, injector) {

    companion object {

        private const val OPEN_HUMANS_URL = "https://www.openhumans.org"
        private const val CLIENT_ID = "oie6DvnaEOagTxSoD6BukkLPwDhVr6cMlN74Ihz1"
        private const val CLIENT_SECRET = "jR0N8pkH1jOwtozHc7CsB1UPcJzFN95ldHcK4VGYIApecr8zGJox0v06xLwPLMASScngT12aIaIHXAVCJeKquEXAWG1XekZdbubSpccgNiQBmuVmIF8nc1xSKSNJltCf"
        private const val REDIRECT_URL = "androidaps://setup-openhumans"
        const val AUTH_URL = "https://www.openhumans.org/direct-sharing/projects/oauth2/authorize/?client_id=$CLIENT_ID&response_type=code"
        const val WORK_NAME = "Open Humans"
        const val NOTIFICATION_CHANNEL = "OpenHumans"
        private const val COPY_NOTIFICATION_ID = 3122
        private const val FAILURE_NOTIFICATION_ID = 3123
        private const val SUCCESS_NOTIFICATION_ID = 3124
        private const val SIGNED_OUT_NOTIFICATION_ID = 3125
        const val UPLOAD_NOTIFICATION_ID = 3126
        private const val UPLOAD_SEGMENT_SIZE = 10000L
    }

    private val openHumansAPI = OpenHumansAPI(OPEN_HUMANS_URL, CLIENT_ID, CLIENT_SECRET, REDIRECT_URL)

    @Suppress("PrivatePropertyName")
    private val FILE_NAME_DATE_FORMAT = SimpleDateFormat("yyyyMMdd'T'HHmmss", Locale.US).apply { timeZone = TimeZone.getTimeZone("UTC") }

    private var isSetup
        get() = sp.getBoolean("openhumans_is_setup", false)
        set(value) = sp.putBoolean("openhumans_is_setup", value)
    private var oAuthTokens: OpenHumansAPI.OAuthTokens?
        get() {
            return if (sp.contains("openhumans_access_token") && sp.contains("openhumans_refresh_token") && sp.contains("openhumans_expires_at")) {
                OpenHumansAPI.OAuthTokens(
                    accessToken = sp.getStringOrNull("openhumans_access_token", null)!!,
                    refreshToken = sp.getStringOrNull("openhumans_refresh_token", null)!!,
                    expiresAt = sp.getLong("openhumans_expires_at", 0)
                )
            } else {
                null
            }
        }
        set(value) {
            if (value != null) {
                sp.putString("openhumans_access_token", value.accessToken)
                sp.putString("openhumans_refresh_token", value.refreshToken)
                sp.putLong("openhumans_expires_at", value.expiresAt)
            } else {
                sp.remove("openhumans_access_token")
                sp.remove("openhumans_refresh_token")
                sp.remove("openhumans_expires_at")
                sp.remove("openhumans_expires_at")
            }
        }
    var projectMemberId: String?
        get() = sp.getStringOrNull("openhumans_project_member_id", null)
        private set(value) {
            if (value == null) sp.remove("openhumans_project_member_id")
            else sp.putString("openhumans_project_member_id", value)
        }
    private var uploadCounter: Int
        get() = sp.getInt("openhumans_counter", 1)
        set(value) = sp.putInt("openhumans_counter", value)
    private val appId: UUID
        get() {
            val id = sp.getStringOrNull("openhumans_appid", null)
            return if (id == null) {
                val generated = UUID.randomUUID()
                sp.putString("openhumans_appid", generated.toString())
                generated
            } else {
                UUID.fromString(id)
            }
        }

    private var copyDisposable: Disposable? = null

    private val wakeLock = (context.getSystemService(Context.POWER_SERVICE) as PowerManager)
        .newWakeLock(PowerManager.PARTIAL_WAKE_LOCK, "AndroidAPS::OpenHumans")

    private val preferenceChangeDisposable = CompositeDisposable()

    override fun onStart() {
        super.onStart()
        setupNotificationChannel()
        if (isSetup) scheduleWorker(false)
        preferenceChangeDisposable += rxBus.toObservable(EventPreferenceChange::class.java).subscribe {
            onSharedPreferenceChanged(it)
        }
    }

    override fun onStop() {
        copyDisposable?.dispose()
        cancelWorker()
        preferenceChangeDisposable.clear()
        super.onStop()
    }

    fun enqueueBGReading(glucoseValue: GlucoseValue?) = glucoseValue?.let {
        insertQueueItem("BgReadings") {
            put("date", glucoseValue.timestamp)
            put("isValid", glucoseValue.isValid)
            put("value", glucoseValue.value)
            put("direction", glucoseValue.trendArrow)
            put("raw", glucoseValue.raw)
            put("source", glucoseValue.sourceSensor)
            put("nsId", glucoseValue.interfaceIDs.nightscoutId)
        }
    }

    @JvmOverloads
    fun enqueueTreatment(treatment: Treatment?, deleted: Boolean = false) = treatment?.let {
        insertQueueItem("Treatments") {
            put("date", treatment.date)
            put("isValid", treatment.isValid)
            put("source", treatment.source)
            put("nsId", treatment._id)
            put("boluscalc", treatment.boluscalc)
            put("carbs", treatment.carbs)
            put("dia", treatment.dia)
            put("insulin", treatment.insulin)
            put("insulinInterfaceID", treatment.insulinInterfaceID)
            put("isSMB", treatment.isSMB)
            put("mealBolus", treatment.mealBolus)
            put("bolusCalcJson", treatment.getBoluscalc())
            put("isDeletion", deleted)
        }
    }

    @JvmOverloads
    fun enqueueTherapyEvent(therapyEvent: TherapyEvent, deleted: Boolean = false) = insertQueueItem("TherapyEvents") {
        put("date", therapyEvent.timestamp)
        put("isValid", therapyEvent.isValid)
        put("nsId", therapyEvent.interfaceIDs.nightscoutId)
        put("eventType", therapyEvent.type.text)
        put("glucose", therapyEvent.glucose)
        put("units", therapyEvent.glucoseUnit.toConstant())
        put("glucoseType", therapyEvent.glucoseType?.text)
        put("duration", therapyEvent.duration)
        put("isDeletion", deleted)
    }

    @JvmOverloads
    fun enqueueExtendedBolus(extendedBolus: ExtendedBolus, deleted: Boolean = false) = insertQueueItem("ExtendedBoluses") {
        put("date", extendedBolus.date)
        put("isValid", extendedBolus.isValid)
        put("source", extendedBolus.source)
        put("nsId", extendedBolus._id)
        put("pumpId", extendedBolus.pumpId)
        put("insulin", extendedBolus.insulin)
        put("durationInMinutes", extendedBolus.durationInMinutes)
        put("isDeletion", deleted)
    }

    @JvmOverloads
    fun enqueueProfileSwitch(profileSwitch: ProfileSwitch, deleted: Boolean = false) = insertQueueItem("ProfileSwitches") {
        put("date", profileSwitch.date)
        put("isValid", profileSwitch.isValid)
        put("source", profileSwitch.source)
        put("nsId", profileSwitch._id)
        put("isCPP", profileSwitch.isCPP)
        put("timeshift", profileSwitch.timeshift)
        put("percentage", profileSwitch.percentage)
        put("profile", JSONObject(profileSwitch.profileJson))
        put("profilePlugin", profileSwitch.profilePlugin)
        put("durationInMinutes", profileSwitch.durationInMinutes)
        put("isDeletion", deleted)
    }

    // fun enqueueTotalDailyDose(tdd: TDD) = insertQueueItem("TotalDailyDoses") {
    //     put("double", tdd.date)
    //     put("double", tdd.bolus)
    //     put("double", tdd.basal)
    //     put("double", tdd.total)
    // }

    @JvmOverloads
    fun enqueueTemporaryBasal(temporaryBasal: TemporaryBasal?, deleted: Boolean = false) = temporaryBasal?.let {
        insertQueueItem("TemporaryBasals") {
            put("date", temporaryBasal.date)
            put("isValid", temporaryBasal.isValid)
            put("source", temporaryBasal.source)
            put("nsId", temporaryBasal._id)
            put("pumpId", temporaryBasal.pumpId)
            put("durationInMinutes", temporaryBasal.durationInMinutes)
            put("durationInMinutes", temporaryBasal.durationInMinutes)
            put("isAbsolute", temporaryBasal.isAbsolute)
            put("percentRate", temporaryBasal.percentRate)
            put("absoluteRate", temporaryBasal.absoluteRate)
            put("isDeletion", deleted)
        }
    }

    @JvmOverloads
    fun enqueueTempTarget(tempTarget: TemporaryTarget?, deleted: Boolean = false) = tempTarget?.let {
        insertQueueItem("TempTargets") {
            put("date", tempTarget.timestamp)
            put("isValid", tempTarget.isValid)
            put("nsId", tempTarget.interfaceIDs_backing?.nightscoutId)
            put("low", tempTarget.lowTarget)
            put("high", tempTarget.highTarget)
            put("reason", tempTarget.reason)
            put("durationInMinutes", tempTarget.duration)
            put("isDeletion", deleted)
        }
    }

    fun enqueueSMBData(profile: JSONObject?, glucoseStatus: JSONObject?, iobData: JSONArray?, mealData: JSONObject?, currentTemp: JSONObject?, autosensData: JSONObject?, smbAllowed: Boolean, smbAlwaysAllowed: Boolean, result: JSONObject?) = insertQueueItem("APSData") {
        put("algorithm", "SMB")
        put("profile", profile)
        put("glucoseStatus", glucoseStatus)
        put("iobData", iobData)
        put("mealData", mealData)
        put("currentTemp", currentTemp)
        put("autosensData", autosensData)
        put("smbAllowed", smbAllowed)
        put("smbAlwaysAllowed", smbAlwaysAllowed)
        put("result", result)
    }

    fun enqueueAMAData(profile: JSONObject?, glucoseStatus: JSONObject?, iobData: JSONArray?, mealData: JSONObject?, currentTemp: JSONObject?, autosensData: JSONObject?, result: JSONObject?) = insertQueueItem("APSData") {
        put("algorithm", "AMA")
        put("profile", profile)
        put("glucoseStatus", glucoseStatus)
        put("iobData", iobData)
        put("mealData", mealData)
        put("currentTemp", currentTemp)
        put("autosensData", autosensData)
        put("result", result)
    }

    private fun insertQueueItem(file: String, structureVersion: Int = 1, generator: JSONObject.() -> Unit) {
        if (oAuthTokens != null && this.isEnabled(PluginType.GENERAL)) {
            try {
                val jsonObject = JSONObject()
                jsonObject.put("structureVersion", structureVersion)
                jsonObject.put("queuedOn", System.currentTimeMillis())
                generator(jsonObject)
                val queueItem = OHQueueItem(
                    file = file,
                    content = jsonObject.toString()
                )
                databaseHelper.createOrUpdate(queueItem)
                rxBus.send(OpenHumansFragment.UpdateQueueEvent)
            } catch (e: JSONException) {
                e.printStackTrace()
            }
        }
    }

    fun login(authCode: String): Completable =
        openHumansAPI.exchangeAuthToken(authCode)
            .doOnSuccess {
                oAuthTokens = it
            }
            .flatMap { openHumansAPI.getProjectMemberId(it.accessToken) }
            .doOnSuccess {
                projectMemberId = it
                copyExistingDataToQueue()
                rxBus.send(OpenHumansFragment.UpdateViewEvent)
            }
            .doOnError {
                aapsLogger.error("Failed to login to Open Humans", it)
            }
            .ignoreElement()

    fun logout() {
        cancelWorker()
        copyDisposable?.dispose()
        isSetup = false
        oAuthTokens = null
        projectMemberId = null
        databaseHelper.clearOpenHumansQueue()
        rxBus.send(OpenHumansFragment.UpdateViewEvent)
    }

    private fun copyExistingDataToQueue() {
        copyDisposable?.dispose()
        var currentProgress = 0L
        var maxProgress = 0L
        val increaseCounter = {
            currentProgress++
            //Updating the notification for every item drastically slows down the operation
            if (currentProgress % 1000L == 0L) showOngoingNotification(maxProgress, currentProgress)
        }
        copyDisposable = Completable.fromCallable { databaseHelper.clearOpenHumansQueue() }
//            .andThen(Single.defer { Single.just(databaseHelper.getCountOfAllRows() + treatmentsPlugin.service.count()) })
//            .doOnSuccess { maxProgress = it }
//            .flatMapObservable { Observable.defer { Observable.fromIterable(treatmentsPlugin.service.getTreatmentData()) } }
//            .map { enqueueTreatment(it); increaseCounter() }
//            .ignoreElements()
            .andThen(Observable.defer { Observable.fromIterable(repository.compatGetBgReadingsDataFromTime(0, true).blockingGet()) })
            .map { enqueueBGReading(it); increaseCounter() }
            .ignoreElements()
            .andThen(Observable.defer { Observable.fromIterable(repository.compatGetTherapyEventDataFromTime(0, true).blockingGet()) })
            .map { enqueueTherapyEvent(it); increaseCounter() }
            .ignoreElements()
//            .andThen(Observable.defer { Observable.fromIterable(databaseHelper.getAllExtendedBoluses()) })
//            .map { enqueueExtendedBolus(it); increaseCounter() }
//            .ignoreElements()
            .andThen(Observable.defer { Observable.fromIterable(databaseHelper.getAllProfileSwitches()) })
            .map { enqueueProfileSwitch(it); increaseCounter() }
            .ignoreElements()
<<<<<<< HEAD
            .andThen(Observable.defer { Observable.fromIterable(databaseHelper.getAllTDDs()) })
            .map { enqueueTotalDailyDose(it); increaseCounter() }
            .ignoreElements()
=======
            // .andThen(Observable.defer { Observable.fromIterable(databaseHelper.getAllTDDs()) })
            // .map { enqueueTotalDailyDose(it); increaseCounter() }
            // .ignoreElements()
>>>>>>> 430a8719
            // .andThen(Observable.defer { Observable.fromIterable(databaseHelper.getAllTemporaryBasals()) })
            // .map { enqueueTemporaryBasal(it); increaseCounter() }
            // .ignoreElements()
            .andThen(Observable.defer { Observable.fromIterable(repository.compatGetTemporaryTargetData().blockingGet()) })
            .map { enqueueTempTarget(it); increaseCounter() }
            .ignoreElements()
            .doOnSubscribe {
                wakeLock.acquire(TimeUnit.MINUTES.toMillis(30))
                showOngoingNotification()
            }
            .doOnComplete {
                isSetup = true
                scheduleWorker(false)
                showSetupFinishedNotification()
            }
            .doOnError {
                logout()
                showSetupFailedNotification()
            }
            .doFinally {
                copyDisposable = null
                NotificationManagerCompat.from(context).cancel(COPY_NOTIFICATION_ID)
                wakeLock.release()
            }
            .onErrorComplete()
            .subscribeOn(aapsSchedulers.io)
            .subscribe()
    }

    private fun showOngoingNotification(maxProgress: Long? = null, currentProgress: Long? = null) {
        val notification = NotificationCompat.Builder(context, NOTIFICATION_CHANNEL)
            .setContentTitle(resourceHelper.gs(R.string.finishing_open_humans_setup))
            .setContentText(resourceHelper.gs(R.string.this_may_take_a_while))
            .setStyle(NotificationCompat.BigTextStyle())
            .setProgress(maxProgress?.toInt() ?: 0, currentProgress?.toInt()
                ?: 0, maxProgress == null || currentProgress == null)
            .setOngoing(true)
            .setAutoCancel(false)
            .setSmallIcon(R.drawable.notif_icon)
            .build()
        NotificationManagerCompat.from(context).notify(COPY_NOTIFICATION_ID, notification)
    }

    private fun showSetupFinishedNotification() {
        val notification = NotificationCompat.Builder(context, NOTIFICATION_CHANNEL)
            .setContentTitle(resourceHelper.gs(R.string.setup_finished))
            .setContentText(resourceHelper.gs(R.string.your_phone_will_upload_data))
            .setStyle(NotificationCompat.BigTextStyle())
            .setSmallIcon(R.drawable.notif_icon)
            .build()
        val notificationManager = NotificationManagerCompat.from(context)
        notificationManager.notify(SUCCESS_NOTIFICATION_ID, notification)
    }

    private fun showSetupFailedNotification() {
        val notification = NotificationCompat.Builder(context, NOTIFICATION_CHANNEL)
            .setContentTitle(resourceHelper.gs(R.string.setup_failed))
            .setContentText(resourceHelper.gs(R.string.there_was_an_error))
            .setStyle(NotificationCompat.BigTextStyle())
            .setSmallIcon(R.drawable.notif_icon)
            .build()
        val notificationManager = NotificationManagerCompat.from(context)
        notificationManager.notify(FAILURE_NOTIFICATION_ID, notification)
    }

    fun uploadDataSegmentally(): Completable =
        uploadData(UPLOAD_SEGMENT_SIZE)
            .repeatUntil { databaseHelper.getOHQueueSize() == 0L }
            .doOnSubscribe {
                aapsLogger.info(LTag.OHUPLOADER, "Starting segmental upload")
            }
            .doOnComplete {
                aapsLogger.info(LTag.OHUPLOADER, "Segmental upload successful")
            }
            .doOnError {
                aapsLogger.error(LTag.OHUPLOADER, "Segmental upload exceptional", it)
            }

    @Suppress("SameParameterValue")
    private fun uploadData(maxEntries: Long): Completable = gatherData(maxEntries)
        .flatMap { data -> refreshAccessTokensIfNeeded().map { accessToken -> accessToken to data } }
        .flatMap { uploadFile(it.first, it.second).andThen(Single.just(it.second)) }
        .flatMapCompletable {
            if (it.highestQueueId != null) {
                removeUploadedEntriesFromQueue(it.highestQueueId)
            } else {
                Completable.complete()
            }
        }
        .doOnError {
            if (it is OpenHumansAPI.OHHttpException && it.code == 401 && it.detail == "Invalid token.") {
                handleSignOut()
            }
            aapsLogger.error("Error while uploading to Open Humans", it)
        }
        .doOnComplete {
            aapsLogger.info(LTag.OHUPLOADER, "Upload successful")
            rxBus.send(OpenHumansFragment.UpdateQueueEvent)
        }
        .doOnSubscribe {
            aapsLogger.info(LTag.OHUPLOADER, "Starting upload")
        }

    private fun uploadFile(accessToken: String, uploadData: UploadData) = Completable.defer {
        openHumansAPI.prepareFileUpload(accessToken, uploadData.fileName, uploadData.metadata)
            .flatMap { openHumansAPI.uploadFile(it.uploadURL, uploadData.content).andThen(Single.just(it.fileId)) }
            .flatMapCompletable { openHumansAPI.completeFileUpload(accessToken, it) }
    }

    private fun refreshAccessTokensIfNeeded() = Single.defer {
        val oAuthTokens = this.oAuthTokens!!
        if (oAuthTokens.expiresAt <= System.currentTimeMillis() - TimeUnit.HOURS.toMillis(1)) {
            openHumansAPI.refreshAccessToken(oAuthTokens.refreshToken)
                .doOnSuccess { this.oAuthTokens = it }
                .map { it.accessToken }
        } else {
            Single.just(oAuthTokens.accessToken)
        }
    }

    private fun gatherData(maxEntries: Long) = Single.defer {
        val items = databaseHelper.getAllOHQueueItems(maxEntries)
        val baos = ByteArrayOutputStream()
        val zos = ZipOutputStream(baos)
        val tags = mutableListOf<String>()

        items.groupBy { it.file }.forEach { entry ->
            tags.add(entry.key)
            val jsonArray = JSONArray()
            entry.value.map { it.content }.forEach { jsonArray.put(JSONObject(it)) }
            zos.writeFile("${entry.key}.json", jsonArray.toString().toByteArray())
        }

        val applicationInfo = JSONObject()
        applicationInfo.put("versionName", BuildConfig.VERSION_NAME)
        applicationInfo.put("versionCode", BuildConfig.VERSION_CODE)
        val hasGitInfo = !BuildConfig.HEAD.endsWith("NoGitSystemAvailable", true)
        val customRemote = !BuildConfig.REMOTE.equals("https://github.com/nightscout/AndroidAPS.git", true)
        applicationInfo.put("hasGitInfo", hasGitInfo)
        applicationInfo.put("customRemote", customRemote)
        applicationInfo.put("applicationId", appId.toString())
        zos.writeFile("ApplicationInfo.json", applicationInfo.toString().toByteArray())
        tags.add("ApplicationInfo")

        val preferences = JSONObject(sp.getAll().filterKeys { it.isAllowedKey() })
        zos.writeFile("Preferences.json", preferences.toString().toByteArray())
        tags.add("Preferences")

        val deviceInfo = JSONObject()
        deviceInfo.put("brand", Build.BRAND)
        deviceInfo.put("device", Build.DEVICE)
        deviceInfo.put("manufacturer", Build.MANUFACTURER)
        deviceInfo.put("model", Build.MODEL)
        deviceInfo.put("product", Build.PRODUCT)
        zos.writeFile("DeviceInfo.json", deviceInfo.toString().toByteArray())
        tags.add("DeviceInfo")

        val displayMetrics = DisplayMetrics()
        (context.getSystemService(Context.WINDOW_SERVICE) as WindowManager).defaultDisplay.getMetrics(displayMetrics)
        val displayInfo = JSONObject()
        displayInfo.put("height", displayMetrics.heightPixels)
        displayInfo.put("width", displayMetrics.widthPixels)
        displayInfo.put("density", displayMetrics.density)
        displayInfo.put("scaledDensity", displayMetrics.scaledDensity)
        displayInfo.put("xdpi", displayMetrics.xdpi)
        displayInfo.put("ydpi", displayMetrics.ydpi)
        zos.writeFile("DisplayInfo.json", displayInfo.toString().toByteArray())
        tags.add("DisplayInfo")

        val uploadNumber = this.uploadCounter++
        val uploadDate = Date()
        val uploadInfo = JSONObject()
        uploadInfo.put("fileVersion", 1)
        uploadInfo.put("counter", uploadNumber)
        uploadInfo.put("timestamp", uploadDate.time)
        uploadInfo.put("utcOffset", TimeZone.getDefault().getOffset(uploadDate.time))
        zos.writeFile("UploadInfo.json", uploadInfo.toString().toByteArray())
        tags.add("UploadInfo")

        zos.close()
        val bytes = baos.toByteArray()

        Single.just(UploadData(
            fileName = "upload-num$uploadNumber-ver1-date${FILE_NAME_DATE_FORMAT.format(uploadDate)}-appid${appId.toString().replace("-", "")}.zip",
            metadata = OpenHumansAPI.FileMetadata(
                tags = tags,
                description = "AndroidAPS Database Upload",
                md5 = MessageDigest.getInstance("MD5").digest(bytes).toHexString(),
                creationDate = uploadDate.time
            ),
            content = bytes,
            highestQueueId = items.map { it.id }.maxOrNull()
        ))
    }

    private fun ZipOutputStream.writeFile(name: String, bytes: ByteArray) {
        putNextEntry(ZipEntry(name))
        write(bytes)
        closeEntry()
    }

    private fun removeUploadedEntriesFromQueue(highestId: Long) = Completable.fromCallable {
        databaseHelper.removeAllOHQueueItemsWithIdSmallerThan(highestId)
    }

    private fun handleSignOut() {
        val notification = NotificationCompat.Builder(context, NOTIFICATION_CHANNEL)
            .setContentTitle(resourceHelper.gs(R.string.you_have_been_signed_out_of_open_humans))
            .setContentText(resourceHelper.gs(R.string.click_here_to_sign_in_again_if_this_wasnt_on_purpose))
            .setStyle(NotificationCompat.BigTextStyle())
            .setSmallIcon(R.drawable.notif_icon)
            .setAutoCancel(true)
            .setContentIntent(PendingIntent.getActivity(
                context,
                0,
                Intent(context, OpenHumansLoginActivity::class.java).apply {
                    flags = Intent.FLAG_ACTIVITY_CLEAR_TOP
                },
                0
            ))
            .build()
        NotificationManagerCompat.from(context).notify(SIGNED_OUT_NOTIFICATION_ID, notification)
        logout()
    }

    private fun cancelWorker() {
        WorkManager.getInstance(context).cancelUniqueWork(WORK_NAME)
    }

    private fun scheduleWorker(replace: Boolean) {
        val constraints = Constraints.Builder()
            .setRequiredNetworkType(NetworkType.CONNECTED)
            .setRequiresCharging(sp.getBoolean("key_oh_charging_only", false))
            .build()
        val workRequest = PeriodicWorkRequestBuilder<OHUploadWorker>(1, TimeUnit.DAYS)
            .setConstraints(constraints)
            .setBackoffCriteria(BackoffPolicy.LINEAR, 20, TimeUnit.MINUTES)
            .build()
        WorkManager.getInstance(context).enqueueUniquePeriodicWork(WORK_NAME, if (replace) ExistingPeriodicWorkPolicy.REPLACE else ExistingPeriodicWorkPolicy.KEEP, workRequest)
    }

    private fun setupNotificationChannel() {
        val notificationManagerCompat = NotificationManagerCompat.from(context)
        notificationManagerCompat.createNotificationChannel(NotificationChannel(
            NOTIFICATION_CHANNEL,
            resourceHelper.gs(R.string.open_humans),
            NotificationManager.IMPORTANCE_DEFAULT
        ))
    }

    private class UploadData(
        val fileName: String,
        val metadata: OpenHumansAPI.FileMetadata,
        val content: ByteArray,
        val highestQueueId: Long?
    )

    @Suppress("PrivatePropertyName")
    private val HEX_DIGITS = "0123456789ABCDEF".toCharArray()

    private fun ByteArray.toHexString(): String {
        val stringBuilder = StringBuilder()
        map { it.toInt() }.forEach {
            stringBuilder.append(HEX_DIGITS[(it shr 4) and 0x0F])
            stringBuilder.append(HEX_DIGITS[it and 0x0F])
        }
        return stringBuilder.toString()
    }

    private fun onSharedPreferenceChanged(event: EventPreferenceChange) {
        if (event.changedKey == "key_oh_charging_only" && isSetup) scheduleWorker(true)
    }
}<|MERGE_RESOLUTION|>--- conflicted
+++ resolved
@@ -371,15 +371,9 @@
             .andThen(Observable.defer { Observable.fromIterable(databaseHelper.getAllProfileSwitches()) })
             .map { enqueueProfileSwitch(it); increaseCounter() }
             .ignoreElements()
-<<<<<<< HEAD
-            .andThen(Observable.defer { Observable.fromIterable(databaseHelper.getAllTDDs()) })
-            .map { enqueueTotalDailyDose(it); increaseCounter() }
-            .ignoreElements()
-=======
             // .andThen(Observable.defer { Observable.fromIterable(databaseHelper.getAllTDDs()) })
             // .map { enqueueTotalDailyDose(it); increaseCounter() }
             // .ignoreElements()
->>>>>>> 430a8719
             // .andThen(Observable.defer { Observable.fromIterable(databaseHelper.getAllTemporaryBasals()) })
             // .map { enqueueTemporaryBasal(it); increaseCounter() }
             // .ignoreElements()
