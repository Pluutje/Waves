--- conflicted
+++ resolved
@@ -8,10 +8,7 @@
 import info.nightscout.androidaps.database.AppRepository
 import info.nightscout.androidaps.database.entities.XXXValueWithUnit
 import info.nightscout.androidaps.database.entities.UserEntry
-<<<<<<< HEAD
-=======
 import info.nightscout.androidaps.database.entities.UserEntry.*
->>>>>>> 4e77902b
 import info.nightscout.androidaps.database.transactions.SyncTemporaryTargetTransaction
 import info.nightscout.androidaps.database.transactions.SyncTherapyEventTransaction
 import info.nightscout.androidaps.events.EventNsTreatment
@@ -71,21 +68,22 @@
                 }
                 .blockingGet()
                 .also { result ->
-                    result.invalidated.forEach { tt ->
+                    /*result.invalidated.forEach { tt ->
                         uel.log(
-<<<<<<< HEAD
                             UserEntry.Action.TT_DELETED_FROM_NS,
                             XXXValueWithUnit.TherapyEventTTReason(tt.reason),
                             XXXValueWithUnit.Mgdl(tt.lowTarget),
                             XXXValueWithUnit.Mgdl(tt.highTarget).takeIf { tt.lowTarget != tt.highTarget },
                             XXXValueWithUnit.Minute(tt.duration.toInt() / 60000).takeIf { tt.duration != 0L }
-=======
+                        )
+                    }*/
+                    result.invalidated.forEach {
+                        uel.log(
                             Action.TT_REMOVED, ValueWithUnit(Sources.NSClient),
                             ValueWithUnit(it.reason.text, Units.TherapyEvent),
                             ValueWithUnit(it.lowTarget, Units.Mg_Dl, true),
                             ValueWithUnit(it.highTarget, Units.Mg_Dl, it.lowTarget != it.highTarget),
                             ValueWithUnit(TimeUnit.MILLISECONDS.toMinutes(it.duration).toInt(), Units.M, it.duration != 0L)
->>>>>>> 4e77902b
                         )
                     }
                 }
@@ -100,16 +98,15 @@
                 .blockingGet()
                 .also { result ->
                     result.invalidated.forEach {
-                        uel.log(
-<<<<<<< HEAD
+                        /*uel.log(
                             UserEntry.Action.CAREPORTAL_DELETED_FROM_NS, (it.note ?: ""),
                             XXXValueWithUnit.Timestamp(it.timestamp),
-                            XXXValueWithUnit.TherapyEventType(it.type))
-=======
+                            XXXValueWithUnit.TherapyEventType(it.type))*/
+                        uel.log(
                             Action.CAREPORTAL_REMOVED, (it.note ?: ""), ValueWithUnit(Sources.NSClient),
                             ValueWithUnit(it.timestamp, Units.Timestamp, true),
                             ValueWithUnit(it.type.text, Units.TherapyEvent))
->>>>>>> 4e77902b
+
                     }
                 }
 
