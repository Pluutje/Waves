--- conflicted
+++ resolved
@@ -1384,7 +1384,6 @@
             cobView.setText(cobText);
         }
 
-<<<<<<< HEAD
         if (statuslightsLayout != null) {
             if (SP.getBoolean(R.string.key_show_statuslights, false)) {
                 CareportalEvent careportalEvent;
@@ -1435,8 +1434,6 @@
             }
         }
 
-        final boolean predictionsAvailable = finalLastRun != null && finalLastRun.request.hasPredictions;
-=======
         boolean predictionsAvailable;
         if (Config.APS)
             predictionsAvailable = finalLastRun != null && finalLastRun.request.hasPredictions;
@@ -1446,7 +1443,6 @@
             predictionsAvailable = false;
         final boolean finalPredictionsAvailable = predictionsAvailable;
 
->>>>>>> 86ef6a15
         // pump status from ns
         if (pumpDeviceStatusView != null) {
             pumpDeviceStatusView.setText(NSDeviceStatus.getInstance().getPumpStatus());
