package info.nightscout.androidaps.plugins.general.actions.defs;

import info.nightscout.androidaps.R;

/**
 * Created by andy on 9/20/18.
 */

public class CustomAction {

    private int name;
    private String iconName;
    private CustomActionType customActionType;
    private int iconResourceId;
<<<<<<< HEAD


    public CustomAction(int nameResourceId, CustomActionType actionType) {
        this.name = nameResourceId;
        this.customActionType = actionType;
        this.iconResourceId = R.drawable.icon_actions_profileswitch;
    }

    public CustomAction(int nameResourceId, CustomActionType actionType, int iconResourceId) {
        this.name = nameResourceId;
        this.customActionType = actionType;
        this.iconResourceId = iconResourceId;
=======
    private boolean enabled = true;


    public CustomAction(int nameResourceId, CustomActionType actionType) {
        this(nameResourceId, actionType, R.drawable.icon_actions_profileswitch, true);
    }


    public CustomAction(int nameResourceId, CustomActionType actionType, int iconResourceId) {
        this(nameResourceId, actionType, iconResourceId, true);
    }


    public CustomAction(int nameResourceId, CustomActionType actionType, int iconResourceId, boolean enabled) {
        this.name = nameResourceId;
        this.customActionType = actionType;
        this.iconResourceId = iconResourceId;
        this.enabled = enabled;
>>>>>>> 4b144f28
    }


    public int getName() {
        return name;
    }


<<<<<<< HEAD


=======
>>>>>>> 4b144f28
    public CustomActionType getCustomActionType() {
        return customActionType;
    }


    public int getIconResourceId() {
        return iconResourceId;
<<<<<<< HEAD
=======
    }


    public boolean isEnabled() {
        return enabled;
    }


    public void setEnabled(boolean enabled) {
        this.enabled = enabled;
>>>>>>> 4b144f28
    }

}<|MERGE_RESOLUTION|>--- conflicted
+++ resolved
@@ -12,20 +12,6 @@
     private String iconName;
     private CustomActionType customActionType;
     private int iconResourceId;
-<<<<<<< HEAD
-
-
-    public CustomAction(int nameResourceId, CustomActionType actionType) {
-        this.name = nameResourceId;
-        this.customActionType = actionType;
-        this.iconResourceId = R.drawable.icon_actions_profileswitch;
-    }
-
-    public CustomAction(int nameResourceId, CustomActionType actionType, int iconResourceId) {
-        this.name = nameResourceId;
-        this.customActionType = actionType;
-        this.iconResourceId = iconResourceId;
-=======
     private boolean enabled = true;
 
 
@@ -44,7 +30,6 @@
         this.customActionType = actionType;
         this.iconResourceId = iconResourceId;
         this.enabled = enabled;
->>>>>>> 4b144f28
     }
 
 
@@ -53,11 +38,6 @@
     }
 
 
-<<<<<<< HEAD
-
-
-=======
->>>>>>> 4b144f28
     public CustomActionType getCustomActionType() {
         return customActionType;
     }
@@ -65,8 +45,6 @@
 
     public int getIconResourceId() {
         return iconResourceId;
-<<<<<<< HEAD
-=======
     }
 
 
@@ -77,7 +55,6 @@
 
     public void setEnabled(boolean enabled) {
         this.enabled = enabled;
->>>>>>> 4b144f28
     }
 
 }