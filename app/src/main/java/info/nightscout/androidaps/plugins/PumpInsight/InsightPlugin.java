package info.nightscout.androidaps.plugins.PumpInsight;

import static info.nightscout.androidaps.plugins.PumpInsight.history.PumpIdCache.getRecordUniqueID;

import java.text.DecimalFormat;
import java.util.ArrayList;
import java.util.List;

import org.json.JSONException;
import org.json.JSONObject;
import org.slf4j.Logger;
import org.slf4j.LoggerFactory;

import sugar.free.sightparser.applayer.descriptors.ActiveBolus;
import sugar.free.sightparser.applayer.descriptors.ActiveBolusType;
import sugar.free.sightparser.applayer.descriptors.MessagePriority;
import sugar.free.sightparser.applayer.descriptors.PumpStatus;
import sugar.free.sightparser.applayer.descriptors.configuration_blocks.BRProfileBlock;
import sugar.free.sightparser.applayer.messages.AppLayerMessage;
import sugar.free.sightparser.applayer.messages.remote_control.BolusMessage;
import sugar.free.sightparser.applayer.messages.remote_control.CancelBolusMessage;
import sugar.free.sightparser.applayer.messages.remote_control.ExtendedBolusMessage;
import sugar.free.sightparser.applayer.messages.remote_control.StandardBolusMessage;
import sugar.free.sightparser.applayer.messages.status.ActiveBolusesMessage;
import sugar.free.sightparser.handling.SingleMessageTaskRunner;
import sugar.free.sightparser.handling.TaskRunner;
import sugar.free.sightparser.pipeline.Status;

import android.content.DialogInterface;
import android.os.SystemClock;
import android.support.v4.app.FragmentActivity;
import android.support.v7.app.AlertDialog;

import info.nightscout.androidaps.BuildConfig;
import info.nightscout.androidaps.Config;
import info.nightscout.androidaps.MainApp;
import info.nightscout.androidaps.R;
import info.nightscout.androidaps.data.DetailedBolusInfo;
import info.nightscout.androidaps.data.Profile;
import info.nightscout.androidaps.data.PumpEnactResult;
import info.nightscout.androidaps.db.ExtendedBolus;
import info.nightscout.androidaps.db.Source;
import info.nightscout.androidaps.db.TemporaryBasal;
import info.nightscout.androidaps.interfaces.Constraint;
import info.nightscout.androidaps.interfaces.ConstraintsInterface;
import info.nightscout.androidaps.interfaces.PluginBase;
import info.nightscout.androidaps.interfaces.PluginDescription;
import info.nightscout.androidaps.interfaces.PluginType;
import info.nightscout.androidaps.interfaces.PumpDescription;
import info.nightscout.androidaps.interfaces.PumpInterface;
import info.nightscout.androidaps.logging.L;
import info.nightscout.androidaps.plugins.Actions.defs.CustomAction;
import info.nightscout.androidaps.plugins.Actions.defs.CustomActionType;
import info.nightscout.androidaps.plugins.ConfigBuilder.ConfigBuilderFragment;
import info.nightscout.androidaps.plugins.ConfigBuilder.ProfileFunctions;
import info.nightscout.androidaps.plugins.NSClientInternal.NSUpload;
import info.nightscout.androidaps.plugins.Overview.events.EventDismissNotification;
import info.nightscout.androidaps.plugins.Overview.events.EventNewNotification;
import info.nightscout.androidaps.plugins.Overview.events.EventOverviewBolusProgress;
import info.nightscout.androidaps.plugins.Overview.notifications.Notification;
import info.nightscout.androidaps.plugins.PumpCommon.defs.PumpType;
import info.nightscout.androidaps.plugins.PumpInsight.connector.CancelBolusSilentlyTaskRunner;
import info.nightscout.androidaps.plugins.PumpInsight.connector.CancelTBRSilentlyTaskRunner;
import info.nightscout.androidaps.plugins.PumpInsight.connector.Connector;
import info.nightscout.androidaps.plugins.PumpInsight.connector.SetTBRTaskRunner;
import info.nightscout.androidaps.plugins.PumpInsight.connector.StatusTaskRunner;
import info.nightscout.androidaps.plugins.PumpInsight.connector.WriteBasalProfileTaskRunner;
import info.nightscout.androidaps.plugins.PumpInsight.events.EventInsightCallback;
import info.nightscout.androidaps.plugins.PumpInsight.events.EventInsightUpdateGui;
import info.nightscout.androidaps.plugins.PumpInsight.history.HistoryReceiver;
import info.nightscout.androidaps.plugins.PumpInsight.history.LiveHistory;
import info.nightscout.androidaps.plugins.PumpInsight.utils.Helpers;
import info.nightscout.androidaps.plugins.PumpInsight.utils.StatusItem;
import info.nightscout.androidaps.plugins.Treatments.Treatment;
import info.nightscout.androidaps.plugins.Treatments.TreatmentsPlugin;
import info.nightscout.utils.DateUtil;
import info.nightscout.utils.SP;

/**
 * Created by jamorham on 23/01/2018.
 * <p>
 * Connects to SightRemote app service using SightParser library
 * <p>
 * SightRemote and SightParser created by Tebbe Ubben
 * <p>
 * Original proof of concept SightProxy by jamorham
 */

@SuppressWarnings("AccessStaticViaInstance")
public class InsightPlugin extends PluginBase implements PumpInterface, ConstraintsInterface {

    private Logger log = LoggerFactory.getLogger(L.PUMP);

    private static volatile InsightPlugin plugin;


    public static InsightPlugin getPlugin() {
        if (plugin == null) {
            plugin = new InsightPlugin();
        }
        return plugin;
    }

    private static final long BUSY_WAIT_TIME = 20000;
    private static Integer batteryPercent = 0;
    private static Integer reservoirInUnits = 0;
    private static boolean initialized = false;
    private static volatile boolean update_pending = false;
    private StatusTaskRunner.Result statusResult;
    private long statusResultTime = -1;
    private long lastDataTime = 0;
    private boolean fauxTBRcancel = true;
    private PumpDescription pumpDescription = new PumpDescription();
    private double basalRate = 0;
    private Connector connector;
    private volatile boolean connector_enabled = false;
    private List<BRProfileBlock.ProfileBlock> profileBlocks;


    private InsightPlugin() {
        super(new PluginDescription().mainType(PluginType.PUMP).fragmentClass(InsightFragment.class.getName())
            .pluginName(R.string.insightpump).shortName(R.string.insightpump_shortname)
            .preferencesId(R.xml.pref_insightpump).description(R.string.description_pump_insight));
        if (L.isEnabled(L.PUMP))
            log.debug("InsightPlugin instantiated");
        pumpDescription.setPumpDescription(PumpType.AccuChekInsight);
    }


    private static void updateGui() {
        update_pending = false;
        MainApp.bus().post(new EventInsightUpdateGui());
    }


    private static void pushCallbackEvent(EventInsightCallback e) {
        MainApp.bus().post(e);
    }


    @Override
    protected void onStart() {
        if (!connector_enabled) {
            synchronized (this) {
                if (!connector_enabled) {
                    if (L.isEnabled(L.PUMP))
                        log.debug("Instantiating connector");
                    connector_enabled = true;
                    this.connector = Connector.get();
                    this.connector.init();
                }
            }
        }
        super.onStart();
    }


    protected void onStop() {
        if (connector_enabled) {
            synchronized (this) {
                if (connector_enabled) {
                    if (L.isEnabled(L.PUMP))
                        log.debug("Shutting down connector");
                    Connector.get().shutdown();
                    connector_enabled = false;
                }
            }
        }
    }


    @Override
    public boolean isFakingTempsByExtendedBoluses() {
        return true;
    }


    @Override
    public PumpEnactResult loadTDDs() {
        PumpEnactResult result = new PumpEnactResult();
        result.success = true;
        return result;
    }


    @Override
    public void switchAllowed(ConfigBuilderFragment.PluginViewHolder.PluginSwitcher pluginSwitcher,
            FragmentActivity context) {
        boolean allowHardwarePump = SP.getBoolean("allow_hardware_pump", false);
        if (allowHardwarePump || context == null) {
            pluginSwitcher.invoke();
        } else {
            AlertDialog.Builder builder = new AlertDialog.Builder(context);
            builder.setMessage(R.string.allow_hardware_pump_text)
                .setPositiveButton(R.string.yes, new DialogInterface.OnClickListener() {

                    public void onClick(DialogInterface dialog, int id) {
                        pluginSwitcher.invoke();
                        SP.putBoolean("allow_hardware_pump", true);
                        log.debug("First time HW pump allowed!");
                    }
                }).setNegativeButton(R.string.cancel, new DialogInterface.OnClickListener() {

                    public void onClick(DialogInterface dialog, int id) {
                        pluginSwitcher.cancel();
                        log.debug("User does not allow switching to HW pump!");
                    }
                });
            builder.create().show();
        }
    }


    @Override
    public boolean isInitialized() {
        return initialized;
    }


    @Override
    public boolean isSuspended() {
        return !isPumpRunning();
    }


    @Override
    public boolean isBusy() {
        return false;
    }


    @Override
    public boolean isConnected() {
        return Connector.get().isPumpConnected();
    }


    @Override
    public boolean isConnecting() {
        return Connector.get().isPumpConnecting();
    }


    @Override
    public boolean isHandshakeInProgress() {
        return false;
    }


    @Override
    public void finishHandshaking() {
    }


    @Override
    public void connect(String reason) {
        if (L.isEnabled(L.PUMP))
            log.debug("InsightPlugin::connect()");
        try {
            if (!connector.isPumpConnected()) {
                if (Helpers.ratelimit("insight-connect-timer", 40)) {
                    if (L.isEnabled(L.PUMP))
                        log.debug("Actually requesting a connect");
                    connector.connectToPump();
                }
            } else {
                if (L.isEnabled(L.PUMP))
                    log.debug("Already connected");
            }
        } catch (NullPointerException e) {
            log.error("Could not sconnect - null pointer: " + e);
        }

        // TODO review
        if (!Config.NSCLIENT)
            NSUpload.uploadDeviceStatus();
    }


    @Override
    public void disconnect(String reason) {
        if (L.isEnabled(L.PUMP))
            log.debug("InsightPlugin::disconnect()");
        try {
            if (!SP.getBoolean("insight_always_connected", false)) {
                if (L.isEnabled(L.PUMP))
                    log.debug("Requesting disconnect");
                connector.disconnectFromPump();
            } else {
                if (L.isEnabled(L.PUMP))
                    log.debug("Not disconnecting due to preference");
            }
        } catch (NullPointerException e) {
            log.error("Could not disconnect - null pointer: " + e);
        }
    }


    @Override
    public void stopConnecting() {
        if (L.isEnabled(L.PUMP))
            log.debug("InsightPlugin::stopConnecting()");
        try {
            if (isConnecting()) {
                if (!SP.getBoolean("insight_always_connected", false)) {
                    if (L.isEnabled(L.PUMP))
                        log.debug("Requesting disconnect");
                    connector.disconnectFromPump();
                } else {
                    if (L.isEnabled(L.PUMP))
                        log.debug("Not disconnecting due to preference");
                }
            } else {
                if (L.isEnabled(L.PUMP))
                    log.debug("Not currently trying to connect so not stopping connection");
            }
        } catch (NullPointerException e) {
            log.error("Could not stop connecting - null pointer: " + e);
        }
    }


    @Override
    public void getPumpStatus() {
        if (L.isEnabled(L.PUMP))
            log.debug("getPumpStatus");
        if (Connector.get().isPumpConnected()) {
            if (L.isEnabled(L.PUMP))
                log.debug("is connected.. requesting status");
            try {
                setStatusResult(fetchTaskRunner(new StatusTaskRunner(connector.getServiceConnector()),
                    StatusTaskRunner.Result.class));
                if (L.isEnabled(L.PUMP))
                    log.debug("GOT STATUS RESULT!!! PARTY WOOHOO!!!");
                statusResultTime = Helpers.tsl();
                processStatusResult();
                updateGui();
                connector.requestHistoryReSync();
                connector.requestHistorySync();
            } catch (Exception e) {
                log.error("StatusTaskRunner wasn't successful.");
                if (connector.getServiceConnector().isConnectedToService()
                    && connector.getServiceConnector().getStatus() != Status.CONNECTED) {
                    if (Helpers.ratelimit("insight-reconnect", 2)) {
                        Connector.connectToPump();
                        updateGui();
                    }
                }
            }
        } else {
            if (L.isEnabled(L.PUMP))
                log.debug("not connected.. not requesting status");
        }
    }


    public void setStatusResult(StatusTaskRunner.Result result) {
        this.statusResult = result;
        this.pumpDescription.basalMinimumRate = result.minimumBasalAmount;
        this.pumpDescription.basalMaximumRate = result.maximumBasalAmount;
    }


    @Override
    public PumpEnactResult setNewBasalProfile(Profile profile) {
        PumpEnactResult result = new PumpEnactResult();
        if (!isInitialized()) {
            log.error("setNewBasalProfile not initialized");
            Notification notification = new Notification(Notification.PROFILE_NOT_SET_NOT_INITIALIZED,
                MainApp.gs(R.string.pumpNotInitializedProfileNotSet), Notification.URGENT);
            MainApp.bus().post(new EventNewNotification(notification));
            result.comment = MainApp.gs(R.string.pumpNotInitializedProfileNotSet);
            return result;
        }
        MainApp.bus().post(new EventDismissNotification(Notification.PROFILE_NOT_SET_NOT_INITIALIZED));
        List<BRProfileBlock.ProfileBlock> profileBlocks = new ArrayList<>();
        for (int i = 0; i < profile.getBasalValues().length; i++) {
            Profile.BasalValue basalValue = profile.getBasalValues()[i];
            Profile.BasalValue nextValue = null;
            if (profile.getBasalValues().length > i + 1)
                nextValue = profile.getBasalValues()[i + 1];
            profileBlocks.add(new BRProfileBlock.ProfileBlock((((nextValue != null ? nextValue.timeAsSeconds
                : 24 * 60 * 60) - basalValue.timeAsSeconds) / 60), Helpers.roundDouble(basalValue.value, 2)));
            if (L.isEnabled(L.PUMP))
                log.debug("setNewBasalProfile: "
                    + basalValue.value
                    + " for "
                    + Integer
                        .toString(((nextValue != null ? nextValue.timeAsSeconds : 24 * 60 * 60) - basalValue.timeAsSeconds) / 60));
        }
        try {
            fetchTaskRunner(new WriteBasalProfileTaskRunner(connector.getServiceConnector(), profileBlocks));
            MainApp.bus().post(new EventDismissNotification(Notification.FAILED_UDPATE_PROFILE));
            Notification notification = new Notification(Notification.PROFILE_SET_OK,
                MainApp.gs(R.string.profile_set_ok), Notification.INFO, 60);
            MainApp.bus().post(new EventNewNotification(notification));
            result.success = true;
            result.enacted = true;
            result.comment = "OK";
            this.profileBlocks = profileBlocks;
        } catch (Exception e) {
            Notification notification = new Notification(Notification.FAILED_UDPATE_PROFILE,
                MainApp.gs(R.string.failedupdatebasalprofile), Notification.URGENT);
            MainApp.bus().post(new EventNewNotification(notification));
            result.comment = MainApp.gs(R.string.failedupdatebasalprofile);
        }
        return result;
    }


    @Override
    public boolean isThisProfileSet(Profile profile) {
        if (!isInitialized() || profileBlocks == null)
            return true;
        if (profile.getBasalValues().length != profileBlocks.size())
            return false;
        for (int i = 0; i < profileBlocks.size(); i++) {
            BRProfileBlock.ProfileBlock profileBlock = profileBlocks.get(i);
            Profile.BasalValue basalValue = profile.getBasalValues()[i];
            Profile.BasalValue nextValue = null;
            if (profile.getBasalValues().length > i + 1)
                nextValue = profile.getBasalValues()[i + 1];
            if (L.isEnabled(L.PUMP))
                log.debug("isThisProfileSet - Comparing block: Pump: "
                    + profileBlock.getAmount()
                    + " for "
                    + profileBlock.getDuration()
                    + " Profile: "
                    + basalValue.value
                    + " for "
                    + Integer
                        .toString(((nextValue != null ? nextValue.timeAsSeconds : 24 * 60 * 60) - basalValue.timeAsSeconds) / 60));
            if (profileBlock.getDuration() * 60 != (nextValue != null ? nextValue.timeAsSeconds : 24 * 60 * 60)
                - basalValue.timeAsSeconds)
                return false;
            // Allow a little imprecision due to rounding errors
            if (Math.abs(profileBlock.getAmount() - Helpers.roundDouble(basalValue.value, 2)) >= 0.01D)
                return false;
        }
        return true;
    }


    @Override
    public long lastDataTime() {
        return lastDataTime;
    }


    @Override
    public double getBaseBasalRate() {
        return basalRate;
    }

<<<<<<< HEAD
=======
    @Override
    public double getReservoirLevel() { return reservoirInUnits; }

    @Override
    public int getBatteryLevel() { return batteryPercent; }
>>>>>>> 65c5aebb

    public String getBaseBasalRateString() {
        final DecimalFormat df = new DecimalFormat("#.##");
        return df.format(basalRate);
    }


    @Override
    public PumpEnactResult deliverTreatment(DetailedBolusInfo detailedBolusInfo) {
        final PumpEnactResult result = new PumpEnactResult();
        result.bolusDelivered = detailedBolusInfo.insulin;
        result.carbsDelivered = detailedBolusInfo.carbs;
        result.enacted = result.bolusDelivered > 0 || result.carbsDelivered > 0;
        result.comment = MainApp.gs(R.string.virtualpump_resultok);

        result.percent = 100;

        int bolusId = 0;

        // is there an insulin component to the treatment?
        if (detailedBolusInfo.insulin > 0) {
            try {
                bolusId = deliverBolus(detailedBolusInfo.insulin);
                result.success = true;
                detailedBolusInfo.pumpId = getRecordUniqueID(bolusId);
            } catch (Exception e) {
                return pumpEnactFailure();
            }
        } else {
            result.success = true; // always true with carb only treatments
        }

        if (result.success) {
            if (L.isEnabled(L.PUMP))
                log.debug("Success!");

            Treatment t = new Treatment();
            t.isSMB = detailedBolusInfo.isSMB;
            final EventOverviewBolusProgress bolusingEvent = EventOverviewBolusProgress.getInstance();
            bolusingEvent.t = t;
            bolusingEvent.status = String.format(MainApp.gs(R.string.bolusdelivering), 0F);
            bolusingEvent.bolusId = bolusId;
            bolusingEvent.percent = 0;
            MainApp.bus().post(bolusingEvent);
            TreatmentsPlugin.getPlugin().addToHistoryTreatment(detailedBolusInfo, true);
        } else {
            if (L.isEnabled(L.PUMP))
                log.debug("Failure to deliver treatment");
        }

        if (L.isEnabled(L.PUMP))
            log.debug("Delivering treatment insulin: " + detailedBolusInfo.insulin + "U carbs: "
                + detailedBolusInfo.carbs + "g " + result);

        updateGui();
        connector.tryToGetPumpStatusAgain();

        if (result.success)
            while (true) {
                try {
                    Thread.sleep(500);
                    final EventOverviewBolusProgress bolusingEvent = EventOverviewBolusProgress.getInstance();
                    ActiveBolusesMessage activeBolusesMessage = fetchSingleMessage(new ActiveBolusesMessage(),
                        ActiveBolusesMessage.class);
                    ActiveBolus activeBolus = null;
                    if (activeBolusesMessage.getBolus1() != null
                        && activeBolusesMessage.getBolus1().getBolusID() == bolusingEvent.bolusId)
                        activeBolus = activeBolusesMessage.getBolus1();
                    else if (activeBolusesMessage.getBolus2() != null
                        && activeBolusesMessage.getBolus2().getBolusID() == bolusingEvent.bolusId)
                        activeBolus = activeBolusesMessage.getBolus2();
                    else if (activeBolusesMessage.getBolus3() != null
                        && activeBolusesMessage.getBolus3().getBolusID() == bolusingEvent.bolusId)
                        activeBolus = activeBolusesMessage.getBolus3();
                    if (activeBolus == null)
                        break;
                    else {
                        int percentBefore = bolusingEvent.percent;
                        bolusingEvent.percent = (int)(100D / activeBolus.getInitialAmount() * (activeBolus
                            .getInitialAmount() - activeBolus.getLeftoverAmount()));
                        bolusingEvent.status = String.format(MainApp.gs(R.string.bolusdelivering),
                            activeBolus.getInitialAmount() - activeBolus.getLeftoverAmount());
                        if (percentBefore != bolusingEvent.percent)
                            MainApp.bus().post(bolusingEvent);
                    }
                } catch (Exception e) {
                    break;
                }
            }

        connector.requestHistorySync(2000);
        return result;
    }


    @Override
    public void stopBolusDelivering() {
        CancelBolusMessage cancelBolusMessage = new CancelBolusMessage();
        cancelBolusMessage.setMessagePriority(MessagePriority.HIGHEST);
        cancelBolusMessage.setBolusId(EventOverviewBolusProgress.getInstance().bolusId);
        try {
            fetchSingleMessage(cancelBolusMessage);
        } catch (Exception e) {
        }
    }


    // Temporary Basals

    @Override
    public PumpEnactResult setTempBasalAbsolute(Double absoluteRate, Integer durationInMinutes, Profile profile,
            boolean enforceNew) {
        if (L.isEnabled(L.PUMP))
            log.debug("Set TBR absolute: " + absoluteRate);
        if (getBaseBasalRate() == 0) {
            if (L.isEnabled(L.PUMP))
                log.debug("Base basal rate appears to be zero!");
            return pumpEnactFailure();
        }
        double percent = 100D / getBaseBasalRate() * absoluteRate;
        if (L.isEnabled(L.PUMP))
            log.debug("Calculated requested rate: " + absoluteRate + " base rate: " + getBaseBasalRate()
                + " percentage: " + percent + "%");
        try {
            if (percent > 250) {
                if (L.isEnabled(L.PUMP))
                    log.debug("Calculated rate is above 250%, switching to emulation using extended boluses");
                cancelTempBasal(true);
                if (!setExtendedBolus((absoluteRate - getBaseBasalRate()) / 60D * ((double)durationInMinutes),
                    durationInMinutes).success) {
                    // Fallback to TBR if setting an extended bolus didn't work
                    if (L.isEnabled(L.PUMP))
                        log.debug("Setting an extended bolus didn't work, falling back to normal TBR");
                    return setTempBasalPercent((int)percent, durationInMinutes, profile, true);
                }
                return new PumpEnactResult().success(true).enacted(true).absolute(absoluteRate)
                    .duration(durationInMinutes);
            } else {
                if (L.isEnabled(L.PUMP))
                    log.debug("Calculated rate is below or equal to 250%, using normal TBRs");
                cancelExtendedBolus();
                return setTempBasalPercent((int)percent, durationInMinutes, profile, true);
            }
        } catch (Exception e) {
            return pumpEnactFailure();
        }
    }


    @Override
    public PumpEnactResult setTempBasalPercent(Integer percent, Integer durationInMinutes, Profile profile,
            boolean enforceNew) {
        if (L.isEnabled(L.PUMP))
            log.debug("Set TBR %");

        percent = (int)Math.round(((double)percent) / 10d) * 10;
        if (percent == 100) {
            // This would cause a cancel if a tbr is in progress so treat as a cancel
            return cancelTempBasal(false);
        } else if (percent > 250)
            percent = 250;

        try {
            fetchTaskRunner(new SetTBRTaskRunner(connector.getServiceConnector(), percent, durationInMinutes));
            final TemporaryBasal tempBasal = new TemporaryBasal().date(System.currentTimeMillis()).percent(percent)
                .duration(durationInMinutes).source(Source.USER);
            TreatmentsPlugin.getPlugin().addToHistoryTempBasal(tempBasal);
            updateGui();
            if (L.isEnabled(L.PUMP))
                log.debug("Set temp basal " + percent + "% for " + durationInMinutes + "m");
            connector.requestHistorySync(5000);
            connector.tryToGetPumpStatusAgain();
            return new PumpEnactResult().success(true).enacted(true).percent(percent);
        } catch (Exception e) {
            return pumpEnactFailure();
        }
    }


    @Override
    public PumpEnactResult cancelTempBasal(boolean enforceNew) {
        if (L.isEnabled(L.PUMP))
            log.debug("Cancel TBR called");

        try {
            cancelExtendedBolus();
            SystemClock.sleep(1100); // to be sure db records are at least 1 sec off (for NS)
            realTBRCancel();
            SystemClock.sleep(1100); // to be sure db records are at least 1 sec off (for NS)
            updateGui();
            connector.requestHistorySync(5000);
            connector.tryToGetPumpStatusAgain();
            return new PumpEnactResult().success(true).enacted(true).isTempCancel(true);
        } catch (Exception e) {
            return pumpEnactFailure();
        }
    }


    private void realTBRCancel() throws Exception {
        if (fetchTaskRunner(new CancelTBRSilentlyTaskRunner(connector.getServiceConnector()), Boolean.class)
            && TreatmentsPlugin.getPlugin().isTempBasalInProgress()) {
            TemporaryBasal tempStop = new TemporaryBasal().date(System.currentTimeMillis()).source(Source.USER);
            TreatmentsPlugin.getPlugin().addToHistoryTempBasal(tempStop);
        }
    }


    // Extended Boluses

    @Override
    public PumpEnactResult setExtendedBolus(Double insulin, Integer durationInMinutes) {
        if (L.isEnabled(L.PUMP))
            log.debug("Set Extended bolus " + insulin + " " + durationInMinutes);
        try {
            ExtendedBolusMessage extendedBolusMessage = new ExtendedBolusMessage();
            extendedBolusMessage.setAmount(insulin);
            extendedBolusMessage.setDuration(durationInMinutes);
            BolusMessage bolusMessage = fetchSingleMessage(extendedBolusMessage, BolusMessage.class);
            final ExtendedBolus extendedBolus = new ExtendedBolus().date(System.currentTimeMillis()).insulin(insulin)
                .durationInMinutes(durationInMinutes).source(Source.USER)
                .pumpId(getRecordUniqueID(bolusMessage.getBolusId()));
            TreatmentsPlugin.getPlugin().addToHistoryExtendedBolus(extendedBolus);
            updateGui();
            connector.requestHistorySync(30000);
            connector.tryToGetPumpStatusAgain();
            return new PumpEnactResult().success(true).enacted(true).duration(durationInMinutes)
                .bolusDelivered(insulin);
        } catch (Exception e) {
            return pumpEnactFailure();
        }
    }


    @Override
    public PumpEnactResult cancelExtendedBolus() {
        if (L.isEnabled(L.PUMP))
            log.debug("Cancel Extended bolus called");

        Integer bolusId = null;

        try {
            bolusId = fetchTaskRunner(new CancelBolusSilentlyTaskRunner(connector.getServiceConnector(),
                ActiveBolusType.EXTENDED), Integer.class);
            if (TreatmentsPlugin.getPlugin().isInHistoryExtendedBoluslInProgress()) {
                ExtendedBolus exStop = new ExtendedBolus(System.currentTimeMillis());
                exStop.source = Source.USER;
                TreatmentsPlugin.getPlugin().addToHistoryExtendedBolus(exStop);
            }
            if (bolusId != null)
                connector.requestHistorySync(5000);
            connector.tryToGetPumpStatusAgain();
            updateGui();
            return new PumpEnactResult().success(true).enacted(bolusId != null);
        } catch (Exception e) {
            return pumpEnactFailure();
        }
    }


    private int deliverBolus(double bolusValue) throws Exception {
        if (L.isEnabled(L.PUMP))
            log.debug("DeliverBolus: " + bolusValue);

        final StandardBolusMessage message = new StandardBolusMessage();
        message.setAmount(bolusValue);

        return fetchSingleMessage(message, BolusMessage.class).getBolusId();
    }


    @Override
    public JSONObject getJSONStatus(Profile profile, String profileName) {
        long now = System.currentTimeMillis();
        if (Helpers.msSince(connector.getLastContactTime()) > (60 * 60 * 1000)) {
            if (L.isEnabled(L.PUMP))
                log.debug("getJSONStatus not returning as data likely stale");
            return null;
        }

        final JSONObject pump = new JSONObject();
        final JSONObject battery = new JSONObject();
        final JSONObject status = new JSONObject();
        final JSONObject extended = new JSONObject();
        try {
            battery.put("percent", batteryPercent);
            status.put("status", isSuspended() ? "suspended" : "normal");
            status.put("timestamp", DateUtil.toISOString(connector.getLastContactTime()));
            extended.put("Version", BuildConfig.VERSION_NAME + "-" + BuildConfig.BUILDVERSION);
            try {
                extended.put("ActiveProfile", ProfileFunctions.getInstance().getProfileName());
            } catch (Exception e) {
            }
            TemporaryBasal tb = TreatmentsPlugin.getPlugin().getTempBasalFromHistory(now);
            if (tb != null) {
                extended.put("TempBasalAbsoluteRate", tb.tempBasalConvertedToAbsolute(now, profile));
                extended.put("TempBasalStart", DateUtil.dateAndTimeString(tb.date));
                extended.put("TempBasalRemaining", tb.getPlannedRemainingMinutes());
            }
            ExtendedBolus eb = TreatmentsPlugin.getPlugin().getExtendedBolusFromHistory(now);
            if (eb != null) {
                extended.put("ExtendedBolusAbsoluteRate", eb.absoluteRate());
                extended.put("ExtendedBolusStart", DateUtil.dateAndTimeString(eb.date));
                extended.put("ExtendedBolusRemaining", eb.getPlannedRemainingMinutes());
            }
            extended.put("BaseBasalRate", getBaseBasalRate());
            status.put("timestamp", DateUtil.toISOString(now));

            pump.put("battery", battery);
            pump.put("status", status);
            pump.put("extended", extended);
            pump.put("reservoir", reservoirInUnits);
            pump.put("clock", DateUtil.toISOString(now));
        } catch (JSONException e) {
            log.error("Unhandled exception", e);
        }
        return pump;
    }


    @Override
    public String deviceID() {
        return "InsightPump";
    }


    @Override
    public PumpDescription getPumpDescription() {
        return pumpDescription;
    }


    @Override
    public String shortStatus(boolean veryShort) {
        String msg = gs(R.string.insightpump_shortname) + " Batt: " + batteryPercent + " Reserv: " + reservoirInUnits
            + " Basal: " + basalRate;
        if (LiveHistory.getStatus().length() > 0) {
            msg += LiveHistory.getStatus();
        }
        return msg;
    }


    private void processStatusResult() {
        if (statusResult != null) {
            batteryPercent = statusResult.battery;
            reservoirInUnits = (int)statusResult.cartridge;
            basalRate = statusResult.baseBasalRate;
            profileBlocks = statusResult.basalProfile;
            initialized = true; // basic communication test
        }
    }


    private String gs(int id) {
        return MainApp.gs(id);
    }


    private boolean isPumpRunning() {
        if (statusResult == null)
            return true; // assume running if we have no information
        return statusResult.pumpStatus == PumpStatus.STARTED;
    }


    List<StatusItem> getStatusItems(boolean refresh) {
        final List<StatusItem> l = new ArrayList<>();

        // Todo last contact time

        l.add(new StatusItem(gs(R.string.status_no_colon), connector.getLastStatusMessage()));
        l.add(new StatusItem(gs(R.string.changed), connector.getNiceLastStatusTime()));

        boolean pumpRunning;
        // also check time since received
        if (statusResult != null) {

            pumpRunning = isPumpRunning();
            if (pumpRunning) {
                l.add(new StatusItem(gs(R.string.pump_basebasalrate_label), getBaseBasalRateString() + "U"));
            } else {
                l.add(new StatusItem(gs(R.string.combo_warning), gs(R.string.pump_stopped_uppercase),
                    StatusItem.Highlight.CRITICAL));
            }
        }

        final long offset_ms = Helpers.msSince(statusResultTime);
        final long offset_minutes = offset_ms / 60000;

        if (statusResult != null) {
            l.add(new StatusItem(gs(R.string.status_updated), Helpers.niceTimeScalar(Helpers.msSince(statusResultTime))
                + " " + gs(R.string.ago)));
            l.add(new StatusItem(gs(R.string.pump_battery_label), batteryPercent + "%",
                batteryPercent < 100 ? (batteryPercent < 90 ? (batteryPercent < 70 ? (StatusItem.Highlight.BAD)
                    : StatusItem.Highlight.NOTICE) : StatusItem.Highlight.NORMAL) : StatusItem.Highlight.GOOD));
            l.add(new StatusItem(gs(R.string.pump_reservoir_label), reservoirInUnits + "U"));
            try {
                if (statusResult.tbrAmount != 100) {
                    l.add(new StatusItem(gs(R.string.insight_active_tbr), statusResult.tbrAmount + "% "
                        + gs(R.string.with) + " " + Helpers.qs(statusResult.tbrLeftoverDuration - offset_minutes, 0)
                        + " " + gs(R.string.insight_min_left), StatusItem.Highlight.NOTICE));
                }
            } catch (NullPointerException e) {
                // currentTBRMessage may be null
            }

        }

        if (TreatmentsPlugin.getPlugin().isTempBasalInProgress()) {
            try {
                l.add(new StatusItem(gs(R.string.pump_tempbasal_label), TreatmentsPlugin.getPlugin()
                    .getTempBasalFromHistory(System.currentTimeMillis()).toStringFull()));
            } catch (NullPointerException e) {
                //
            }
        }

        if (statusResult != null) {
            try {
                statusActiveBolus(statusResult.activeBolus1, offset_minutes, l);
                statusActiveBolus(statusResult.activeBolus2, offset_minutes, l);
                statusActiveBolus(statusResult.activeBolus3, offset_minutes, l);
            } catch (NullPointerException e) {
                // getActiveBolusesMessage() may be null
            }
        }

        if (TreatmentsPlugin.getPlugin().isInHistoryExtendedBoluslInProgress()) {
            try {

                l.add(new StatusItem(gs(R.string.virtualpump_extendedbolus_label), TreatmentsPlugin.getPlugin()
                    .getExtendedBolusFromHistory(System.currentTimeMillis()).toString()));
            } catch (NullPointerException e) {
                //
            }
        }

        l.add(new StatusItem(gs(R.string.log_book), HistoryReceiver.getStatusString()));

        if (LiveHistory.getStatus().length() > 0) {
            l.add(new StatusItem(gs(R.string.insight_last_completed_action), LiveHistory.getStatus()));
        }

        final String keep_alive_status = Connector.getKeepAliveString();
        if (keep_alive_status != null) {
            l.add(new StatusItem(gs(R.string.insight_keep_alive_status), keep_alive_status));
        }

        final List<StatusItem> status_statistics = connector.getStatusStatistics();
        if (status_statistics.size() > 0) {
            l.addAll(status_statistics);
        }

        if (Helpers.ratelimit("insight-status-ui-refresh", 10)) {
            connector.tryToGetPumpStatusAgain();
        }
        connector.requestHistorySync();
        if (refresh)
            scheduleGUIUpdate();

        return l;
    }


    private synchronized void scheduleGUIUpdate() {
        if (!update_pending && connector.uiFresh()) {
            update_pending = true;
            Helpers.runOnUiThreadDelayed(new Runnable() {

                @Override
                public void run() {
                    updateGui();
                }
            }, 1000);
        }
    }


    private void statusActiveBolus(ActiveBolus activeBolus, long offset_mins, List<StatusItem> l) {
        if (activeBolus == null)
            return;
        switch (activeBolus.getBolusType()) {

            case STANDARD:
                l.add(new StatusItem(activeBolus.getBolusType() + " " + gs(R.string.bolus), activeBolus
                    .getInitialAmount() + "U", StatusItem.Highlight.NOTICE));
                break;
            case EXTENDED:
                l.add(new StatusItem(activeBolus.getBolusType() + " " + gs(R.string.bolus), activeBolus
                    .getInitialAmount()
                    + "U "
                    + gs(R.string.insight_total_with)
                    + " "
                    + activeBolus.getLeftoverAmount()
                    + "U "
                    + gs(R.string.insight_remaining_over)
                    + " "
                    + (activeBolus.getDuration() - offset_mins) + " " + gs(R.string.insight_min),
                    StatusItem.Highlight.NOTICE));
                break;
            case MULTIWAVE:
                l.add(new StatusItem(activeBolus.getBolusType() + " " + gs(R.string.bolus), activeBolus
                    .getInitialAmount()
                    + "U "
                    + gs(R.string.insight_upfront_with)
                    + " "
                    + activeBolus.getLeftoverAmount()
                    + "U "
                    + gs(R.string.insight_remaining_over)
                    + " "
                    + (activeBolus.getDuration() - offset_mins) + " " + gs(R.string.insight_min),
                    StatusItem.Highlight.NOTICE));

                break;
            default:
                log.error("ERROR: unknown bolus type! " + activeBolus.getBolusType());
        }
    }


    private void fetchTaskRunner(TaskRunner taskRunner) throws Exception {
        fetchTaskRunner(taskRunner, Object.class);
    }


    private void fetchSingleMessage(AppLayerMessage message) throws Exception {
        fetchSingleMessage(message, AppLayerMessage.class);
    }


    private <T> T fetchTaskRunner(TaskRunner taskRunner, Class<T> resultType) throws Exception {
        try {
            T result = (T)taskRunner.fetchAndWaitUsingLatch(BUSY_WAIT_TIME);
            lastDataTime = System.currentTimeMillis();
            return result;
        } catch (Exception e) {
            log.error("Error while fetching " + taskRunner.getClass().getSimpleName() + ": "
                + e.getClass().getSimpleName());
            throw e;
        }
    }


    private <T extends AppLayerMessage> T fetchSingleMessage(AppLayerMessage message, Class<T> resultType)
            throws Exception {
        try {
            T result = (T)new SingleMessageTaskRunner(connector.getServiceConnector(), message)
                .fetchAndWaitUsingLatch(BUSY_WAIT_TIME);
            lastDataTime = System.currentTimeMillis();
            return result;
        } catch (Exception e) {
            log.error("Error while fetching " + message.getClass().getSimpleName() + ": "
                + e.getClass().getSimpleName());
            throw e;
        }
    }


    private PumpEnactResult pumpEnactFailure() {
        return new PumpEnactResult().success(false).enacted(false);
    }


    // Constraints

    @Override
    public Constraint<Integer> applyBasalPercentConstraints(Constraint<Integer> percentRate, Profile profile) {
        percentRate.setIfGreater(0,
            String.format(MainApp.gs(R.string.limitingpercentrate), 0, MainApp.gs(R.string.itmustbepositivevalue)),
            this);
        percentRate.setIfSmaller(
            getPumpDescription().maxTempPercent,
            String.format(MainApp.gs(R.string.limitingpercentrate), getPumpDescription().maxTempPercent,
                MainApp.gs(R.string.pumplimit)), this);

        return percentRate;
    }


    @Override
    public Constraint<Double> applyBolusConstraints(Constraint<Double> insulin) {
        if (statusResult != null) {
            insulin.setIfSmaller(
                statusResult.maximumBolusAmount,
                String.format(MainApp.gs(R.string.limitingbolus), statusResult.maximumBolusAmount,
                    MainApp.gs(R.string.pumplimit)), this);
            if (insulin.value() < statusResult.minimumBolusAmount) {

                // TODO: Add function to Constraints or use different approach
                // This only works if the interface of the InsightPlugin is called last.
                // If not, another contraint could theoretically set the value between 0 and minimumBolusAmount

                insulin.set(
                    0d,
                    String.format(MainApp.gs(R.string.limitingbolus), statusResult.minimumBolusAmount,
                        MainApp.gs(R.string.pumplimit)), this);
            }
        }
        return insulin;
    }


    @Override
    public List<CustomAction> getCustomActions() {
        return null;
    }


    @Override
    public PumpEnactResult executeCustomAction(CustomActionType customActionType) {
        return null;
    }
}<|MERGE_RESOLUTION|>--- conflicted
+++ resolved
@@ -1,35 +1,18 @@
 package info.nightscout.androidaps.plugins.PumpInsight;
 
-import static info.nightscout.androidaps.plugins.PumpInsight.history.PumpIdCache.getRecordUniqueID;
-
-import java.text.DecimalFormat;
-import java.util.ArrayList;
-import java.util.List;
+import android.content.DialogInterface;
+import android.os.SystemClock;
+import android.support.v4.app.FragmentActivity;
+import android.support.v7.app.AlertDialog;
 
 import org.json.JSONException;
 import org.json.JSONObject;
 import org.slf4j.Logger;
 import org.slf4j.LoggerFactory;
 
-import sugar.free.sightparser.applayer.descriptors.ActiveBolus;
-import sugar.free.sightparser.applayer.descriptors.ActiveBolusType;
-import sugar.free.sightparser.applayer.descriptors.MessagePriority;
-import sugar.free.sightparser.applayer.descriptors.PumpStatus;
-import sugar.free.sightparser.applayer.descriptors.configuration_blocks.BRProfileBlock;
-import sugar.free.sightparser.applayer.messages.AppLayerMessage;
-import sugar.free.sightparser.applayer.messages.remote_control.BolusMessage;
-import sugar.free.sightparser.applayer.messages.remote_control.CancelBolusMessage;
-import sugar.free.sightparser.applayer.messages.remote_control.ExtendedBolusMessage;
-import sugar.free.sightparser.applayer.messages.remote_control.StandardBolusMessage;
-import sugar.free.sightparser.applayer.messages.status.ActiveBolusesMessage;
-import sugar.free.sightparser.handling.SingleMessageTaskRunner;
-import sugar.free.sightparser.handling.TaskRunner;
-import sugar.free.sightparser.pipeline.Status;
-
-import android.content.DialogInterface;
-import android.os.SystemClock;
-import android.support.v4.app.FragmentActivity;
-import android.support.v7.app.AlertDialog;
+import java.text.DecimalFormat;
+import java.util.ArrayList;
+import java.util.List;
 
 import info.nightscout.androidaps.BuildConfig;
 import info.nightscout.androidaps.Config;
@@ -75,6 +58,23 @@
 import info.nightscout.androidaps.plugins.Treatments.TreatmentsPlugin;
 import info.nightscout.utils.DateUtil;
 import info.nightscout.utils.SP;
+import sugar.free.sightparser.applayer.descriptors.ActiveBolus;
+import sugar.free.sightparser.applayer.descriptors.ActiveBolusType;
+import sugar.free.sightparser.applayer.descriptors.MessagePriority;
+import sugar.free.sightparser.applayer.descriptors.PumpStatus;
+import sugar.free.sightparser.applayer.descriptors.configuration_blocks.BRProfileBlock;
+import sugar.free.sightparser.applayer.messages.AppLayerMessage;
+import sugar.free.sightparser.applayer.messages.remote_control.BolusMessage;
+import sugar.free.sightparser.applayer.messages.remote_control.CancelBolusMessage;
+import sugar.free.sightparser.applayer.messages.remote_control.ExtendedBolusMessage;
+import sugar.free.sightparser.applayer.messages.remote_control.StandardBolusMessage;
+import sugar.free.sightparser.applayer.messages.status.ActiveBolusesMessage;
+import sugar.free.sightparser.handling.SingleMessageTaskRunner;
+import sugar.free.sightparser.handling.TaskRunner;
+import sugar.free.sightparser.pipeline.Status;
+
+import static info.nightscout.androidaps.plugins.PumpInsight.history.PumpIdCache.getRecordUniqueID;
+
 
 /**
  * Created by jamorham on 23/01/2018.
@@ -88,11 +88,9 @@
 
 @SuppressWarnings("AccessStaticViaInstance")
 public class InsightPlugin extends PluginBase implements PumpInterface, ConstraintsInterface {
-
     private Logger log = LoggerFactory.getLogger(L.PUMP);
 
     private static volatile InsightPlugin plugin;
-
 
     public static InsightPlugin getPlugin() {
         if (plugin == null) {
@@ -116,11 +114,15 @@
     private volatile boolean connector_enabled = false;
     private List<BRProfileBlock.ProfileBlock> profileBlocks;
 
-
     private InsightPlugin() {
-        super(new PluginDescription().mainType(PluginType.PUMP).fragmentClass(InsightFragment.class.getName())
-            .pluginName(R.string.insightpump).shortName(R.string.insightpump_shortname)
-            .preferencesId(R.xml.pref_insightpump).description(R.string.description_pump_insight));
+        super(new PluginDescription()
+                .mainType(PluginType.PUMP)
+                .fragmentClass(InsightFragment.class.getName())
+                .pluginName(R.string.insightpump)
+                .shortName(R.string.insightpump_shortname)
+                .preferencesId(R.xml.pref_insightpump)
+                .description(R.string.description_pump_insight)
+        );
         if (L.isEnabled(L.PUMP))
             log.debug("InsightPlugin instantiated");
         pumpDescription.setPumpDescription(PumpType.AccuChekInsight);
@@ -132,11 +134,9 @@
         MainApp.bus().post(new EventInsightUpdateGui());
     }
 
-
     private static void pushCallbackEvent(EventInsightCallback e) {
         MainApp.bus().post(e);
     }
-
 
     @Override
     protected void onStart() {
@@ -154,7 +154,6 @@
         super.onStart();
     }
 
-
     protected void onStop() {
         if (connector_enabled) {
             synchronized (this) {
@@ -168,12 +167,10 @@
         }
     }
 
-
     @Override
     public boolean isFakingTempsByExtendedBoluses() {
         return true;
     }
-
 
     @Override
     public PumpEnactResult loadTDDs() {
@@ -182,75 +179,64 @@
         return result;
     }
 
-
-    @Override
-    public void switchAllowed(ConfigBuilderFragment.PluginViewHolder.PluginSwitcher pluginSwitcher,
-            FragmentActivity context) {
+    @Override
+    public void switchAllowed(ConfigBuilderFragment.PluginViewHolder.PluginSwitcher pluginSwitcher, FragmentActivity context) {
         boolean allowHardwarePump = SP.getBoolean("allow_hardware_pump", false);
         if (allowHardwarePump || context == null) {
             pluginSwitcher.invoke();
         } else {
             AlertDialog.Builder builder = new AlertDialog.Builder(context);
             builder.setMessage(R.string.allow_hardware_pump_text)
-                .setPositiveButton(R.string.yes, new DialogInterface.OnClickListener() {
-
-                    public void onClick(DialogInterface dialog, int id) {
-                        pluginSwitcher.invoke();
-                        SP.putBoolean("allow_hardware_pump", true);
-                        log.debug("First time HW pump allowed!");
-                    }
-                }).setNegativeButton(R.string.cancel, new DialogInterface.OnClickListener() {
-
-                    public void onClick(DialogInterface dialog, int id) {
-                        pluginSwitcher.cancel();
-                        log.debug("User does not allow switching to HW pump!");
-                    }
-                });
+                    .setPositiveButton(R.string.yes, new DialogInterface.OnClickListener() {
+                        public void onClick(DialogInterface dialog, int id) {
+                            pluginSwitcher.invoke();
+                            SP.putBoolean("allow_hardware_pump", true);
+                            log.debug("First time HW pump allowed!");
+                        }
+                    })
+                    .setNegativeButton(R.string.cancel, new DialogInterface.OnClickListener() {
+                        public void onClick(DialogInterface dialog, int id) {
+                            pluginSwitcher.cancel();
+                            log.debug("User does not allow switching to HW pump!");
+                        }
+                    });
             builder.create().show();
         }
     }
-
 
     @Override
     public boolean isInitialized() {
         return initialized;
     }
 
-
     @Override
     public boolean isSuspended() {
         return !isPumpRunning();
     }
 
-
     @Override
     public boolean isBusy() {
         return false;
     }
 
-
     @Override
     public boolean isConnected() {
         return Connector.get().isPumpConnected();
     }
 
-
     @Override
     public boolean isConnecting() {
         return Connector.get().isPumpConnecting();
     }
 
-
     @Override
     public boolean isHandshakeInProgress() {
         return false;
     }
 
-
     @Override
     public void finishHandshaking() {
     }
-
 
     @Override
     public void connect(String reason) {
@@ -276,7 +262,6 @@
             NSUpload.uploadDeviceStatus();
     }
 
-
     @Override
     public void disconnect(String reason) {
         if (L.isEnabled(L.PUMP))
@@ -294,7 +279,6 @@
             log.error("Could not disconnect - null pointer: " + e);
         }
     }
-
 
     @Override
     public void stopConnecting() {
@@ -319,7 +303,6 @@
         }
     }
 
-
     @Override
     public void getPumpStatus() {
         if (L.isEnabled(L.PUMP))
@@ -328,8 +311,7 @@
             if (L.isEnabled(L.PUMP))
                 log.debug("is connected.. requesting status");
             try {
-                setStatusResult(fetchTaskRunner(new StatusTaskRunner(connector.getServiceConnector()),
-                    StatusTaskRunner.Result.class));
+                setStatusResult(fetchTaskRunner(new StatusTaskRunner(connector.getServiceConnector()), StatusTaskRunner.Result.class));
                 if (L.isEnabled(L.PUMP))
                     log.debug("GOT STATUS RESULT!!! PARTY WOOHOO!!!");
                 statusResultTime = Helpers.tsl();
@@ -339,8 +321,7 @@
                 connector.requestHistorySync();
             } catch (Exception e) {
                 log.error("StatusTaskRunner wasn't successful.");
-                if (connector.getServiceConnector().isConnectedToService()
-                    && connector.getServiceConnector().getStatus() != Status.CONNECTED) {
+                if (connector.getServiceConnector().isConnectedToService() && connector.getServiceConnector().getStatus() != Status.CONNECTED) {
                     if (Helpers.ratelimit("insight-reconnect", 2)) {
                         Connector.connectToPump();
                         updateGui();
@@ -353,21 +334,18 @@
         }
     }
 
-
     public void setStatusResult(StatusTaskRunner.Result result) {
         this.statusResult = result;
         this.pumpDescription.basalMinimumRate = result.minimumBasalAmount;
         this.pumpDescription.basalMaximumRate = result.maximumBasalAmount;
     }
 
-
     @Override
     public PumpEnactResult setNewBasalProfile(Profile profile) {
         PumpEnactResult result = new PumpEnactResult();
         if (!isInitialized()) {
             log.error("setNewBasalProfile not initialized");
-            Notification notification = new Notification(Notification.PROFILE_NOT_SET_NOT_INITIALIZED,
-                MainApp.gs(R.string.pumpNotInitializedProfileNotSet), Notification.URGENT);
+            Notification notification = new Notification(Notification.PROFILE_NOT_SET_NOT_INITIALIZED, MainApp.gs(R.string.pumpNotInitializedProfileNotSet), Notification.URGENT);
             MainApp.bus().post(new EventNewNotification(notification));
             result.comment = MainApp.gs(R.string.pumpNotInitializedProfileNotSet);
             return result;
@@ -379,41 +357,31 @@
             Profile.BasalValue nextValue = null;
             if (profile.getBasalValues().length > i + 1)
                 nextValue = profile.getBasalValues()[i + 1];
-            profileBlocks.add(new BRProfileBlock.ProfileBlock((((nextValue != null ? nextValue.timeAsSeconds
-                : 24 * 60 * 60) - basalValue.timeAsSeconds) / 60), Helpers.roundDouble(basalValue.value, 2)));
+            profileBlocks.add(new BRProfileBlock.ProfileBlock((((nextValue != null ? nextValue.timeAsSeconds : 24 * 60 * 60) - basalValue.timeAsSeconds) / 60), Helpers.roundDouble(basalValue.value, 2)));
             if (L.isEnabled(L.PUMP))
-                log.debug("setNewBasalProfile: "
-                    + basalValue.value
-                    + " for "
-                    + Integer
-                        .toString(((nextValue != null ? nextValue.timeAsSeconds : 24 * 60 * 60) - basalValue.timeAsSeconds) / 60));
+                log.debug("setNewBasalProfile: " + basalValue.value + " for " + Integer.toString(((nextValue != null ? nextValue.timeAsSeconds : 24 * 60 * 60) - basalValue.timeAsSeconds) / 60));
         }
         try {
             fetchTaskRunner(new WriteBasalProfileTaskRunner(connector.getServiceConnector(), profileBlocks));
             MainApp.bus().post(new EventDismissNotification(Notification.FAILED_UDPATE_PROFILE));
-            Notification notification = new Notification(Notification.PROFILE_SET_OK,
-                MainApp.gs(R.string.profile_set_ok), Notification.INFO, 60);
+            Notification notification = new Notification(Notification.PROFILE_SET_OK, MainApp.gs(R.string.profile_set_ok), Notification.INFO, 60);
             MainApp.bus().post(new EventNewNotification(notification));
             result.success = true;
             result.enacted = true;
             result.comment = "OK";
             this.profileBlocks = profileBlocks;
         } catch (Exception e) {
-            Notification notification = new Notification(Notification.FAILED_UDPATE_PROFILE,
-                MainApp.gs(R.string.failedupdatebasalprofile), Notification.URGENT);
+            Notification notification = new Notification(Notification.FAILED_UDPATE_PROFILE, MainApp.gs(R.string.failedupdatebasalprofile), Notification.URGENT);
             MainApp.bus().post(new EventNewNotification(notification));
             result.comment = MainApp.gs(R.string.failedupdatebasalprofile);
         }
         return result;
     }
 
-
     @Override
     public boolean isThisProfileSet(Profile profile) {
-        if (!isInitialized() || profileBlocks == null)
-            return true;
-        if (profile.getBasalValues().length != profileBlocks.size())
-            return false;
+        if (!isInitialized() || profileBlocks == null) return true;
+        if (profile.getBasalValues().length != profileBlocks.size()) return false;
         for (int i = 0; i < profileBlocks.size(); i++) {
             BRProfileBlock.ProfileBlock profileBlock = profileBlocks.get(i);
             Profile.BasalValue basalValue = profile.getBasalValues()[i];
@@ -421,51 +389,37 @@
             if (profile.getBasalValues().length > i + 1)
                 nextValue = profile.getBasalValues()[i + 1];
             if (L.isEnabled(L.PUMP))
-                log.debug("isThisProfileSet - Comparing block: Pump: "
-                    + profileBlock.getAmount()
-                    + " for "
-                    + profileBlock.getDuration()
-                    + " Profile: "
-                    + basalValue.value
-                    + " for "
-                    + Integer
-                        .toString(((nextValue != null ? nextValue.timeAsSeconds : 24 * 60 * 60) - basalValue.timeAsSeconds) / 60));
-            if (profileBlock.getDuration() * 60 != (nextValue != null ? nextValue.timeAsSeconds : 24 * 60 * 60)
-                - basalValue.timeAsSeconds)
+                log.debug("isThisProfileSet - Comparing block: Pump: " + profileBlock.getAmount() + " for " + profileBlock.getDuration()
+                        + " Profile: " + basalValue.value + " for " + Integer.toString(((nextValue != null ? nextValue.timeAsSeconds : 24 * 60 * 60) - basalValue.timeAsSeconds) / 60));
+            if (profileBlock.getDuration() * 60 != (nextValue != null ? nextValue.timeAsSeconds : 24 * 60 * 60) - basalValue.timeAsSeconds)
                 return false;
-            // Allow a little imprecision due to rounding errors
+            //Allow a little imprecision due to rounding errors
             if (Math.abs(profileBlock.getAmount() - Helpers.roundDouble(basalValue.value, 2)) >= 0.01D)
                 return false;
         }
         return true;
     }
 
-
     @Override
     public long lastDataTime() {
         return lastDataTime;
     }
 
-
     @Override
     public double getBaseBasalRate() {
         return basalRate;
     }
 
-<<<<<<< HEAD
-=======
     @Override
     public double getReservoirLevel() { return reservoirInUnits; }
 
     @Override
     public int getBatteryLevel() { return batteryPercent; }
->>>>>>> 65c5aebb
 
     public String getBaseBasalRateString() {
         final DecimalFormat df = new DecimalFormat("#.##");
         return df.format(basalRate);
     }
-
 
     @Override
     public PumpEnactResult deliverTreatment(DetailedBolusInfo detailedBolusInfo) {
@@ -511,49 +465,38 @@
         }
 
         if (L.isEnabled(L.PUMP))
-            log.debug("Delivering treatment insulin: " + detailedBolusInfo.insulin + "U carbs: "
-                + detailedBolusInfo.carbs + "g " + result);
+            log.debug("Delivering treatment insulin: " + detailedBolusInfo.insulin + "U carbs: " + detailedBolusInfo.carbs + "g " + result);
 
         updateGui();
         connector.tryToGetPumpStatusAgain();
 
-        if (result.success)
-            while (true) {
-                try {
-                    Thread.sleep(500);
-                    final EventOverviewBolusProgress bolusingEvent = EventOverviewBolusProgress.getInstance();
-                    ActiveBolusesMessage activeBolusesMessage = fetchSingleMessage(new ActiveBolusesMessage(),
-                        ActiveBolusesMessage.class);
-                    ActiveBolus activeBolus = null;
-                    if (activeBolusesMessage.getBolus1() != null
-                        && activeBolusesMessage.getBolus1().getBolusID() == bolusingEvent.bolusId)
-                        activeBolus = activeBolusesMessage.getBolus1();
-                    else if (activeBolusesMessage.getBolus2() != null
-                        && activeBolusesMessage.getBolus2().getBolusID() == bolusingEvent.bolusId)
-                        activeBolus = activeBolusesMessage.getBolus2();
-                    else if (activeBolusesMessage.getBolus3() != null
-                        && activeBolusesMessage.getBolus3().getBolusID() == bolusingEvent.bolusId)
-                        activeBolus = activeBolusesMessage.getBolus3();
-                    if (activeBolus == null)
-                        break;
-                    else {
-                        int percentBefore = bolusingEvent.percent;
-                        bolusingEvent.percent = (int)(100D / activeBolus.getInitialAmount() * (activeBolus
-                            .getInitialAmount() - activeBolus.getLeftoverAmount()));
-                        bolusingEvent.status = String.format(MainApp.gs(R.string.bolusdelivering),
-                            activeBolus.getInitialAmount() - activeBolus.getLeftoverAmount());
-                        if (percentBefore != bolusingEvent.percent)
-                            MainApp.bus().post(bolusingEvent);
-                    }
-                } catch (Exception e) {
-                    break;
+        if (result.success) while (true) {
+            try {
+                Thread.sleep(500);
+                final EventOverviewBolusProgress bolusingEvent = EventOverviewBolusProgress.getInstance();
+                ActiveBolusesMessage activeBolusesMessage = fetchSingleMessage(new ActiveBolusesMessage(), ActiveBolusesMessage.class);
+                ActiveBolus activeBolus = null;
+                if (activeBolusesMessage.getBolus1() != null && activeBolusesMessage.getBolus1().getBolusID() == bolusingEvent.bolusId)
+                    activeBolus = activeBolusesMessage.getBolus1();
+                else if (activeBolusesMessage.getBolus2() != null && activeBolusesMessage.getBolus2().getBolusID() == bolusingEvent.bolusId)
+                    activeBolus = activeBolusesMessage.getBolus2();
+                else if (activeBolusesMessage.getBolus3() != null && activeBolusesMessage.getBolus3().getBolusID() == bolusingEvent.bolusId)
+                    activeBolus = activeBolusesMessage.getBolus3();
+                if (activeBolus == null) break;
+                else {
+                    int percentBefore = bolusingEvent.percent;
+                    bolusingEvent.percent = (int) (100D / activeBolus.getInitialAmount() * (activeBolus.getInitialAmount() - activeBolus.getLeftoverAmount()));
+                    bolusingEvent.status = String.format(MainApp.gs(R.string.bolusdelivering), activeBolus.getInitialAmount() - activeBolus.getLeftoverAmount());
+                    if (percentBefore != bolusingEvent.percent) MainApp.bus().post(bolusingEvent);
                 }
-            }
+            } catch (Exception e) {
+                break;
+            }
+        }
 
         connector.requestHistorySync(2000);
         return result;
     }
-
 
     @Override
     public void stopBolusDelivering() {
@@ -566,12 +509,10 @@
         }
     }
 
-
     // Temporary Basals
 
     @Override
-    public PumpEnactResult setTempBasalAbsolute(Double absoluteRate, Integer durationInMinutes, Profile profile,
-            boolean enforceNew) {
+    public PumpEnactResult setTempBasalAbsolute(Double absoluteRate, Integer durationInMinutes, Profile profile, boolean enforceNew) {
         if (L.isEnabled(L.PUMP))
             log.debug("Set TBR absolute: " + absoluteRate);
         if (getBaseBasalRate() == 0) {
@@ -581,27 +522,24 @@
         }
         double percent = 100D / getBaseBasalRate() * absoluteRate;
         if (L.isEnabled(L.PUMP))
-            log.debug("Calculated requested rate: " + absoluteRate + " base rate: " + getBaseBasalRate()
-                + " percentage: " + percent + "%");
+            log.debug("Calculated requested rate: " + absoluteRate + " base rate: " + getBaseBasalRate() + " percentage: " + percent + "%");
         try {
             if (percent > 250) {
                 if (L.isEnabled(L.PUMP))
                     log.debug("Calculated rate is above 250%, switching to emulation using extended boluses");
                 cancelTempBasal(true);
-                if (!setExtendedBolus((absoluteRate - getBaseBasalRate()) / 60D * ((double)durationInMinutes),
-                    durationInMinutes).success) {
-                    // Fallback to TBR if setting an extended bolus didn't work
+                if (!setExtendedBolus((absoluteRate - getBaseBasalRate()) / 60D * ((double) durationInMinutes), durationInMinutes).success) {
+                    //Fallback to TBR if setting an extended bolus didn't work
                     if (L.isEnabled(L.PUMP))
                         log.debug("Setting an extended bolus didn't work, falling back to normal TBR");
-                    return setTempBasalPercent((int)percent, durationInMinutes, profile, true);
+                    return setTempBasalPercent((int) percent, durationInMinutes, profile, true);
                 }
-                return new PumpEnactResult().success(true).enacted(true).absolute(absoluteRate)
-                    .duration(durationInMinutes);
+                return new PumpEnactResult().success(true).enacted(true).absolute(absoluteRate).duration(durationInMinutes);
             } else {
                 if (L.isEnabled(L.PUMP))
                     log.debug("Calculated rate is below or equal to 250%, using normal TBRs");
                 cancelExtendedBolus();
-                return setTempBasalPercent((int)percent, durationInMinutes, profile, true);
+                return setTempBasalPercent((int) percent, durationInMinutes, profile, true);
             }
         } catch (Exception e) {
             return pumpEnactFailure();
@@ -610,22 +548,23 @@
 
 
     @Override
-    public PumpEnactResult setTempBasalPercent(Integer percent, Integer durationInMinutes, Profile profile,
-            boolean enforceNew) {
+    public PumpEnactResult setTempBasalPercent(Integer percent, Integer durationInMinutes, Profile profile, boolean enforceNew) {
         if (L.isEnabled(L.PUMP))
             log.debug("Set TBR %");
 
-        percent = (int)Math.round(((double)percent) / 10d) * 10;
+        percent = (int) Math.round(((double) percent) / 10d) * 10;
         if (percent == 100) {
             // This would cause a cancel if a tbr is in progress so treat as a cancel
             return cancelTempBasal(false);
-        } else if (percent > 250)
-            percent = 250;
+        } else if (percent > 250) percent = 250;
 
         try {
             fetchTaskRunner(new SetTBRTaskRunner(connector.getServiceConnector(), percent, durationInMinutes));
-            final TemporaryBasal tempBasal = new TemporaryBasal().date(System.currentTimeMillis()).percent(percent)
-                .duration(durationInMinutes).source(Source.USER);
+            final TemporaryBasal tempBasal = new TemporaryBasal()
+                    .date(System.currentTimeMillis())
+                    .percent(percent)
+                    .duration(durationInMinutes)
+                    .source(Source.USER);
             TreatmentsPlugin.getPlugin().addToHistoryTempBasal(tempBasal);
             updateGui();
             if (L.isEnabled(L.PUMP))
@@ -658,10 +597,8 @@
         }
     }
 
-
     private void realTBRCancel() throws Exception {
-        if (fetchTaskRunner(new CancelTBRSilentlyTaskRunner(connector.getServiceConnector()), Boolean.class)
-            && TreatmentsPlugin.getPlugin().isTempBasalInProgress()) {
+        if (fetchTaskRunner(new CancelTBRSilentlyTaskRunner(connector.getServiceConnector()), Boolean.class) && TreatmentsPlugin.getPlugin().isTempBasalInProgress()) {
             TemporaryBasal tempStop = new TemporaryBasal().date(System.currentTimeMillis()).source(Source.USER);
             TreatmentsPlugin.getPlugin().addToHistoryTempBasal(tempStop);
         }
@@ -679,21 +616,22 @@
             extendedBolusMessage.setAmount(insulin);
             extendedBolusMessage.setDuration(durationInMinutes);
             BolusMessage bolusMessage = fetchSingleMessage(extendedBolusMessage, BolusMessage.class);
-            final ExtendedBolus extendedBolus = new ExtendedBolus().date(System.currentTimeMillis()).insulin(insulin)
-                .durationInMinutes(durationInMinutes).source(Source.USER)
-                .pumpId(getRecordUniqueID(bolusMessage.getBolusId()));
+            final ExtendedBolus extendedBolus = new ExtendedBolus()
+                    .date(System.currentTimeMillis())
+                    .insulin(insulin)
+                    .durationInMinutes(durationInMinutes)
+                    .source(Source.USER)
+                    .pumpId(getRecordUniqueID(bolusMessage.getBolusId()));
             TreatmentsPlugin.getPlugin().addToHistoryExtendedBolus(extendedBolus);
             updateGui();
             connector.requestHistorySync(30000);
             connector.tryToGetPumpStatusAgain();
-            return new PumpEnactResult().success(true).enacted(true).duration(durationInMinutes)
-                .bolusDelivered(insulin);
+            return new PumpEnactResult().success(true).enacted(true).duration(durationInMinutes).bolusDelivered(insulin);
         } catch (Exception e) {
             return pumpEnactFailure();
         }
     }
 
-
     @Override
     public PumpEnactResult cancelExtendedBolus() {
         if (L.isEnabled(L.PUMP))
@@ -702,15 +640,13 @@
         Integer bolusId = null;
 
         try {
-            bolusId = fetchTaskRunner(new CancelBolusSilentlyTaskRunner(connector.getServiceConnector(),
-                ActiveBolusType.EXTENDED), Integer.class);
+            bolusId = fetchTaskRunner(new CancelBolusSilentlyTaskRunner(connector.getServiceConnector(), ActiveBolusType.EXTENDED), Integer.class);
             if (TreatmentsPlugin.getPlugin().isInHistoryExtendedBoluslInProgress()) {
                 ExtendedBolus exStop = new ExtendedBolus(System.currentTimeMillis());
                 exStop.source = Source.USER;
                 TreatmentsPlugin.getPlugin().addToHistoryExtendedBolus(exStop);
             }
-            if (bolusId != null)
-                connector.requestHistorySync(5000);
+            if (bolusId != null) connector.requestHistorySync(5000);
             connector.tryToGetPumpStatusAgain();
             updateGui();
             return new PumpEnactResult().success(true).enacted(bolusId != null);
@@ -729,7 +665,6 @@
 
         return fetchSingleMessage(message, BolusMessage.class).getBolusId();
     }
-
 
     @Override
     public JSONObject getJSONStatus(Profile profile, String profileName) {
@@ -779,52 +714,43 @@
         return pump;
     }
 
-
     @Override
     public String deviceID() {
         return "InsightPump";
     }
 
-
     @Override
     public PumpDescription getPumpDescription() {
         return pumpDescription;
     }
 
-
     @Override
     public String shortStatus(boolean veryShort) {
-        String msg = gs(R.string.insightpump_shortname) + " Batt: " + batteryPercent + " Reserv: " + reservoirInUnits
-            + " Basal: " + basalRate;
+        String msg = gs(R.string.insightpump_shortname) + " Batt: " + batteryPercent + " Reserv: " + reservoirInUnits + " Basal: " + basalRate;
         if (LiveHistory.getStatus().length() > 0) {
             msg += LiveHistory.getStatus();
         }
         return msg;
     }
-
 
     private void processStatusResult() {
         if (statusResult != null) {
             batteryPercent = statusResult.battery;
-            reservoirInUnits = (int)statusResult.cartridge;
+            reservoirInUnits = (int) statusResult.cartridge;
             basalRate = statusResult.baseBasalRate;
             profileBlocks = statusResult.basalProfile;
             initialized = true; // basic communication test
         }
     }
 
-
     private String gs(int id) {
         return MainApp.gs(id);
     }
 
-
     private boolean isPumpRunning() {
-        if (statusResult == null)
-            return true; // assume running if we have no information
+        if (statusResult == null) return true; // assume running if we have no information
         return statusResult.pumpStatus == PumpStatus.STARTED;
     }
-
 
     List<StatusItem> getStatusItems(boolean refresh) {
         final List<StatusItem> l = new ArrayList<>();
@@ -842,8 +768,7 @@
             if (pumpRunning) {
                 l.add(new StatusItem(gs(R.string.pump_basebasalrate_label), getBaseBasalRateString() + "U"));
             } else {
-                l.add(new StatusItem(gs(R.string.combo_warning), gs(R.string.pump_stopped_uppercase),
-                    StatusItem.Highlight.CRITICAL));
+                l.add(new StatusItem(gs(R.string.combo_warning), gs(R.string.pump_stopped_uppercase), StatusItem.Highlight.CRITICAL));
             }
         }
 
@@ -851,17 +776,17 @@
         final long offset_minutes = offset_ms / 60000;
 
         if (statusResult != null) {
-            l.add(new StatusItem(gs(R.string.status_updated), Helpers.niceTimeScalar(Helpers.msSince(statusResultTime))
-                + " " + gs(R.string.ago)));
-            l.add(new StatusItem(gs(R.string.pump_battery_label), batteryPercent + "%",
-                batteryPercent < 100 ? (batteryPercent < 90 ? (batteryPercent < 70 ? (StatusItem.Highlight.BAD)
-                    : StatusItem.Highlight.NOTICE) : StatusItem.Highlight.NORMAL) : StatusItem.Highlight.GOOD));
+            l.add(new StatusItem(gs(R.string.status_updated), Helpers.niceTimeScalar(Helpers.msSince(statusResultTime)) + " " + gs(R.string.ago)));
+            l.add(new StatusItem(gs(R.string.pump_battery_label), batteryPercent + "%", batteryPercent < 100 ?
+                    (batteryPercent < 90 ?
+                            (batteryPercent < 70 ?
+                                    (StatusItem.Highlight.BAD) : StatusItem.Highlight.NOTICE) : StatusItem.Highlight.NORMAL) : StatusItem.Highlight.GOOD));
             l.add(new StatusItem(gs(R.string.pump_reservoir_label), reservoirInUnits + "U"));
             try {
                 if (statusResult.tbrAmount != 100) {
-                    l.add(new StatusItem(gs(R.string.insight_active_tbr), statusResult.tbrAmount + "% "
-                        + gs(R.string.with) + " " + Helpers.qs(statusResult.tbrLeftoverDuration - offset_minutes, 0)
-                        + " " + gs(R.string.insight_min_left), StatusItem.Highlight.NOTICE));
+                    l.add(new StatusItem(gs(R.string.insight_active_tbr), statusResult.tbrAmount + "% " + gs(R.string.with) + " "
+                            + Helpers.qs(statusResult.tbrLeftoverDuration - offset_minutes, 0)
+                            + " " + gs(R.string.insight_min_left), StatusItem.Highlight.NOTICE));
                 }
             } catch (NullPointerException e) {
                 // currentTBRMessage may be null
@@ -871,8 +796,7 @@
 
         if (TreatmentsPlugin.getPlugin().isTempBasalInProgress()) {
             try {
-                l.add(new StatusItem(gs(R.string.pump_tempbasal_label), TreatmentsPlugin.getPlugin()
-                    .getTempBasalFromHistory(System.currentTimeMillis()).toStringFull()));
+                l.add(new StatusItem(gs(R.string.pump_tempbasal_label), TreatmentsPlugin.getPlugin().getTempBasalFromHistory(System.currentTimeMillis()).toStringFull()));
             } catch (NullPointerException e) {
                 //
             }
@@ -891,8 +815,7 @@
         if (TreatmentsPlugin.getPlugin().isInHistoryExtendedBoluslInProgress()) {
             try {
 
-                l.add(new StatusItem(gs(R.string.virtualpump_extendedbolus_label), TreatmentsPlugin.getPlugin()
-                    .getExtendedBolusFromHistory(System.currentTimeMillis()).toString()));
+                l.add(new StatusItem(gs(R.string.virtualpump_extendedbolus_label), TreatmentsPlugin.getPlugin().getExtendedBolusFromHistory(System.currentTimeMillis()).toString()));
             } catch (NullPointerException e) {
                 //
             }
@@ -918,18 +841,15 @@
             connector.tryToGetPumpStatusAgain();
         }
         connector.requestHistorySync();
-        if (refresh)
-            scheduleGUIUpdate();
+        if (refresh) scheduleGUIUpdate();
 
         return l;
     }
-
 
     private synchronized void scheduleGUIUpdate() {
         if (!update_pending && connector.uiFresh()) {
             update_pending = true;
             Helpers.runOnUiThreadDelayed(new Runnable() {
-
                 @Override
                 public void run() {
                     updateGui();
@@ -938,41 +858,20 @@
         }
     }
 
-
     private void statusActiveBolus(ActiveBolus activeBolus, long offset_mins, List<StatusItem> l) {
-        if (activeBolus == null)
-            return;
+        if (activeBolus == null) return;
         switch (activeBolus.getBolusType()) {
 
             case STANDARD:
-                l.add(new StatusItem(activeBolus.getBolusType() + " " + gs(R.string.bolus), activeBolus
-                    .getInitialAmount() + "U", StatusItem.Highlight.NOTICE));
+                l.add(new StatusItem(activeBolus.getBolusType() + " " + gs(R.string.bolus), activeBolus.getInitialAmount() + "U", StatusItem.Highlight.NOTICE));
                 break;
             case EXTENDED:
-                l.add(new StatusItem(activeBolus.getBolusType() + " " + gs(R.string.bolus), activeBolus
-                    .getInitialAmount()
-                    + "U "
-                    + gs(R.string.insight_total_with)
-                    + " "
-                    + activeBolus.getLeftoverAmount()
-                    + "U "
-                    + gs(R.string.insight_remaining_over)
-                    + " "
-                    + (activeBolus.getDuration() - offset_mins) + " " + gs(R.string.insight_min),
-                    StatusItem.Highlight.NOTICE));
+                l.add(new StatusItem(activeBolus.getBolusType() + " " + gs(R.string.bolus), activeBolus.getInitialAmount() + "U " + gs(R.string.insight_total_with) + " "
+                        + activeBolus.getLeftoverAmount() + "U " + gs(R.string.insight_remaining_over) + " " + (activeBolus.getDuration() - offset_mins) + " " + gs(R.string.insight_min), StatusItem.Highlight.NOTICE));
                 break;
             case MULTIWAVE:
-                l.add(new StatusItem(activeBolus.getBolusType() + " " + gs(R.string.bolus), activeBolus
-                    .getInitialAmount()
-                    + "U "
-                    + gs(R.string.insight_upfront_with)
-                    + " "
-                    + activeBolus.getLeftoverAmount()
-                    + "U "
-                    + gs(R.string.insight_remaining_over)
-                    + " "
-                    + (activeBolus.getDuration() - offset_mins) + " " + gs(R.string.insight_min),
-                    StatusItem.Highlight.NOTICE));
+                l.add(new StatusItem(activeBolus.getBolusType() + " " + gs(R.string.bolus), activeBolus.getInitialAmount() + "U " + gs(R.string.insight_upfront_with) + " "
+                        + activeBolus.getLeftoverAmount() + "U " + gs(R.string.insight_remaining_over) + " " + (activeBolus.getDuration() - offset_mins) + " " + gs(R.string.insight_min), StatusItem.Highlight.NOTICE));
 
                 break;
             default:
@@ -980,40 +879,32 @@
         }
     }
 
-
     private void fetchTaskRunner(TaskRunner taskRunner) throws Exception {
         fetchTaskRunner(taskRunner, Object.class);
     }
 
-
     private void fetchSingleMessage(AppLayerMessage message) throws Exception {
         fetchSingleMessage(message, AppLayerMessage.class);
     }
 
-
     private <T> T fetchTaskRunner(TaskRunner taskRunner, Class<T> resultType) throws Exception {
         try {
-            T result = (T)taskRunner.fetchAndWaitUsingLatch(BUSY_WAIT_TIME);
+            T result = (T) taskRunner.fetchAndWaitUsingLatch(BUSY_WAIT_TIME);
             lastDataTime = System.currentTimeMillis();
             return result;
         } catch (Exception e) {
-            log.error("Error while fetching " + taskRunner.getClass().getSimpleName() + ": "
-                + e.getClass().getSimpleName());
+            log.error("Error while fetching " + taskRunner.getClass().getSimpleName() + ": " + e.getClass().getSimpleName());
             throw e;
         }
     }
 
-
-    private <T extends AppLayerMessage> T fetchSingleMessage(AppLayerMessage message, Class<T> resultType)
-            throws Exception {
-        try {
-            T result = (T)new SingleMessageTaskRunner(connector.getServiceConnector(), message)
-                .fetchAndWaitUsingLatch(BUSY_WAIT_TIME);
+    private <T extends AppLayerMessage> T fetchSingleMessage(AppLayerMessage message, Class<T> resultType) throws Exception {
+        try {
+            T result = (T) new SingleMessageTaskRunner(connector.getServiceConnector(), message).fetchAndWaitUsingLatch(BUSY_WAIT_TIME);
             lastDataTime = System.currentTimeMillis();
             return result;
         } catch (Exception e) {
-            log.error("Error while fetching " + message.getClass().getSimpleName() + ": "
-                + e.getClass().getSimpleName());
+            log.error("Error while fetching " + message.getClass().getSimpleName() + ": " + e.getClass().getSimpleName());
             throw e;
         }
     }
@@ -1023,40 +914,27 @@
         return new PumpEnactResult().success(false).enacted(false);
     }
 
-
     // Constraints
 
     @Override
     public Constraint<Integer> applyBasalPercentConstraints(Constraint<Integer> percentRate, Profile profile) {
-        percentRate.setIfGreater(0,
-            String.format(MainApp.gs(R.string.limitingpercentrate), 0, MainApp.gs(R.string.itmustbepositivevalue)),
-            this);
-        percentRate.setIfSmaller(
-            getPumpDescription().maxTempPercent,
-            String.format(MainApp.gs(R.string.limitingpercentrate), getPumpDescription().maxTempPercent,
-                MainApp.gs(R.string.pumplimit)), this);
+        percentRate.setIfGreater(0, String.format(MainApp.gs(R.string.limitingpercentrate), 0, MainApp.gs(R.string.itmustbepositivevalue)), this);
+        percentRate.setIfSmaller(getPumpDescription().maxTempPercent, String.format(MainApp.gs(R.string.limitingpercentrate), getPumpDescription().maxTempPercent, MainApp.gs(R.string.pumplimit)), this);
 
         return percentRate;
     }
-
 
     @Override
     public Constraint<Double> applyBolusConstraints(Constraint<Double> insulin) {
         if (statusResult != null) {
-            insulin.setIfSmaller(
-                statusResult.maximumBolusAmount,
-                String.format(MainApp.gs(R.string.limitingbolus), statusResult.maximumBolusAmount,
-                    MainApp.gs(R.string.pumplimit)), this);
+            insulin.setIfSmaller(statusResult.maximumBolusAmount, String.format(MainApp.gs(R.string.limitingbolus), statusResult.maximumBolusAmount, MainApp.gs(R.string.pumplimit)), this);
             if (insulin.value() < statusResult.minimumBolusAmount) {
 
-                // TODO: Add function to Constraints or use different approach
+                //TODO: Add function to Constraints or use different approach
                 // This only works if the interface of the InsightPlugin is called last.
                 // If not, another contraint could theoretically set the value between 0 and minimumBolusAmount
 
-                insulin.set(
-                    0d,
-                    String.format(MainApp.gs(R.string.limitingbolus), statusResult.minimumBolusAmount,
-                        MainApp.gs(R.string.pumplimit)), this);
+                insulin.set(0d, String.format(MainApp.gs(R.string.limitingbolus), statusResult.minimumBolusAmount, MainApp.gs(R.string.pumplimit)), this);
             }
         }
         return insulin;
