package info.nightscout.androidaps.plugins.general.overview

import android.annotation.SuppressLint
import android.app.NotificationManager
import android.content.ActivityNotFoundException
import android.content.Context
import android.content.Intent
import android.graphics.Color
import android.graphics.Paint
import android.graphics.drawable.AnimationDrawable
import android.os.Bundle
import android.os.Handler
import android.util.DisplayMetrics
import android.util.TypedValue
import android.view.ContextMenu
import android.view.ContextMenu.ContextMenuInfo
import android.view.LayoutInflater
import android.view.MenuItem
import android.view.View
import android.view.View.OnLongClickListener
import android.view.ViewGroup
import android.widget.LinearLayout
import android.widget.TextView
import androidx.core.text.toSpanned
import androidx.recyclerview.widget.LinearLayoutManager
import com.jjoe64.graphview.GraphView
import dagger.android.HasAndroidInjector
import dagger.android.support.DaggerFragment
import info.nightscout.androidaps.Config
import info.nightscout.androidaps.Constants
import info.nightscout.androidaps.R
import info.nightscout.androidaps.data.Profile
import info.nightscout.androidaps.dialogs.CalibrationDialog
import info.nightscout.androidaps.dialogs.CarbsDialog
import info.nightscout.androidaps.dialogs.InsulinDialog
import info.nightscout.androidaps.dialogs.TreatmentDialog
import info.nightscout.androidaps.dialogs.WizardDialog
import info.nightscout.androidaps.events.*
import info.nightscout.androidaps.interfaces.ActivePluginProvider
import info.nightscout.androidaps.interfaces.Constraint
import info.nightscout.androidaps.interfaces.DatabaseHelperInterface
import info.nightscout.androidaps.interfaces.PluginType
import info.nightscout.androidaps.interfaces.ProfileFunction
import info.nightscout.androidaps.logging.AAPSLogger
import info.nightscout.androidaps.plugins.aps.loop.LoopPlugin
import info.nightscout.androidaps.plugins.aps.loop.events.EventNewOpenLoopNotification
import info.nightscout.androidaps.plugins.bus.RxBusWrapper
import info.nightscout.androidaps.plugins.configBuilder.ConfigBuilderPlugin
import info.nightscout.androidaps.plugins.configBuilder.ConstraintChecker
import info.nightscout.androidaps.plugins.general.nsclient.data.NSDeviceStatus
import info.nightscout.androidaps.plugins.general.overview.activities.QuickWizardListActivity
import info.nightscout.androidaps.plugins.general.overview.graphData.GraphData
import info.nightscout.androidaps.plugins.general.overview.notifications.NotificationStore
import info.nightscout.androidaps.plugins.general.wear.ActionStringHandler
import info.nightscout.androidaps.plugins.iob.iobCobCalculator.GlucoseStatus
import info.nightscout.androidaps.plugins.iob.iobCobCalculator.IobCobCalculatorPlugin
import info.nightscout.androidaps.plugins.iob.iobCobCalculator.events.EventAutosensCalculationFinished
import info.nightscout.androidaps.plugins.iob.iobCobCalculator.events.EventIobCalculationProgress
import info.nightscout.androidaps.plugins.source.DexcomPlugin
import info.nightscout.androidaps.plugins.source.XdripPlugin
import info.nightscout.androidaps.plugins.treatments.TreatmentsPlugin
import info.nightscout.androidaps.queue.CommandQueue
import info.nightscout.androidaps.skins.SkinProvider
import info.nightscout.androidaps.utils.*
import info.nightscout.androidaps.utils.alertDialogs.OKDialog
import info.nightscout.androidaps.utils.buildHelper.BuildHelper
import info.nightscout.androidaps.utils.extensions.toVisibility
import info.nightscout.androidaps.utils.protection.ProtectionCheck
import info.nightscout.androidaps.utils.resources.ResourceHelper
import info.nightscout.androidaps.utils.sharedPreferences.SP
import info.nightscout.androidaps.utils.ui.UIRunnable
import info.nightscout.androidaps.utils.wizard.QuickWizard
import io.reactivex.android.schedulers.AndroidSchedulers
import io.reactivex.disposables.CompositeDisposable
import io.reactivex.schedulers.Schedulers
import kotlinx.android.synthetic.main.overview_buttons_layout.*
import kotlinx.android.synthetic.main.overview_buttons_layout.overview_carbsbutton
import kotlinx.android.synthetic.main.overview_buttons_layout.overview_insulinbutton
import kotlinx.android.synthetic.main.overview_buttons_layout.overview_quickwizardbutton
import kotlinx.android.synthetic.main.overview_buttons_layout.overview_treatmentbutton
import kotlinx.android.synthetic.main.overview_buttons_layout.overview_wizardbutton
import kotlinx.android.synthetic.main.overview_fragment.overview_notifications
import kotlinx.android.synthetic.main.overview_fragment_nsclient_tablet.*
import kotlinx.android.synthetic.main.overview_graphs_layout.overview_bggraph
import kotlinx.android.synthetic.main.overview_graphs_layout.overview_chartMenuButton
import kotlinx.android.synthetic.main.overview_graphs_layout.overview_iobcalculationprogess
import kotlinx.android.synthetic.main.overview_graphs_layout.overview_iobgraph
import kotlinx.android.synthetic.main.overview_info_layout.*
import kotlinx.android.synthetic.main.overview_info_layout.overview_arrow
import kotlinx.android.synthetic.main.overview_info_layout.overview_basebasal
import kotlinx.android.synthetic.main.overview_info_layout.overview_bg
import kotlinx.android.synthetic.main.overview_info_layout.overview_cob
import kotlinx.android.synthetic.main.overview_info_layout.overview_extendedbolus
import kotlinx.android.synthetic.main.overview_info_layout.overview_iob
import kotlinx.android.synthetic.main.overview_info_layout.overview_sensitivity
import kotlinx.android.synthetic.main.overview_loop_pumpstatus_layout.*
import kotlinx.android.synthetic.main.overview_statuslights_layout.*
import kotlinx.coroutines.Dispatchers
import kotlinx.coroutines.GlobalScope
import kotlinx.coroutines.launch
import kotlinx.coroutines.withContext
import java.util.*
import java.util.concurrent.Executors
import java.util.concurrent.ScheduledFuture
import java.util.concurrent.TimeUnit
import javax.inject.Inject
import kotlin.collections.ArrayList
import kotlin.math.abs
import kotlin.math.ceil
import kotlin.math.max
import kotlin.math.min

class OverviewFragment : DaggerFragment(), View.OnClickListener, OnLongClickListener {
    @Inject lateinit var injector: HasAndroidInjector
    @Inject lateinit var aapsLogger: AAPSLogger
    @Inject lateinit var sp: SP
    @Inject lateinit var rxBus: RxBusWrapper
    @Inject lateinit var resourceHelper: ResourceHelper
    @Inject lateinit var defaultValueHelper: DefaultValueHelper
    @Inject lateinit var profileFunction: ProfileFunction
    @Inject lateinit var constraintChecker: ConstraintChecker
    @Inject lateinit var statusLightHandler: StatusLightHandler
    @Inject lateinit var nsDeviceStatus: NSDeviceStatus
    @Inject lateinit var loopPlugin: LoopPlugin
    @Inject lateinit var configBuilderPlugin: ConfigBuilderPlugin
    @Inject lateinit var activePlugin: ActivePluginProvider
    @Inject lateinit var treatmentsPlugin: TreatmentsPlugin
    @Inject lateinit var iobCobCalculatorPlugin: IobCobCalculatorPlugin
    @Inject lateinit var dexcomPlugin: DexcomPlugin
    @Inject lateinit var xdripPlugin: XdripPlugin
    @Inject lateinit var notificationStore: NotificationStore
    @Inject lateinit var actionStringHandler: ActionStringHandler
    @Inject lateinit var quickWizard: QuickWizard
    @Inject lateinit var buildHelper: BuildHelper
    @Inject lateinit var commandQueue: CommandQueue
    @Inject lateinit var protectionCheck: ProtectionCheck
    @Inject lateinit var fabricPrivacy: FabricPrivacy
    @Inject lateinit var overviewMenus: OverviewMenus
    @Inject lateinit var skinProvider: SkinProvider
    @Inject lateinit var config: Config
    @Inject lateinit var dateUtil: DateUtil
    @Inject lateinit var databaseHelper: DatabaseHelperInterface

    private val disposable = CompositeDisposable()

    private var smallWidth = false
    private var smallHeight = false
    private lateinit var dm: DisplayMetrics
    private var axisWidth: Int = 0
    private var rangeToDisplay = 6 // for graph
    private var loopHandler = Handler()
    private var refreshLoop: Runnable? = null

    private val worker = Executors.newSingleThreadScheduledExecutor()
    private var scheduledUpdate: ScheduledFuture<*>? = null

    private val secondaryGraphs = ArrayList<GraphView>()
    private val secondaryGraphsLabel = ArrayList<TextView>()

    private lateinit var carbAnimation: AnimationDrawable

    override fun onCreateView(inflater: LayoutInflater, container: ViewGroup?,
                              savedInstanceState: Bundle?): View? {

        //check screen width
        dm = DisplayMetrics()
        activity?.windowManager?.defaultDisplay?.getMetrics(dm)

        val screenWidth = dm.widthPixels
        val screenHeight = dm.heightPixels
        smallWidth = screenWidth <= Constants.SMALL_WIDTH
        smallHeight = screenHeight <= Constants.SMALL_HEIGHT
        val landscape = screenHeight < screenWidth

        return inflater.inflate(skinProvider.activeSkin().overviewLayout(landscape, resourceHelper.gb(R.bool.isTablet), smallHeight), container, false)
    }

    override fun onViewCreated(view: View, savedInstanceState: Bundle?) {
        super.onViewCreated(view, savedInstanceState)

        if (smallWidth) overview_arrow?.setTextSize(TypedValue.COMPLEX_UNIT_DIP, 35f)
        overview_pumpstatus?.setBackgroundColor(resourceHelper.gc(R.color.colorInitializingBorder))

        overview_notifications?.setHasFixedSize(false)
        overview_notifications?.layoutManager = LinearLayoutManager(view.context)
        axisWidth = if (dm.densityDpi <= 120) 3 else if (dm.densityDpi <= 160) 10 else if (dm.densityDpi <= 320) 35 else if (dm.densityDpi <= 420) 50 else if (dm.densityDpi <= 560) 70 else 80
        overview_bggraph?.gridLabelRenderer?.gridColor = resourceHelper.gc(R.color.graphgrid)
        overview_bggraph?.gridLabelRenderer?.reloadStyles()
        overview_bggraph?.gridLabelRenderer?.labelVerticalWidth = axisWidth

        carbAnimation = overview_carbs_icon.background as AnimationDrawable
        carbAnimation.setEnterFadeDuration(1200)
        carbAnimation.setExitFadeDuration(1200)

        rangeToDisplay = sp.getInt(R.string.key_rangetodisplay, 6)

        overview_bggraph?.setOnLongClickListener {
            rangeToDisplay += 6
            rangeToDisplay = if (rangeToDisplay > 24) 6 else rangeToDisplay
            sp.putInt(R.string.key_rangetodisplay, rangeToDisplay)
            updateGUI("rangeChange")
            sp.putBoolean(R.string.key_objectiveusescale, true)
            false
        }
        overviewMenus.setupChartMenu(overview_chartMenuButton)
        prepareGraphs()

        overview_accepttempbutton?.setOnClickListener(this)
        overview_treatmentbutton?.setOnClickListener(this)
        overview_wizardbutton?.setOnClickListener(this)
        overview_calibrationbutton?.setOnClickListener(this)
        overview_cgmbutton?.setOnClickListener(this)
        overview_insulinbutton?.setOnClickListener(this)
        overview_carbsbutton?.setOnClickListener(this)
        overview_quickwizardbutton?.setOnClickListener(this)
        overview_quickwizardbutton?.setOnLongClickListener(this)
    }

    override fun onPause() {
        super.onPause()
        disposable.clear()
        loopHandler.removeCallbacksAndMessages(null)
        overview_apsmode_llayout?.let { unregisterForContextMenu(it) }
        overview_activeprofile?.let { unregisterForContextMenu(it) }
        overview_temptarget?.let { unregisterForContextMenu(it) }
    }

    override fun onResume() {
        super.onResume()
        disposable.add(rxBus
            .toObservable(EventRefreshOverview::class.java)
            .observeOn(AndroidSchedulers.mainThread())
            .subscribe({
                prepareGraphs()
                if (it.now) updateGUI(it.from)
                else scheduleUpdateGUI(it.from)
            }) { fabricPrivacy.logException(it) })
        disposable.add(rxBus
            .toObservable(EventExtendedBolusChange::class.java)
            .observeOn(Schedulers.io())
            .subscribe({ scheduleUpdateGUI("EventExtendedBolusChange") }) { fabricPrivacy.logException(it) })
        disposable.add(rxBus
            .toObservable(EventTempBasalChange::class.java)
            .observeOn(Schedulers.io())
            .subscribe({ scheduleUpdateGUI("EventTempBasalChange") }) { fabricPrivacy.logException(it) })
        disposable.add(rxBus
            .toObservable(EventTreatmentChange::class.java)
            .observeOn(Schedulers.io())
            .subscribe({ scheduleUpdateGUI("EventTreatmentChange") }) { fabricPrivacy.logException(it) })
        disposable.add(rxBus
            .toObservable(EventTempTargetChange::class.java)
            .observeOn(Schedulers.io())
            .subscribe({ scheduleUpdateGUI("EventTempTargetChange") }) { fabricPrivacy.logException(it) })
        disposable.add(rxBus
            .toObservable(EventAcceptOpenLoopChange::class.java)
            .observeOn(Schedulers.io())
            .subscribe({ scheduleUpdateGUI("EventAcceptOpenLoopChange") }) { fabricPrivacy.logException(it) })
        disposable.add(rxBus
            .toObservable(EventCareportalEventChange::class.java)
            .observeOn(Schedulers.io())
            .subscribe({ scheduleUpdateGUI("EventCareportalEventChange") }) { fabricPrivacy.logException(it) })
        disposable.add(rxBus
            .toObservable(EventInitializationChanged::class.java)
            .observeOn(Schedulers.io())
            .subscribe({ scheduleUpdateGUI("EventInitializationChanged") }) { fabricPrivacy.logException(it) })
        disposable.add(rxBus
            .toObservable(EventAutosensCalculationFinished::class.java)
            .observeOn(Schedulers.io())
            .subscribe({ scheduleUpdateGUI("EventAutosensCalculationFinished") }) { fabricPrivacy.logException(it) })
        disposable.add(rxBus
            .toObservable(EventProfileNeedsUpdate::class.java)
            .observeOn(Schedulers.io())
            .subscribe({ scheduleUpdateGUI("EventProfileNeedsUpdate") }) { fabricPrivacy.logException(it) })
        disposable.add(rxBus
            .toObservable(EventPreferenceChange::class.java)
            .observeOn(Schedulers.io())
            .subscribe({ scheduleUpdateGUI("EventPreferenceChange") }) { fabricPrivacy.logException(it) })
        disposable.add(rxBus
            .toObservable(EventNewOpenLoopNotification::class.java)
            .observeOn(Schedulers.io())
            .subscribe({ scheduleUpdateGUI("EventNewOpenLoopNotification") }) { fabricPrivacy.logException(it) })
        disposable.add(rxBus
            .toObservable(EventPumpStatusChanged::class.java)
            .observeOn(AndroidSchedulers.mainThread())
            .subscribe({ updatePumpStatus(it) }) { fabricPrivacy.logException(it) })
        disposable.add(rxBus
            .toObservable(EventIobCalculationProgress::class.java)
            .observeOn(AndroidSchedulers.mainThread())
            .subscribe({ overview_iobcalculationprogess?.text = it.progress }) { fabricPrivacy.logException(it) })

        refreshLoop = Runnable {
            scheduleUpdateGUI("refreshLoop")
            loopHandler.postDelayed(refreshLoop, 60 * 1000L)
        }
        loopHandler.postDelayed(refreshLoop, 60 * 1000L)

        overview_apsmode_llayout?.let { registerForContextMenu(overview_apsmode) }
        overview_activeprofile?.let { registerForContextMenu(it) }
        overview_temptarget?.let { registerForContextMenu(it) }
        updateGUI("onResume")
    }

    override fun onCreateContextMenu(menu: ContextMenu, v: View, menuInfo: ContextMenuInfo?) {
        super.onCreateContextMenu(menu, v, menuInfo)
        overviewMenus.createContextMenu(menu, v)
    }

    override fun onContextItemSelected(item: MenuItem): Boolean {
        return if (overviewMenus.onContextItemSelected(item, childFragmentManager)) true else super.onContextItemSelected(item)
    }

    override fun onClick(v: View) {
        // try to fix  https://fabric.io/nightscout3/android/apps/info.nightscout.androidaps/issues/5aca7a1536c7b23527eb4be7?time=last-seven-days
        // https://stackoverflow.com/questions/14860239/checking-if-state-is-saved-before-committing-a-fragmenttransaction
        if (childFragmentManager.isStateSaved) return
        activity?.let { activity ->
            when (v.id) {
                R.id.overview_treatmentbutton   -> protectionCheck.queryProtection(activity, ProtectionCheck.Protection.BOLUS, UIRunnable(Runnable { TreatmentDialog().show(childFragmentManager, "Overview") }))
                R.id.overview_wizardbutton      -> protectionCheck.queryProtection(activity, ProtectionCheck.Protection.BOLUS, UIRunnable(Runnable { WizardDialog().show(childFragmentManager, "Overview") }))
                R.id.overview_insulinbutton     -> protectionCheck.queryProtection(activity, ProtectionCheck.Protection.BOLUS, UIRunnable(Runnable { InsulinDialog().show(childFragmentManager, "Overview") }))
                R.id.overview_quickwizardbutton -> protectionCheck.queryProtection(activity, ProtectionCheck.Protection.BOLUS, UIRunnable(Runnable { onClickQuickWizard() }))
                R.id.overview_carbsbutton       -> protectionCheck.queryProtection(activity, ProtectionCheck.Protection.BOLUS, UIRunnable(Runnable { CarbsDialog().show(childFragmentManager, "Overview") }))

                R.id.overview_cgmbutton         -> {
                    if (xdripPlugin.isEnabled(PluginType.BGSOURCE))
                        openCgmApp("com.eveningoutpost.dexdrip")
                    else if (dexcomPlugin.isEnabled(PluginType.BGSOURCE)) {
                        dexcomPlugin.findDexcomPackageName()?.let {
                            openCgmApp(it)
                        }
                            ?: ToastUtils.showToastInUiThread(activity, resourceHelper.gs(R.string.dexcom_app_not_installed))
                    }
                }

                R.id.overview_calibrationbutton -> {
                    if (xdripPlugin.isEnabled(PluginType.BGSOURCE)) {
                        CalibrationDialog().show(childFragmentManager, "CalibrationDialog")
                    } else if (dexcomPlugin.isEnabled(PluginType.BGSOURCE)) {
                        try {
                            dexcomPlugin.findDexcomPackageName()?.let {
                                startActivity(Intent("com.dexcom.cgm.activities.MeterEntryActivity").setPackage(it))
                            }
                                ?: ToastUtils.showToastInUiThread(activity, resourceHelper.gs(R.string.dexcom_app_not_installed))
                        } catch (e: ActivityNotFoundException) {
                            ToastUtils.showToastInUiThread(activity, resourceHelper.gs(R.string.g5appnotdetected))
                        }
                    }
                }

                R.id.overview_accepttempbutton  -> {
                    profileFunction.getProfile() ?: return
                    if (loopPlugin.isEnabled(PluginType.LOOP)) {
                        val lastRun = loopPlugin.lastRun
                        loopPlugin.invoke("Accept temp button", false)
                        if (lastRun?.lastAPSRun != null && lastRun.constraintsProcessed?.isChangeRequested == true) {
                            OKDialog.showConfirmation(activity, resourceHelper.gs(R.string.tempbasal_label), lastRun.constraintsProcessed?.toSpanned()
                                ?: "".toSpanned(), Runnable {
                                aapsLogger.debug("USER ENTRY: ACCEPT TEMP BASAL")
                                overview_accepttempbutton?.visibility = View.GONE
                                (context?.getSystemService(Context.NOTIFICATION_SERVICE) as NotificationManager).cancel(Constants.notificationID)
                                actionStringHandler.handleInitiate("cancelChangeRequest")
                                loopPlugin.acceptChangeRequest()
                            })
                        }
                    }
                }
            }
        }
    }

    private fun openCgmApp(packageName: String) {
        context?.let {
            val packageManager = it.packageManager
            try {
                val intent = packageManager.getLaunchIntentForPackage(packageName)
                    ?: throw ActivityNotFoundException()
                intent.addCategory(Intent.CATEGORY_LAUNCHER)
                it.startActivity(intent)
            } catch (e: ActivityNotFoundException) {
                OKDialog.show(it, "", resourceHelper.gs(R.string.error_starting_cgm))
            }
        }
    }

    override fun onLongClick(v: View): Boolean {
        when (v.id) {
            R.id.overview_quickwizardbutton -> {
                startActivity(Intent(v.context, QuickWizardListActivity::class.java))
                return true
            }
        }
        return false
    }

    private fun onClickQuickWizard() {
        val actualBg = iobCobCalculatorPlugin.actualBg()
        val profile = profileFunction.getProfile()
        val profileName = profileFunction.getProfileName()
        val pump = activePlugin.activePump
        val quickWizardEntry = quickWizard.getActive()
        if (quickWizardEntry != null && actualBg != null && profile != null) {
            overview_quickwizardbutton?.visibility = View.VISIBLE
            val wizard = quickWizardEntry.doCalc(profile, profileName, actualBg, true)
            if (wizard.calculatedTotalInsulin > 0.0 && quickWizardEntry.carbs() > 0.0) {
                val carbsAfterConstraints = constraintChecker.applyCarbsConstraints(Constraint(quickWizardEntry.carbs())).value()
                activity?.let {
                    if (abs(wizard.insulinAfterConstraints - wizard.calculatedTotalInsulin) >= pump.pumpDescription.pumpType.determineCorrectBolusStepSize(wizard.insulinAfterConstraints) || carbsAfterConstraints != quickWizardEntry.carbs()) {
                        OKDialog.show(it, resourceHelper.gs(R.string.treatmentdeliveryerror), resourceHelper.gs(R.string.constraints_violation) + "\n" + resourceHelper.gs(R.string.changeyourinput))
                        return
                    }
                    wizard.confirmAndExecute(it)
                }
            }
        }
    }

    private fun updatePumpStatus(event: EventPumpStatusChanged) {
        val status = event.getStatus(resourceHelper)
        if (status != "") {
            overview_pumpstatus?.text = status
            overview_pumpstatuslayout?.visibility = View.VISIBLE
            overview_looplayout?.visibility = View.GONE
        } else {
            overview_pumpstatuslayout?.visibility = View.GONE
            overview_looplayout?.visibility = View.VISIBLE
        }
    }

    @SuppressLint("SetTextI18n")
    private fun processButtonsVisibility() {
        val lastBG = iobCobCalculatorPlugin.lastBg()
        val pump = activePlugin.activePump
        val profile = profileFunction.getProfile()
        val profileName = profileFunction.getProfileName()
        val actualBG = iobCobCalculatorPlugin.actualBg()

        // QuickWizard button
        val quickWizardEntry = quickWizard.getActive()
        if (quickWizardEntry != null && lastBG != null && profile != null && pump.isInitialized && !pump.isSuspended) {
            overview_quickwizardbutton?.visibility = View.VISIBLE
            val wizard = quickWizardEntry.doCalc(profile, profileName, lastBG, false)
            overview_quickwizardbutton?.text = quickWizardEntry.buttonText() + "\n" + resourceHelper.gs(R.string.format_carbs, quickWizardEntry.carbs()) +
                " " + resourceHelper.gs(R.string.formatinsulinunits, wizard.calculatedTotalInsulin)
            if (wizard.calculatedTotalInsulin <= 0) overview_quickwizardbutton?.visibility = View.GONE
        } else overview_quickwizardbutton?.visibility = View.GONE

        // **** Temp button ****
        val lastRun = loopPlugin.lastRun
        val closedLoopEnabled = constraintChecker.isClosedLoopAllowed()

        val showAcceptButton = !closedLoopEnabled.value() && // Open mode needed
            lastRun != null &&
            (lastRun.lastOpenModeAccept == 0L || lastRun.lastOpenModeAccept < lastRun.lastAPSRun) &&// never accepted or before last result
            lastRun.constraintsProcessed?.isChangeRequested == true // change is requested

        if (showAcceptButton && pump.isInitialized && !pump.isSuspended && loopPlugin.isEnabled(PluginType.LOOP)) {
            overview_accepttempbutton?.visibility = View.VISIBLE
            overview_accepttempbutton?.text = "${resourceHelper.gs(R.string.setbasalquestion)}\n${lastRun!!.constraintsProcessed}"
        } else {
            overview_accepttempbutton?.visibility = View.GONE
        }

        // **** Various treatment buttons ****
        overview_carbsbutton?.visibility = ((!activePlugin.activePump.pumpDescription.storesCarbInfo || pump.isInitialized && !pump.isSuspended) && profile != null && sp.getBoolean(R.string.key_show_carbs_button, true)).toVisibility()
        overview_treatmentbutton?.visibility = (pump.isInitialized && !pump.isSuspended && profile != null && sp.getBoolean(R.string.key_show_treatment_button, false)).toVisibility()
        overview_wizardbutton?.visibility = (pump.isInitialized && !pump.isSuspended && profile != null && sp.getBoolean(R.string.key_show_wizard_button, true)).toVisibility()
        overview_insulinbutton?.visibility = (pump.isInitialized && !pump.isSuspended && profile != null && sp.getBoolean(R.string.key_show_insulin_button, true)).toVisibility()

        // **** Calibration & CGM buttons ****
        val xDripIsBgSource = xdripPlugin.isEnabled(PluginType.BGSOURCE)
        val dexcomIsSource = dexcomPlugin.isEnabled(PluginType.BGSOURCE)
        overview_calibrationbutton?.visibility = ((xDripIsBgSource || dexcomIsSource) && actualBG != null && sp.getBoolean(R.string.key_show_calibration_button, true)).toVisibility()
        overview_cgmbutton?.visibility = (sp.getBoolean(R.string.key_show_cgm_button, false) && (xDripIsBgSource || dexcomIsSource)).toVisibility()

    }

    private fun prepareGraphs() {
        val numOfGraphs = overviewMenus.setting.size

        if (numOfGraphs != secondaryGraphs.size - 1) {
            //aapsLogger.debug("New secondary graph count ${numOfGraphs-1}")
            // rebuild needed
            secondaryGraphs.clear()
            secondaryGraphsLabel.clear()
            overview_iobgraph.removeAllViews()
            for (i in 1 until numOfGraphs) {
                val label = TextView(context)
                label.layoutParams = LinearLayout.LayoutParams(ViewGroup.LayoutParams.WRAP_CONTENT, ViewGroup.LayoutParams.WRAP_CONTENT).also { it.setMargins(100, 0, 0, -120) }
                overview_iobgraph.addView(label)
                secondaryGraphsLabel.add(label)
                val graph = GraphView(context)
                graph.layoutParams = LinearLayout.LayoutParams(ViewGroup.LayoutParams.MATCH_PARENT, resourceHelper.dpToPx(100)).also { it.setMargins(0, resourceHelper.dpToPx(35), 0, resourceHelper.dpToPx(15)) }
                graph.gridLabelRenderer?.gridColor = resourceHelper.gc(R.color.graphgrid)
                graph.gridLabelRenderer?.reloadStyles()
                graph.gridLabelRenderer?.isHorizontalLabelsVisible = false
                graph.gridLabelRenderer?.labelVerticalWidth = axisWidth
                graph.gridLabelRenderer?.numVerticalLabels = 3
                graph.viewport.backgroundColor = Color.argb(20, 255, 255, 255) // 8% of gray
                overview_iobgraph.addView(graph)
                secondaryGraphs.add(graph)
            }
        }

    }

    private fun scheduleUpdateGUI(from: String) {
        class UpdateRunnable : Runnable {
            override fun run() {
                activity?.runOnUiThread {
                    updateGUI(from)
                    scheduledUpdate = null
                }
            }
        }
        // prepare task for execution in 500 milliseconds
        // cancel waiting task to prevent multiple updates
        scheduledUpdate?.cancel(false)
        val task: Runnable = UpdateRunnable()
        scheduledUpdate = worker.schedule(task, 500, TimeUnit.MILLISECONDS)
    }

    @SuppressLint("SetTextI18n")
    fun updateGUI(from: String) {
        aapsLogger.debug("UpdateGUI from $from")

        overview_time?.text = dateUtil.timeString(Date())

        if (!profileFunction.isProfileValid("Overview")) {
            overview_pumpstatus?.setText(R.string.noprofileset)
            overview_pumpstatuslayout?.visibility = View.VISIBLE
            overview_looplayout?.visibility = View.GONE
            return
        }
        overview_notifications?.let { notificationStore.updateNotifications(it) }
        overview_pumpstatuslayout?.visibility = View.GONE
        overview_looplayout?.visibility = View.VISIBLE

        val profile = profileFunction.getProfile() ?: return
        val actualBG = iobCobCalculatorPlugin.actualBg()
        val lastBG = iobCobCalculatorPlugin.lastBg()
        val pump = activePlugin.activePump
        val units = profileFunction.getUnits()
        val lowLine = defaultValueHelper.determineLowLine()
        val highLine = defaultValueHelper.determineHighLine()

        //Start with updating the BG as it is unaffected by loop.
        // **** BG value ****
        if (lastBG != null) {
            val color = when {
                lastBG.valueToUnits(units) < lowLine  -> resourceHelper.gc(R.color.low)
                lastBG.valueToUnits(units) > highLine -> resourceHelper.gc(R.color.high)
                else                                  -> resourceHelper.gc(R.color.inrange)
            }

            overview_bg?.text = lastBG.valueToUnitsToString(units)
            overview_bg?.setTextColor(color)
            overview_arrow?.text = lastBG.directionToSymbol(databaseHelper)
            overview_arrow?.setTextColor(color)

            val glucoseStatus = GlucoseStatus(injector).glucoseStatusData
            if (glucoseStatus != null) {
                overview_delta?.text = "Δ ${Profile.toSignedUnitsString(glucoseStatus.delta, glucoseStatus.delta * Constants.MGDL_TO_MMOLL, units)}"
                overview_deltashort?.text = Profile.toSignedUnitsString(glucoseStatus.delta, glucoseStatus.delta * Constants.MGDL_TO_MMOLL, units)
                overview_avgdelta?.text = "Δ15m: ${Profile.toUnitsString(glucoseStatus.short_avgdelta, glucoseStatus.short_avgdelta * Constants.MGDL_TO_MMOLL, units)}\nΔ40m: ${Profile.toUnitsString(glucoseStatus.long_avgdelta, glucoseStatus.long_avgdelta * Constants.MGDL_TO_MMOLL, units)}"
            } else {
                overview_delta?.text = "Δ " + resourceHelper.gs(R.string.notavailable)
                overview_deltashort?.text = "---"
                overview_avgdelta?.text = ""
            }

            // strike through if BG is old
            overview_bg?.let { overview_bg ->
                var flag = overview_bg.paintFlags
                flag = if (actualBG == null) {
                    flag or Paint.STRIKE_THRU_TEXT_FLAG
                } else flag and Paint.STRIKE_THRU_TEXT_FLAG.inv()
                overview_bg.paintFlags = flag
            }
            overview_timeago?.text = DateUtil.minAgo(resourceHelper, lastBG.date)
            overview_timeagoshort?.text = "(" + DateUtil.minAgoShort(lastBG.date) + ")"

        }
        val closedLoopEnabled = constraintChecker.isClosedLoopAllowed()

        // open loop mode
        if (config.APS && pump.pumpDescription.isTempBasalCapable) {
            overview_apsmode?.visibility = View.VISIBLE
            when {
                loopPlugin.isEnabled() && loopPlugin.isSuperBolus                       -> {
                    overview_apsmode.setImageResource(R.drawable.loop_superbolus)
                    overview_apsmode_text?.text = DateUtil.age(loopPlugin.minutesToEndOfSuspend() * 60000L, true, resourceHelper)
                    //overview_apsmode_text?.text = String.format(resourceHelper.gs(R.string.loopsuperbolusfor), loopPlugin.minutesToEndOfSuspend())
//                    overview_apsmode_text?.setBackgroundColor(resourceHelper.gc(R.color.ribbonWarning))
//                    overview_apsmode_text?.setTextColor(resourceHelper.gc(R.color.ribbonTextWarning))
                }

                loopPlugin.isDisconnected                                               -> {
                    overview_apsmode.setImageResource(R.drawable.loop_disconnected)
                    overview_apsmode_text?.text = DateUtil.age(loopPlugin.minutesToEndOfSuspend() * 60000L, true, resourceHelper)
//                    overview_apsmode_text?.text = String.format(resourceHelper.gs(R.string.loopdisconnectedfor), loopPlugin.minutesToEndOfSuspend())
//                    overview_apsmode_text?.setBackgroundColor(resourceHelper.gc(R.color.ribbonCritical))
//                    overview_apsmode_text?.setTextColor(resourceHelper.gc(R.color.ribbonTextCritical))
                }

                loopPlugin.isEnabled() && loopPlugin.isSuspended                        -> {
                    overview_apsmode.setImageResource(R.drawable.loop_paused)
                    overview_apsmode_text?.text = DateUtil.age(loopPlugin.minutesToEndOfSuspend() * 60000L, true, resourceHelper)
//                    overview_apsmode_text?.text = String.format(resourceHelper.gs(R.string.loopsuspendedfor), loopPlugin.minutesToEndOfSuspend())
//                    overview_apsmode_text?.setBackgroundColor(resourceHelper.gc(R.color.ribbonWarning))
//                    overview_apsmode_text?.setTextColor(resourceHelper.gc(R.color.ribbonTextWarning))
                }

                pump.isSuspended                                                        -> {
                    overview_apsmode.setImageResource(R.drawable.loop_paused)
                    overview_apsmode_text?.text = ""
//                    overview_apsmode_text?.text = resourceHelper.gs(R.string.pumpsuspended)
//                    overview_apsmode_text?.setBackgroundColor(resourceHelper.gc(R.color.ribbonWarning))
//                    overview_apsmode_text?.setTextColor(resourceHelper.gc(R.color.ribbonTextWarning))
                }

                loopPlugin.isEnabled() && closedLoopEnabled.value() && loopPlugin.isLGS -> {
                    overview_apsmode.setImageResource(R.drawable.loop_lgs)
                    overview_apsmode_text?.text = ""
//                    overview_apsmode_text?.text = resourceHelper.gs(R.string.closedloop)
//                    overview_apsmode_text?.setBackgroundColor(resourceHelper.gc(R.color.ribbonDefault))
//                    overview_apsmode_text?.setTextColor(resourceHelper.gc(R.color.ribbonTextDefault))
                }

                loopPlugin.isEnabled() && closedLoopEnabled.value()                     -> {
                    overview_apsmode.setImageResource(R.drawable.loop_closed)
                    overview_apsmode_text?.text = ""
//                    overview_apsmode_text?.text = resourceHelper.gs(R.string.closedloop)
//                    overview_apsmode_text?.setBackgroundColor(resourceHelper.gc(R.color.ribbonDefault))
//                    overview_apsmode_text?.setTextColor(resourceHelper.gc(R.color.ribbonTextDefault))
                }

                loopPlugin.isEnabled() && !closedLoopEnabled.value()                    -> {
                    overview_apsmode.setImageResource(R.drawable.loop_open)
                    overview_apsmode_text?.text = ""
//                    overview_apsmode_text?.text = resourceHelper.gs(R.string.openloop)
//                    overview_apsmode_text?.setBackgroundColor(resourceHelper.gc(R.color.ribbonDefault))
//                    overview_apsmode_text?.setTextColor(resourceHelper.gc(R.color.ribbonTextDefault))
                }

                else                                                                    -> {
                    overview_apsmode.setImageResource(R.drawable.loop_disabled)
                    overview_apsmode_text?.text = ""
//                    overview_apsmode_text?.text = resourceHelper.gs(R.string.disabledloop)
//                    overview_apsmode_text?.setBackgroundColor(resourceHelper.gc(R.color.ribbonCritical))
//                    overview_apsmode_text?.setTextColor(resourceHelper.gc(R.color.ribbonTextCritical))
                }
            }
        } else {
            overview_apsmode_text?.visibility = View.GONE
        }
        val lastRun = loopPlugin.lastRun

        // temp target
        val tempTarget = treatmentsPlugin.tempTargetFromHistory
        if (tempTarget != null) {
            overview_temptarget?.setTextColor(resourceHelper.gc(R.color.ribbonTextWarning))
            overview_temptarget?.setBackgroundColor(resourceHelper.gc(R.color.ribbonWarning))
            overview_temptarget?.text = Profile.toTargetRangeString(tempTarget.low, tempTarget.high, Constants.MGDL, units) + " " + DateUtil.untilString(tempTarget.end(), resourceHelper)
        } else {
            // If the target is not the same as set in the profile then oref has overridden it
            val targetUsed = lastRun?.constraintsProcessed?.targetBG ?: 0.0

            if (targetUsed != 0.0 && profile.targetMgdl != targetUsed) {
                overview_temptarget?.text = Profile.toTargetRangeString(targetUsed, targetUsed, Constants.MGDL, units)
                overview_temptarget?.setTextColor(resourceHelper.gc(R.color.ribbonTextWarning))
                overview_temptarget?.setBackgroundColor(resourceHelper.gc(R.color.tempTargetBackground))
            } else {
                overview_temptarget?.setTextColor(resourceHelper.gc(R.color.ribbonTextDefault))
                overview_temptarget?.setBackgroundColor(resourceHelper.gc(R.color.ribbonDefault))
                overview_temptarget?.text = Profile.toTargetRangeString(profile.targetLowMgdl, profile.targetHighMgdl, Constants.MGDL, units)
            }
        }

        // Basal, TBR
        val activeTemp = treatmentsPlugin.getTempBasalFromHistory(System.currentTimeMillis())
        overview_basebasal?.text = activeTemp?.let { if (resourceHelper.shortTextMode()) "T:" + activeTemp.toStringVeryShort() else activeTemp.toStringFull() }
            ?: resourceHelper.gs(R.string.pump_basebasalrate, profile.basal)
        overview_basal_llayout?.setOnClickListener {
            var fullText = "${resourceHelper.gs(R.string.basebasalrate_label)}: ${resourceHelper.gs(R.string.pump_basebasalrate, profile.basal)}"
            if (activeTemp != null)
                fullText += "\n" + resourceHelper.gs(R.string.tempbasal_label) + ": " + activeTemp.toStringFull()
            activity?.let {
                OKDialog.show(it, resourceHelper.gs(R.string.basal), fullText)
            }
        }
        overview_basebasal?.setTextColor(activeTemp?.let { resourceHelper.gc(R.color.basal) }
            ?: resourceHelper.gc(R.color.defaulttextcolor))

        if (activeTemp != null)
            overview_basebasal_icon.setImageResource(if (activeTemp.tempBasalConvertedToPercent(System.currentTimeMillis(), profile) > 100) R.drawable.icon_cp_basal_tbr_high else R.drawable.icon_cp_basal_tbr_low)
        else
            overview_basebasal_icon.setImageResource(R.drawable.icon_cp_basal_no_tbr)

        // Extended bolus
        val extendedBolus = treatmentsPlugin.getExtendedBolusFromHistory(System.currentTimeMillis())
        overview_extendedbolus?.text = if (extendedBolus != null && !pump.isFakingTempsByExtendedBoluses) {
            if (resourceHelper.shortTextMode()) resourceHelper.gs(R.string.pump_basebasalrate, extendedBolus.absoluteRate())
            else extendedBolus.toStringMedium()
        } else ""
        overview_extendedbolus?.setOnClickListener {
            if (extendedBolus != null) activity?.let {
                OKDialog.show(it, resourceHelper.gs(R.string.extended_bolus), extendedBolus.toString())
            }
        }
        overview_extended_llayout?.visibility = (extendedBolus != null && !pump.isFakingTempsByExtendedBoluses).toVisibility()

        // Active profile
        overview_activeprofile?.text = profileFunction.getProfileNameWithDuration()
        if (profile.percentage != 100 || profile.timeshift != 0) {
            overview_activeprofile?.setBackgroundColor(resourceHelper.gc(R.color.ribbonWarning))
            overview_activeprofile?.setTextColor(resourceHelper.gc(R.color.ribbonTextWarning))
        } else {
            overview_activeprofile?.setBackgroundColor(resourceHelper.gc(R.color.ribbonDefault))
            overview_activeprofile?.setTextColor(resourceHelper.gc(R.color.ribbonTextDefault))
        }

        processButtonsVisibility()

        // iob
        treatmentsPlugin.updateTotalIOBTreatments()
        treatmentsPlugin.updateTotalIOBTempBasals()
        val bolusIob = treatmentsPlugin.lastCalculationTreatments.round()
        val basalIob = treatmentsPlugin.lastCalculationTempBasals.round()
        overview_iob?.text = when {
            resourceHelper.shortTextMode() ->
                resourceHelper.gs(R.string.formatinsulinunits, bolusIob.iob + basalIob.basaliob)

            else                           ->
                resourceHelper.gs(R.string.formatinsulinunits, bolusIob.iob + basalIob.basaliob) + " (" +
                    resourceHelper.gs(R.string.formatinsulinunits, bolusIob.iob) + "/" +
                    resourceHelper.gs(R.string.formatinsulinunits, basalIob.basaliob) + ")"
        }
        overview_iob_llayout?.setOnClickListener {
            activity?.let {
                OKDialog.show(it, resourceHelper.gs(R.string.iob),
                    resourceHelper.gs(R.string.formatinsulinunits, bolusIob.iob + basalIob.basaliob) + "\n" +
                        resourceHelper.gs(R.string.bolus) + ": " + resourceHelper.gs(R.string.formatinsulinunits, bolusIob.iob) + "\n" +
                        resourceHelper.gs(R.string.basal) + ": " + resourceHelper.gs(R.string.formatinsulinunits, basalIob.basaliob)
                )
            }
        }

        // Status lights
        overview_statuslights?.visibility = (sp.getBoolean(R.string.key_show_statuslights, true) || config.NSCLIENT).toVisibility()
        statusLightHandler.updateStatusLights(careportal_canulaage, careportal_insulinage, careportal_reservoirlevel, careportal_sensorage, careportal_pbage, careportal_batterylevel)

        // cob
        var cobText: String = resourceHelper.gs(R.string.value_unavailable_short)
        val cobInfo = iobCobCalculatorPlugin.getCobInfo(false, "Overview COB")
        if (cobInfo.displayCob != null) {
            cobText = resourceHelper.gs(R.string.format_carbs, cobInfo.displayCob.toInt())
            if (cobInfo.futureCarbs > 0) cobText += "(" + DecimalFormatter.to0Decimal(cobInfo.futureCarbs) + ")"
        }

<<<<<<< HEAD
        val lastRun = loopPlugin.lastRun
        if (config.APS && lastRun?.constraintsProcessed != null) {
            if (lastRun.constraintsProcessed!!.carbsReq > 0) {
                overview_cob?.text = cobText + " | " + lastRun.constraintsProcessed!!.carbsReq + " " + resourceHelper.gs(R.string.required)
                if (!carbAnimation.isRunning)
                    carbAnimation.start()
            } else {
                overview_cob?.text = cobText
                if (carbAnimation.isRunning)
                    carbAnimation.stop()
                carbAnimation.selectDrawable(0);
            }
        }

=======
>>>>>>> 49274ac0
        val predictionsAvailable = if (config.APS) lastRun?.request?.hasPredictions == true else config.NSCLIENT

        // pump status from ns
        overview_pump?.text = nsDeviceStatus.pumpStatus
        overview_pump?.setOnClickListener { activity?.let { OKDialog.show(it, resourceHelper.gs(R.string.pump), nsDeviceStatus.extendedPumpStatus) } }

        // OpenAPS status from ns
        overview_openaps?.text = nsDeviceStatus.openApsStatus
        overview_openaps?.setOnClickListener { activity?.let { OKDialog.show(it, resourceHelper.gs(R.string.openaps), nsDeviceStatus.extendedOpenApsStatus) } }

        // Uploader status from ns
        overview_uploader?.text = nsDeviceStatus.uploaderStatusSpanned
        overview_uploader?.setOnClickListener { activity?.let { OKDialog.show(it, resourceHelper.gs(R.string.uploader), nsDeviceStatus.extendedUploaderStatus) } }

        // Sensitivity
        if (sp.getBoolean(R.string.key_openapsama_useautosens, false) && constraintChecker.isAutosensModeEnabled().value()) {
            overview_sensitivity_icon.setImageResource(R.drawable.ic_swap_vert_black_48dp_green)
        } else {
            overview_sensitivity_icon.setImageResource(R.drawable.ic_x_swap_vert_48px_green)
        }

        overview_sensitivity?.text =
            iobCobCalculatorPlugin.getLastAutosensData("Overview")?.let { autosensData ->
                String.format(Locale.ENGLISH, "%.0f%%", autosensData.autosensResult.ratio * 100)
            } ?: ""

        // ****** GRAPH *******
        GlobalScope.launch(Dispatchers.Main) {
            overview_bggraph ?: return@launch
            val graphData = GraphData(injector, overview_bggraph, iobCobCalculatorPlugin, treatmentsPlugin)
            val secondaryGraphsData: ArrayList<GraphData> = ArrayList()

            // do preparation in different thread
            withContext(Dispatchers.Default) {
                // align to hours
                val calendar = Calendar.getInstance()
                calendar.timeInMillis = System.currentTimeMillis()
                calendar[Calendar.MILLISECOND] = 0
                calendar[Calendar.SECOND] = 0
                calendar[Calendar.MINUTE] = 0
                calendar.add(Calendar.HOUR, 1)
                val hoursToFetch: Int
                val toTime: Long
                val fromTime: Long
                val endTime: Long
                val apsResult = if (config.APS) lastRun?.constraintsProcessed else NSDeviceStatus.getAPSResult(injector)
                if (predictionsAvailable && apsResult != null && overviewMenus.setting[0][OverviewMenus.CharType.PRE.ordinal]) {
                    var predHours = (ceil(apsResult.latestPredictionsTime - System.currentTimeMillis().toDouble()) / (60 * 60 * 1000)).toInt()
                    predHours = min(2, predHours)
                    predHours = max(0, predHours)
                    hoursToFetch = rangeToDisplay - predHours
                    toTime = calendar.timeInMillis + 100000 // little bit more to avoid wrong rounding - GraphView specific
                    fromTime = toTime - T.hours(hoursToFetch.toLong()).msecs()
                    endTime = toTime + T.hours(predHours.toLong()).msecs()
                } else {
                    hoursToFetch = rangeToDisplay
                    toTime = calendar.timeInMillis + 100000 // little bit more to avoid wrong rounding - GraphView specific
                    fromTime = toTime - T.hours(hoursToFetch.toLong()).msecs()
                    endTime = toTime
                }
                val now = System.currentTimeMillis()

                //  ------------------ 1st graph

                // **** In range Area ****
                graphData.addInRangeArea(fromTime, endTime, lowLine, highLine)

                // **** BG ****
                if (predictionsAvailable && overviewMenus.setting[0][OverviewMenus.CharType.PRE.ordinal])
                    graphData.addBgReadings(fromTime, toTime, lowLine, highLine, apsResult?.predictions)
                else graphData.addBgReadings(fromTime, toTime, lowLine, highLine, null)

                // set manual x bounds to have nice steps
                graphData.formatAxis(fromTime, endTime)

                // Treatments
                graphData.addTreatments(fromTime, endTime)
                if (overviewMenus.setting[0][OverviewMenus.CharType.ACT.ordinal])
                    graphData.addActivity(fromTime, endTime, false, 0.8)

                // add basal data
                if (pump.pumpDescription.isTempBasalCapable && overviewMenus.setting[0][OverviewMenus.CharType.BAS.ordinal])
                    graphData.addBasals(fromTime, now, lowLine / graphData.maxY / 1.2)

                // add target line
                graphData.addTargetLine(fromTime, toTime, profile, loopPlugin.lastRun)

                // **** NOW line ****
                graphData.addNowLine(now)

                // ------------------ 2nd graph
                for (g in 0 until secondaryGraphs.size) {
                    val secondGraphData = GraphData(injector, secondaryGraphs[g], iobCobCalculatorPlugin, treatmentsPlugin)
                    var useIobForScale = false
                    var useCobForScale = false
                    var useDevForScale = false
                    var useRatioForScale = false
                    var useDSForScale = false
                    var useIAForScale = false
                    var useABSForScale = false
                    when {
                        overviewMenus.setting[g + 1][OverviewMenus.CharType.IOB.ordinal]      -> useIobForScale = true
                        overviewMenus.setting[g + 1][OverviewMenus.CharType.COB.ordinal]      -> useCobForScale = true
                        overviewMenus.setting[g + 1][OverviewMenus.CharType.DEV.ordinal]      -> useDevForScale = true
                        overviewMenus.setting[g + 1][OverviewMenus.CharType.SEN.ordinal]      -> useRatioForScale = true
                        overviewMenus.setting[g + 1][OverviewMenus.CharType.ACT.ordinal]      -> useIAForScale = true
                        overviewMenus.setting[g + 1][OverviewMenus.CharType.ABS.ordinal]      -> useABSForScale = true
                        overviewMenus.setting[g + 1][OverviewMenus.CharType.DEVSLOPE.ordinal] -> useDSForScale = true
                    }

                    if (overviewMenus.setting[g + 1][OverviewMenus.CharType.IOB.ordinal]) secondGraphData.addIob(fromTime, now, useIobForScale, 1.0, overviewMenus.setting[g + 1][OverviewMenus.CharType.PRE.ordinal])
                    if (overviewMenus.setting[g + 1][OverviewMenus.CharType.COB.ordinal]) secondGraphData.addCob(fromTime, now, useCobForScale, if (useCobForScale) 1.0 else 0.5)
                    if (overviewMenus.setting[g + 1][OverviewMenus.CharType.DEV.ordinal]) secondGraphData.addDeviations(fromTime, now, useDevForScale, 1.0)
                    if (overviewMenus.setting[g + 1][OverviewMenus.CharType.SEN.ordinal]) secondGraphData.addRatio(fromTime, now, useRatioForScale, 1.0)
                    if (overviewMenus.setting[g + 1][OverviewMenus.CharType.ACT.ordinal]) secondGraphData.addActivity(fromTime, endTime, useIAForScale, 0.8)
                    if (overviewMenus.setting[g + 1][OverviewMenus.CharType.ABS.ordinal]) secondGraphData.addAbsIob(fromTime, now, useABSForScale, 1.0)
                    if (overviewMenus.setting[g + 1][OverviewMenus.CharType.DEVSLOPE.ordinal] && buildHelper.isDev()) secondGraphData.addDeviationSlope(fromTime, now, useDSForScale, 1.0)

                    // set manual x bounds to have nice steps
                    secondGraphData.formatAxis(fromTime, endTime)
                    secondGraphData.addNowLine(now)
                    secondaryGraphsData.add(secondGraphData)
                }
            }
            // finally enforce drawing of graphs in UI thread
            graphData.performUpdate()
            for (g in 0 until secondaryGraphs.size) {
                secondaryGraphsLabel[g].text = overviewMenus.enabledTypes(g + 1)
                secondaryGraphs[g].visibility = (
                    overviewMenus.setting[g + 1][OverviewMenus.CharType.IOB.ordinal] ||
                        overviewMenus.setting[g + 1][OverviewMenus.CharType.COB.ordinal] ||
                        overviewMenus.setting[g + 1][OverviewMenus.CharType.DEV.ordinal] ||
                        overviewMenus.setting[g + 1][OverviewMenus.CharType.SEN.ordinal] ||
                        overviewMenus.setting[g + 1][OverviewMenus.CharType.ACT.ordinal] ||
                        overviewMenus.setting[g + 1][OverviewMenus.CharType.ABS.ordinal] ||
                        overviewMenus.setting[g + 1][OverviewMenus.CharType.DEVSLOPE.ordinal]
                    ).toVisibility()
                secondaryGraphsData[g].performUpdate()
            }
        }
    }
}<|MERGE_RESOLUTION|>--- conflicted
+++ resolved
@@ -757,7 +757,6 @@
             if (cobInfo.futureCarbs > 0) cobText += "(" + DecimalFormatter.to0Decimal(cobInfo.futureCarbs) + ")"
         }
 
-<<<<<<< HEAD
         val lastRun = loopPlugin.lastRun
         if (config.APS && lastRun?.constraintsProcessed != null) {
             if (lastRun.constraintsProcessed!!.carbsReq > 0) {
@@ -772,8 +771,6 @@
             }
         }
 
-=======
->>>>>>> 49274ac0
         val predictionsAvailable = if (config.APS) lastRun?.request?.hasPredictions == true else config.NSCLIENT
 
         // pump status from ns
