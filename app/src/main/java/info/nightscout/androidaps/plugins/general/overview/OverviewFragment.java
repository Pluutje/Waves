--- conflicted
+++ resolved
@@ -954,11 +954,7 @@
         final PumpInterface pump = configBuilderPlugin.getActivePump();
 
         final QuickWizardEntry quickWizardEntry = quickWizard.getActive();
-<<<<<<< HEAD
-        if (quickWizardEntry != null && actualBg != null && profile != null && pump != null) {
-=======
         if (quickWizardEntry != null && actualBg != null && profile != null) {
->>>>>>> 249a9b29
             quickWizardButton.setVisibility(View.VISIBLE);
             final BolusWizard wizard = quickWizardEntry.doCalc(profile, profileName, actualBg, true);
 
