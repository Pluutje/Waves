package info.nightscout.androidaps.plugins.constraints.versionChecker

import android.content.Context
import android.net.ConnectivityManager
import info.nightscout.androidaps.BuildConfig
import info.nightscout.androidaps.MainApp
import info.nightscout.androidaps.R
import info.nightscout.androidaps.logging.AAPSLogger
import info.nightscout.androidaps.logging.LTag
import info.nightscout.androidaps.plugins.bus.RxBusWrapper
import info.nightscout.androidaps.plugins.general.overview.events.EventNewNotification
import info.nightscout.androidaps.plugins.general.overview.notifications.Notification
import info.nightscout.androidaps.utils.resources.ResourceHelper
import info.nightscout.androidaps.utils.sharedPreferences.SP
import java.io.IOException
import java.net.URL
import java.util.concurrent.TimeUnit
import javax.inject.Inject
import javax.inject.Singleton

@Singleton
class VersionCheckerUtils @Inject constructor() {

    @Inject lateinit var aapsLogger: AAPSLogger
    @Inject lateinit var sp: SP
    @Inject lateinit var resourceHelper: ResourceHelper
    @Inject lateinit var rxBus: RxBusWrapper
    @Inject lateinit var mainApp: MainApp

    // check network connection
    fun isConnected(): Boolean {
        val connMgr = mainApp.applicationContext.getSystemService(Context.CONNECTIVITY_SERVICE) as ConnectivityManager
        return connMgr.activeNetworkInfo?.isConnected ?: false
    }

    fun triggerCheckVersion() {

        if (!sp.contains(R.string.key_last_time_this_version_detected)) {
            // On a new installation, set it as 30 days old in order to warn that there is a new version.
            sp.putLong(R.string.key_last_time_this_version_detected, System.currentTimeMillis() - TimeUnit.DAYS.toMillis(30))
        }

        // If we are good, only check once every day.
        if (System.currentTimeMillis() > sp.getLong(R.string.key_last_time_this_version_detected, 0) + CHECK_EVERY) {
            checkVersion()
        }
    }

    private fun checkVersion() = if (isConnected()) {
        Thread {
            try {
                val version: String? = findVersion(URL("https://raw.githubusercontent.com/MilosKozak/AndroidAPS/master/app/build.gradle").readText())
                compareWithCurrentVersion(version, BuildConfig.VERSION_NAME)
            } catch (e: IOException) {
                aapsLogger.error(LTag.CORE, "Github master version check error: $e")
            }
        }.start()
    } else
        aapsLogger.debug(LTag.CORE, "Github master version no checked. No connectivity")

    @Suppress("SameParameterValue")
    fun compareWithCurrentVersion(newVersion: String?, currentVersion: String) {

        val newVersionElements = newVersion.toNumberList()
        val currentVersionElements = currentVersion.toNumberList()

        if (newVersionElements == null || newVersionElements.isEmpty()) {
            onVersionNotDetectable()
            return
        }

        if (currentVersionElements == null || currentVersionElements.isEmpty()) {
            // current version scrambled?!
            onNewVersionDetected(currentVersion, newVersion)
            return
        }

        newVersionElements.take(3).forEachIndexed { i, newElem ->
            val currElem: Int = currentVersionElements.getOrNull(i)
                ?: return onNewVersionDetected(currentVersion, newVersion)

            (newElem - currElem).let {
                when {
                    it > 0  -> return onNewVersionDetected(currentVersion, newVersion)
                    it < 0  -> return onOlderVersionDetected()
                    it == 0 -> Unit
                }
            }
        }
        onSameVersionDetected()
    }

    private fun onOlderVersionDetected() {
        aapsLogger.debug(LTag.CORE, "Version newer than master. Are you developer?")
        sp.putLong(R.string.key_last_time_this_version_detected, System.currentTimeMillis())
    }

    private fun onSameVersionDetected() {
        sp.putLong(R.string.key_last_time_this_version_detected, System.currentTimeMillis())
    }

    private fun onVersionNotDetectable() {
        aapsLogger.debug(LTag.CORE, "fetch failed")
    }

    private fun onNewVersionDetected(currentVersion: String, newVersion: String?) {
        val now = System.currentTimeMillis()
        if (now > sp.getLong(R.string.key_last_versionchecker_warning, 0) + WARN_EVERY) {
            aapsLogger.debug(LTag.CORE, "Version $currentVersion outdated. Found $newVersion")
            val notification = Notification(Notification.NEWVERSIONDETECTED, resourceHelper.gs(R.string.versionavailable, newVersion.toString()), Notification.LOW)
            rxBus.send(EventNewNotification(notification))
            sp.putLong(R.string.key_last_versionchecker_warning, now)
        }
    }



    private fun String?.toNumberList() =
        this?.numericVersionPart().takeIf { !it.isNullOrBlank() }?.split(".")?.map { it.toInt() }

<<<<<<< HEAD
=======
    fun findVersion(file: String?): String? {
        val regex = "(.*)version(.*)\"(((\\d+)\\.)+(\\d+))\"(.*)".toRegex()
        return file?.lines()?.filter { regex.matches(it) }?.mapNotNull { regex.matchEntire(it)?.groupValues?.getOrNull(3) }?.firstOrNull()
    }
>>>>>>> 82300ec5

    companion object {
        private val CHECK_EVERY = TimeUnit.DAYS.toMillis(1)
        private val WARN_EVERY = TimeUnit.DAYS.toMillis(1)
    }
}

fun String.numericVersionPart(): String =
    "(((\\d+)\\.)+(\\d+))(\\D(.*))?".toRegex().matchEntire(this)?.groupValues?.getOrNull(1)
        ?: ""

fun findVersion(file: String?): String? {
    val regex = "(.*)version(.*)\"(((\\d+)\\.)+(\\d+))\"(.*)".toRegex()
    return file?.lines()?.filter { regex.matches(it) }?.mapNotNull { regex.matchEntire(it)?.groupValues?.getOrNull(3) }?.firstOrNull()
}

@Deprecated(replaceWith = ReplaceWith("numericVersionPart()"), message = "Will not work if RCs have another index number in it.")
fun String.versionStrip() = this.mapNotNull {
    when (it) {
        in '0'..'9' -> it
        '.'         -> it
        else        -> null
    }
}.joinToString(separator = "")<|MERGE_RESOLUTION|>--- conflicted
+++ resolved
@@ -118,13 +118,10 @@
     private fun String?.toNumberList() =
         this?.numericVersionPart().takeIf { !it.isNullOrBlank() }?.split(".")?.map { it.toInt() }
 
-<<<<<<< HEAD
-=======
     fun findVersion(file: String?): String? {
         val regex = "(.*)version(.*)\"(((\\d+)\\.)+(\\d+))\"(.*)".toRegex()
         return file?.lines()?.filter { regex.matches(it) }?.mapNotNull { regex.matchEntire(it)?.groupValues?.getOrNull(3) }?.firstOrNull()
     }
->>>>>>> 82300ec5
 
     companion object {
         private val CHECK_EVERY = TimeUnit.DAYS.toMillis(1)
