--- conflicted
+++ resolved
@@ -453,7 +453,6 @@
 
     }
 
-<<<<<<< HEAD
     public static void sendToXdrip(BgReading bgReading) {
         final String XDRIP_PLUS_NS_EMULATOR = "com.eveningoutpost.dexdrip.NS_EMULATOR";
         SimpleDateFormat format = new SimpleDateFormat("yyyy-MM-dd'T'HH:mm:ss.SSSZ", Locale.US);
@@ -494,7 +493,6 @@
 
     }
 
-=======
     public static boolean isIdValid(String _id) {
         if (_id == null)
             return false;
@@ -502,5 +500,4 @@
             return true;
         return false;
     }
->>>>>>> fa4e8044
 }