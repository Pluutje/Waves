package app.aaps.implementation.queue

import android.content.Context
import android.content.Intent
import android.os.Handler
import android.os.HandlerThread
import android.os.SystemClock
import android.text.Spanned
import androidx.appcompat.app.AppCompatActivity
import app.aaps.annotations.OpenForTesting
import app.aaps.core.data.model.BS
import app.aaps.core.data.model.EPS
import app.aaps.core.data.ue.Action
import app.aaps.core.data.ue.Sources
import app.aaps.core.interfaces.androidPermissions.AndroidPermission
import app.aaps.core.interfaces.configuration.Config
import app.aaps.core.interfaces.constraints.ConstraintsChecker
import app.aaps.core.interfaces.db.PersistenceLayer
import app.aaps.core.interfaces.logging.AAPSLogger
import app.aaps.core.interfaces.logging.LTag
import app.aaps.core.interfaces.notifications.Notification
import app.aaps.core.interfaces.objects.Instantiator
import app.aaps.core.interfaces.plugin.ActivePlugin
import app.aaps.core.interfaces.profile.Profile
import app.aaps.core.interfaces.profile.ProfileFunction
import app.aaps.core.interfaces.pump.DetailedBolusInfo
import app.aaps.core.interfaces.pump.PumpEnactResult
import app.aaps.core.interfaces.pump.PumpSync
import app.aaps.core.interfaces.queue.Callback
import app.aaps.core.interfaces.queue.Command
import app.aaps.core.interfaces.queue.Command.CommandType
import app.aaps.core.interfaces.queue.CommandQueue
import app.aaps.core.interfaces.queue.CustomCommand
import app.aaps.core.interfaces.resources.ResourceHelper
import app.aaps.core.interfaces.rx.AapsSchedulers
import app.aaps.core.interfaces.rx.bus.RxBus
import app.aaps.core.interfaces.rx.events.EventDismissBolusProgressIfRunning
import app.aaps.core.interfaces.rx.events.EventDismissNotification
import app.aaps.core.interfaces.rx.events.EventMobileToWear
import app.aaps.core.interfaces.rx.events.EventNewNotification
import app.aaps.core.interfaces.rx.events.EventProfileSwitchChanged
import app.aaps.core.interfaces.rx.weardata.EventData
import app.aaps.core.interfaces.sharedPreferences.SP
import app.aaps.core.interfaces.ui.UiInteraction
import app.aaps.core.interfaces.utils.DateUtil
import app.aaps.core.interfaces.utils.DecimalFormatter
import app.aaps.core.interfaces.utils.fabric.FabricPrivacy
import app.aaps.core.objects.constraints.ConstraintObject
import app.aaps.core.objects.extensions.getCustomizedName
import app.aaps.core.objects.profile.ProfileSealed
import app.aaps.core.utils.HtmlHelper
import app.aaps.implementation.R
import app.aaps.implementation.queue.commands.CommandBolus
import app.aaps.implementation.queue.commands.CommandCancelExtendedBolus
import app.aaps.implementation.queue.commands.CommandCancelTempBasal
import app.aaps.implementation.queue.commands.CommandClearAlarms
import app.aaps.implementation.queue.commands.CommandCustomCommand
import app.aaps.implementation.queue.commands.CommandDeactivate
import app.aaps.implementation.queue.commands.CommandExtendedBolus
import app.aaps.implementation.queue.commands.CommandInsightSetTBROverNotification
import app.aaps.implementation.queue.commands.CommandLoadEvents
import app.aaps.implementation.queue.commands.CommandLoadHistory
import app.aaps.implementation.queue.commands.CommandLoadTDDs
import app.aaps.implementation.queue.commands.CommandReadStatus
import app.aaps.implementation.queue.commands.CommandSMBBolus
import app.aaps.implementation.queue.commands.CommandSetProfile
import app.aaps.implementation.queue.commands.CommandSetUserSettings
import app.aaps.implementation.queue.commands.CommandStartPump
import app.aaps.implementation.queue.commands.CommandStopPump
import app.aaps.implementation.queue.commands.CommandTempBasalAbsolute
import app.aaps.implementation.queue.commands.CommandTempBasalPercent
import app.aaps.implementation.queue.commands.CommandUpdateTime
import dagger.android.HasAndroidInjector
import io.reactivex.rxjava3.disposables.CompositeDisposable
import io.reactivex.rxjava3.kotlin.plusAssign
import java.util.LinkedList
import java.util.concurrent.TimeUnit
import javax.inject.Inject
import javax.inject.Singleton

@OpenForTesting
@Singleton
class CommandQueueImplementation @Inject constructor(
    private val injector: HasAndroidInjector,
    private val aapsLogger: AAPSLogger,
    private val rxBus: RxBus,
    private val aapsSchedulers: AapsSchedulers,
    private val rh: ResourceHelper,
    private val constraintChecker: ConstraintsChecker,
    private val profileFunction: ProfileFunction,
    private val activePlugin: ActivePlugin,
    private val context: Context,
    private val sp: SP,
    private val config: Config,
    private val dateUtil: DateUtil,
    private val fabricPrivacy: FabricPrivacy,
    private val androidPermission: AndroidPermission,
    private val uiInteraction: UiInteraction,
    private val persistenceLayer: PersistenceLayer,
    private val decimalFormatter: DecimalFormatter,
    private val instantiator: Instantiator
) : CommandQueue {

    private val disposable = CompositeDisposable()
    internal var handler = Handler(HandlerThread(this::class.simpleName + "Handler").also { it.start() }.looper)

    private val queue = LinkedList<Command>()
    @Volatile private var thread: QueueThread? = null

    @Volatile var performing: Command? = null

    init {
        disposable += rxBus
            .toObservable(EventProfileSwitchChanged::class.java)
            .observeOn(aapsSchedulers.io)
            .throttleLatest(3L, TimeUnit.SECONDS)
            .subscribe({
                           if (config.NSCLIENT) { // Effective profileswitch should be synced over NS, do not create EffectiveProfileSwitch here
                               return@subscribe
                           }
                           aapsLogger.debug(LTag.PROFILE, "onEventProfileSwitchChanged")
<<<<<<< HEAD
                           val effective = persistenceLayer.getEffectiveProfileSwitchActiveAt(dateUtil.now())
=======
>>>>>>> 6de44f96
                           profileFunction.getRequestedProfile()?.let {
                               setProfile(ProfileSealed.PS(it), it.ids.nightscoutId != null, object : Callback() {
                                   override fun run() {
                                       if (!result.success) {
                                           uiInteraction.runAlarm(result.comment, rh.gs(app.aaps.core.ui.R.string.failed_update_basal_profile), app.aaps.core.ui.R.raw.boluserror)
<<<<<<< HEAD
                                       } else if (result.enacted || effective != null && effective.originalEnd < dateUtil.now() && effective.originalDuration != 0L) {
=======
                                       } else /* if (result.enacted || effective is ValueWrapper.Existing && effective.value.originalEnd < dateUtil.now() && effective.value.originalDuration != 0L) */ {
                                           // Pump may return enacted == false if basal profile is the same, but IC/ISF can be different
>>>>>>> 6de44f96
                                           val nonCustomized = ProfileSealed.PS(it).convertToNonCustomizedProfile(dateUtil)
                                           EPS(
                                               timestamp = dateUtil.now(),
                                               basalBlocks = nonCustomized.basalBlocks,
                                               isfBlocks = nonCustomized.isfBlocks,
                                               icBlocks = nonCustomized.icBlocks,
                                               targetBlocks = nonCustomized.targetBlocks,
                                               glucoseUnit = it.glucoseUnit,
                                               originalProfileName = it.profileName,
                                               originalCustomizedName = it.getCustomizedName(decimalFormatter),
                                               originalTimeshift = it.timeshift,
                                               originalPercentage = it.percentage,
                                               originalDuration = it.duration,
                                               originalEnd = it.end,
                                               iCfg = it.iCfg
                                           ).also { eps ->
                                               disposable += persistenceLayer.insertEffectiveProfileSwitch(eps).subscribe()
                                           }
                                       }
                                   }
                               })
                           }
                       }, fabricPrivacy::logException)
    }

    private fun executingNowError(): PumpEnactResult =
        instantiator.providePumpEnactResult().success(false).enacted(false).comment(R.string.executing_right_now)

    override fun isRunning(type: CommandType): Boolean = performing?.commandType == type

    @Synchronized
    private fun removeAll(type: CommandType) {
        synchronized(queue) {
            for (i in queue.indices.reversed()) {
                if (queue[i].commandType == type) {
                    queue.removeAt(i)
                }
            }
        }
    }

    @Suppress("SameParameterValue")
    @Synchronized
    fun isLastScheduled(type: CommandType): Boolean {
        synchronized(queue) {
            if (queue.size > 0 && queue[queue.size - 1].commandType == type) {
                return true
            }
        }
        return false
    }

    @Synchronized
    private fun add(command: Command) {
        aapsLogger.debug(LTag.PUMPQUEUE, "Adding: " + command.javaClass.simpleName + " - " + command.log())
        synchronized(queue) { queue.add(command) }
    }

    @Synchronized
    override fun pickup() {
        synchronized(queue) { performing = queue.poll() }
    }

    @Synchronized
    override fun clear() {
        performing = null
        synchronized(queue) {
            for (i in queue.indices) {
                queue[i].cancel()

            }
            queue.clear()
        }
    }

    override fun size(): Int = queue.size

    override fun performing(): Command? = performing

    override fun resetPerforming() {
        performing = null
    }

    // After new command added to the queue
    // start thread again if not already running
    @Synchronized fun notifyAboutNewCommand() = handler.post {
        waitForFinishedThread()
        if (thread == null || thread!!.state == Thread.State.TERMINATED) {
            thread = QueueThread(this, context, aapsLogger, rxBus, activePlugin, rh, sp, androidPermission, config)
            thread!!.start()
            aapsLogger.debug(LTag.PUMPQUEUE, "Starting new thread")
        } else {
            aapsLogger.debug(LTag.PUMPQUEUE, "Thread is already running")
        }
    }

    fun waitForFinishedThread() {
        thread?.let { thread ->
            while (thread.state != Thread.State.TERMINATED && thread.waitingForDisconnect) {
                aapsLogger.debug(LTag.PUMPQUEUE, "Waiting for previous thread finish")
                SystemClock.sleep(500)
            }
        }
    }

    override fun independentConnect(reason: String, callback: Callback?) {
        aapsLogger.debug(LTag.PUMPQUEUE, "Starting new queue")
        val tempCommandQueue = CommandQueueImplementation(
            injector, aapsLogger, rxBus, aapsSchedulers, rh,
            constraintChecker, profileFunction, activePlugin, context, sp,
            config, dateUtil, fabricPrivacy, androidPermission, uiInteraction, persistenceLayer, decimalFormatter, instantiator
        )
        tempCommandQueue.readStatus(reason, callback)
        tempCommandQueue.disposable.clear()
    }

    @Synchronized
    override fun bolusInQueue(): Boolean {
        if (isRunning(CommandType.BOLUS)) return true
        if (isRunning(CommandType.SMB_BOLUS)) return true
        synchronized(queue) {
            for (i in queue.indices) {
                if (queue[i].commandType == CommandType.BOLUS) return true
                if (queue[i].commandType == CommandType.SMB_BOLUS) return true
            }
        }
        return false
    }

    // returns true if command is queued
    @Synchronized
    override fun bolus(detailedBolusInfo: DetailedBolusInfo, callback: Callback?): Boolean {
        // Check if pump store carbs
        // If not, it's not necessary add command to the queue and initiate connection
        // Assuming carbs in the future and carbs with duration are NOT stores anyway

        var carbsRunnable = Runnable { }
        val originalCarbs = detailedBolusInfo.carbs
        if ((detailedBolusInfo.carbs > 0) /*&&
            (!activePlugin.activePump.pumpDescription.storesCarbInfo ||
                detailedBolusInfo.carbsDuration != 0L ||
                (detailedBolusInfo.carbsTimestamp ?: detailedBolusInfo.timestamp) > dateUtil.now())*/
        ) {
            carbsRunnable = Runnable {
                aapsLogger.debug(LTag.PUMPQUEUE, "Going to store carbs")
                detailedBolusInfo.carbs = originalCarbs
                disposable += persistenceLayer.insertOrUpdateCarbs(
                    carbs = detailedBolusInfo.createCarbs(),
                    action = Action.CARBS,
                    source = Sources.TreatmentDialog
                ).subscribe(
                    { callback?.result(instantiator.providePumpEnactResult().enacted(false).success(true))?.run() },
                    { callback?.result(instantiator.providePumpEnactResult().enacted(false).success(false))?.run() }
                )
            }
            // Do not process carbs anymore
            detailedBolusInfo.carbs = 0.0
            // if no insulin just exit
            if (detailedBolusInfo.insulin == 0.0) {
                carbsRunnable.run() // store carbs
                return true
            }

        }
        var type = if (detailedBolusInfo.bolusType == BS.Type.SMB) CommandType.SMB_BOLUS else CommandType.BOLUS
        if (type == CommandType.SMB_BOLUS) {
            if (bolusInQueue()) {
                aapsLogger.debug(LTag.PUMPQUEUE, "Rejecting SMB since a bolus is queue/running")
                callback?.result(instantiator.providePumpEnactResult().enacted(false).success(false))?.run()
                return false
            }
            val lastBolusTime = persistenceLayer.getNewestBolus()?.timestamp ?: 0L
            if (detailedBolusInfo.lastKnownBolusTime < lastBolusTime) {
                aapsLogger.debug(LTag.PUMPQUEUE, "Rejecting bolus, another bolus was issued since request time")
                callback?.result(instantiator.providePumpEnactResult().enacted(false).success(false))?.run()
                return false
            }
            removeAll(CommandType.SMB_BOLUS)
        }
        if (type == CommandType.BOLUS && detailedBolusInfo.carbs > 0 && detailedBolusInfo.insulin == 0.0) {
            type = CommandType.CARBS_ONLY_TREATMENT
            //Carbs only can be added in parallel as they can be "in the future".
        } else {
            if (isRunning(type)) {
                callback?.result(executingNowError())?.run()
                return false
            }
            // remove all unfinished boluses
            removeAll(type)
        }
        // apply constraints
        detailedBolusInfo.insulin = constraintChecker.applyBolusConstraints(ConstraintObject(detailedBolusInfo.insulin, aapsLogger)).value()
        detailedBolusInfo.carbs =
            constraintChecker.applyCarbsConstraints(ConstraintObject(detailedBolusInfo.carbs.toInt(), aapsLogger)).value().toDouble()
        // add new command to queue
        if (detailedBolusInfo.bolusType == BS.Type.SMB) {
            add(CommandSMBBolus(injector, detailedBolusInfo, callback))
        } else {
            add(CommandBolus(injector, detailedBolusInfo, callback, type, carbsRunnable))
            if (type == CommandType.BOLUS) { // Bring up bolus progress dialog (start here, so the dialog is shown when the bolus is requested,
                // not when the Bolus command is starting. The command closes the dialog upon completion).
                showBolusProgressDialog(detailedBolusInfo)
                // Notify Wear about upcoming bolus
                rxBus.send(
                    EventMobileToWear(
                        EventData.BolusProgress(
                            percent = 0,
                            status = rh.gs(app.aaps.core.ui.R.string.goingtodeliver, detailedBolusInfo.insulin)
                        )
                    )
                )
            }
        }
        notifyAboutNewCommand()
        return true
    }

    override fun stopPump(callback: Callback?) {
        add(CommandStopPump(injector, callback))
        notifyAboutNewCommand()
    }

    override fun startPump(callback: Callback?) {
        add(CommandStartPump(injector, callback))
        notifyAboutNewCommand()
    }

    override fun setTBROverNotification(callback: Callback?, enable: Boolean) {
        add(CommandInsightSetTBROverNotification(injector, enable, callback))
        notifyAboutNewCommand()
    }

    @Synchronized
    override fun cancelAllBoluses(id: Long?) {
        if (!isRunning(CommandType.BOLUS)) {
            rxBus.send(EventDismissBolusProgressIfRunning(true, id))
        }
        removeAll(CommandType.BOLUS)
        removeAll(CommandType.SMB_BOLUS)
        Thread { activePlugin.activePump.stopBolusDelivering() }.start()
    }

    // returns true if command is queued
    override fun tempBasalAbsolute(absoluteRate: Double, durationInMinutes: Int, enforceNew: Boolean, profile: Profile, tbrType: PumpSync.TemporaryBasalType, callback: Callback?): Boolean {
        if (!enforceNew && isRunning(CommandType.TEMPBASAL)) {
            callback?.result(executingNowError())?.run()
            return false
        }
        // remove all unfinished
        removeAll(CommandType.TEMPBASAL)
        val rateAfterConstraints = constraintChecker.applyBasalConstraints(ConstraintObject(absoluteRate, aapsLogger), profile).value()
        // add new command to queue
        add(CommandTempBasalAbsolute(injector, rateAfterConstraints, durationInMinutes, enforceNew, profile, tbrType, callback))
        notifyAboutNewCommand()
        return true
    }

    // returns true if command is queued
    override fun tempBasalPercent(percent: Int, durationInMinutes: Int, enforceNew: Boolean, profile: Profile, tbrType: PumpSync.TemporaryBasalType, callback: Callback?): Boolean {
        if (!enforceNew && isRunning(CommandType.TEMPBASAL)) {
            callback?.result(executingNowError())?.run()
            return false
        }
        // remove all unfinished
        removeAll(CommandType.TEMPBASAL)
        val percentAfterConstraints = constraintChecker.applyBasalPercentConstraints(ConstraintObject(percent, aapsLogger), profile).value()
        // add new command to queue
        add(CommandTempBasalPercent(injector, percentAfterConstraints, durationInMinutes, enforceNew, profile, tbrType, callback))
        notifyAboutNewCommand()
        return true
    }

    // returns true if command is queued
    override fun extendedBolus(insulin: Double, durationInMinutes: Int, callback: Callback?): Boolean {
        if (isRunning(CommandType.EXTENDEDBOLUS)) {
            callback?.result(executingNowError())?.run()
            return false
        }
        val rateAfterConstraints = constraintChecker.applyExtendedBolusConstraints(ConstraintObject(insulin, aapsLogger)).value()
        // remove all unfinished
        removeAll(CommandType.EXTENDEDBOLUS)
        // add new command to queue
        add(CommandExtendedBolus(injector, rateAfterConstraints, durationInMinutes, callback))
        notifyAboutNewCommand()
        return true
    }

    // returns true if command is queued
    override fun cancelTempBasal(enforceNew: Boolean, callback: Callback?): Boolean {
        if (!enforceNew && isRunning(CommandType.TEMPBASAL)) {
            callback?.result(executingNowError())?.run()
            return false
        }
        // remove all unfinished
        removeAll(CommandType.TEMPBASAL)
        // add new command to queue
        add(CommandCancelTempBasal(injector, enforceNew, callback))
        notifyAboutNewCommand()
        return true
    }

    // returns true if command is queued
    override fun cancelExtended(callback: Callback?): Boolean {
        if (isRunning(CommandType.EXTENDEDBOLUS)) {
            callback?.result(executingNowError())?.run()
            return false
        }
        // remove all unfinished
        removeAll(CommandType.EXTENDEDBOLUS)
        // add new command to queue
        add(CommandCancelExtendedBolus(injector, callback))
        notifyAboutNewCommand()
        return true
    }

    // returns true if command is queued
    fun setProfile(profile: ProfileSealed, hasNsId: Boolean, callback: Callback?): Boolean {
        if (isRunning(CommandType.BASAL_PROFILE)) {
            aapsLogger.debug(LTag.PUMPQUEUE, "Command is already executed")
            callback?.result(instantiator.providePumpEnactResult().success(true).enacted(false))?.run()
            return false
        }
        if (isThisProfileSet(profile) && persistenceLayer.getEffectiveProfileSwitchActiveAt(dateUtil.now()) != null) {
            aapsLogger.debug(LTag.PUMPQUEUE, "Correct profile already set")
            callback?.result(instantiator.providePumpEnactResult().success(true).enacted(false))?.run()
            return false
        }
        // Compare with pump limits
        val basalValues = profile.getBasalValues()
        for (basalValue in basalValues) {
            if (basalValue.value < activePlugin.activePump.pumpDescription.basalMinimumRate) {
                val notification = Notification(Notification.BASAL_VALUE_BELOW_MINIMUM, rh.gs(R.string.basal_value_below_minimum), Notification.URGENT)
                rxBus.send(EventNewNotification(notification))
                callback?.result(instantiator.providePumpEnactResult().success(false).enacted(false).comment(R.string.basal_value_below_minimum))?.run()
                return false
            }
        }
        rxBus.send(EventDismissNotification(Notification.BASAL_VALUE_BELOW_MINIMUM))
        // remove all unfinished
        removeAll(CommandType.BASAL_PROFILE)
        // add new command to queue
        add(CommandSetProfile(injector, profile, hasNsId, callback))
        notifyAboutNewCommand()
        return true
    }

    // returns true if command is queued
    override fun readStatus(reason: String, callback: Callback?): Boolean {
        if (isLastScheduled(CommandType.READSTATUS)) {
            aapsLogger.debug(LTag.PUMPQUEUE, "READSTATUS $reason ignored as duplicated")
            callback?.result(executingNowError())?.run()
            return false
        }

        // add new command to queue
        add(CommandReadStatus(injector, reason, callback))
        notifyAboutNewCommand()
        return true
    }

    @Synchronized
    override fun statusInQueue(): Boolean {
        if (isRunning(CommandType.READSTATUS)) return true
        synchronized(queue) {
            for (i in queue.indices) {
                if (queue[i].commandType == CommandType.READSTATUS) {
                    return true
                }
            }
        }
        return false
    }

    // returns true if command is queued
    override fun loadHistory(type: Byte, callback: Callback?): Boolean {
        if (isRunning(CommandType.LOAD_HISTORY)) {
            callback?.result(executingNowError())?.run()
            return false
        }
        // remove all unfinished
        removeAll(CommandType.LOAD_HISTORY)
        // add new command to queue
        add(CommandLoadHistory(injector, type, callback))
        notifyAboutNewCommand()
        return true
    }

    // returns true if command is queued
    override fun setUserOptions(callback: Callback?): Boolean {
        if (isRunning(CommandType.SET_USER_SETTINGS)) {
            callback?.result(executingNowError())?.run()
            return false
        }
        // remove all unfinished
        removeAll(CommandType.SET_USER_SETTINGS)
        // add new command to queue
        add(CommandSetUserSettings(injector, callback))
        notifyAboutNewCommand()
        return true
    }

    // returns true if command is queued
    override fun loadTDDs(callback: Callback?): Boolean {
        if (isRunning(CommandType.LOAD_TDD)) {
            callback?.result(executingNowError())?.run()
            return false
        }
        // remove all unfinished
        removeAll(CommandType.LOAD_TDD)
        // add new command to queue
        add(CommandLoadTDDs(injector, callback))
        notifyAboutNewCommand()
        return true
    }

    // returns true if command is queued
    override fun loadEvents(callback: Callback?): Boolean {
        if (isRunning(CommandType.LOAD_EVENTS)) {
            callback?.result(executingNowError())?.run()
            return false
        }
        // remove all unfinished
        removeAll(CommandType.LOAD_EVENTS)
        // add new command to queue
        add(CommandLoadEvents(injector, callback))
        notifyAboutNewCommand()
        return true
    }

    // returns true if command is queued
    override fun clearAlarms(callback: Callback?): Boolean {
        if (isRunning(CommandType.CLEAR_ALARMS)) {
            callback?.result(executingNowError())?.run()
            return false
        }
        // remove all unfinished
        removeAll(CommandType.CLEAR_ALARMS)
        // add new command to queue
        add(CommandClearAlarms(injector, callback))
        notifyAboutNewCommand()
        return true
    }

    override fun deactivate(callback: Callback?): Boolean {
        if (isRunning(CommandType.DEACTIVATE)) {
            callback?.result(executingNowError())?.run()
            return false
        }
        // remove all unfinished
        removeAll(CommandType.DEACTIVATE)
        // add new command to queue
        add(CommandDeactivate(injector, callback))
        notifyAboutNewCommand()
        return true
    }

    override fun updateTime(callback: Callback?): Boolean {
        if (isRunning(CommandType.UPDATE_TIME)) {
            callback?.result(executingNowError())?.run()
            return false
        }
        // remove all unfinished
        removeAll(CommandType.UPDATE_TIME)
        // add new command to queue
        add(CommandUpdateTime(injector, callback))
        notifyAboutNewCommand()
        return true
    }

    override fun customCommand(customCommand: CustomCommand, callback: Callback?): Boolean {
        if (isCustomCommandInQueue(customCommand.javaClass)) {
            callback?.result(executingNowError())?.run()
            return false
        }
        // remove all unfinished
        removeAllCustomCommands(customCommand.javaClass)
        // add new command to queue
        add(CommandCustomCommand(injector, customCommand, callback))
        notifyAboutNewCommand()
        return true
    }

    @Synchronized
    override fun isCustomCommandInQueue(customCommandType: Class<out CustomCommand>): Boolean {
        if (isCustomCommandRunning(customCommandType)) {
            return true
        }
        synchronized(queue) {
            for (i in queue.indices) {
                val command = queue[i]
                if (command is CommandCustomCommand && customCommandType.isInstance(command.customCommand)) {
                    return true
                }
            }
        }
        return false
    }

    override fun isCustomCommandRunning(customCommandType: Class<out CustomCommand>): Boolean {
        val performing = this.performing
        return performing is CommandCustomCommand && customCommandType.isInstance(performing.customCommand)
    }

    @Synchronized
    private fun removeAllCustomCommands(targetType: Class<out CustomCommand>) {
        synchronized(queue) {
            for (i in queue.indices.reversed()) {
                val command = queue[i]
                if (command is CustomCommand && targetType.isInstance(command.commandType)) {
                    queue.removeAt(i)
                }
            }
        }
    }

    override fun spannedStatus(): Spanned {
        var s = ""
        var line = 0
        val perf = performing
        if (perf != null) {
            s += "<b>" + perf.status() + "</b>"
            line++
        }
        synchronized(queue) {
            for (i in queue.indices) {
                if (line != 0) s += "<br>"
                s += queue[i].status()
                line++
            }
        }
        return HtmlHelper.fromHtml(s)
    }

    override fun isThisProfileSet(requestedProfile: Profile): Boolean {
        val runningProfile = profileFunction.getProfile() ?: return false
        val result = activePlugin.activePump.isThisProfileSet(requestedProfile) && requestedProfile.isEqual(runningProfile)
        if (!result) {
            aapsLogger.debug(LTag.PUMPQUEUE, "Current profile: ${profileFunction.getProfile()}")
            aapsLogger.debug(LTag.PUMPQUEUE, "New profile: $requestedProfile")
        }
        return result
    }

    private fun showBolusProgressDialog(detailedBolusInfo: DetailedBolusInfo) {
        if (detailedBolusInfo.context != null) {
            uiInteraction.runBolusProgressDialog(
                (detailedBolusInfo.context as AppCompatActivity).supportFragmentManager,
                detailedBolusInfo.insulin,
                detailedBolusInfo.id
            )
        } else {
            val i = Intent()
            i.putExtra("insulin", detailedBolusInfo.insulin)
            i.putExtra("id", detailedBolusInfo.id)
            i.setClass(context, uiInteraction.bolusProgressHelperActivity)
            i.addFlags(Intent.FLAG_ACTIVITY_NEW_TASK)
            context.startActivity(i)
        }
    }
}<|MERGE_RESOLUTION|>--- conflicted
+++ resolved
@@ -119,21 +119,13 @@
                                return@subscribe
                            }
                            aapsLogger.debug(LTag.PROFILE, "onEventProfileSwitchChanged")
-<<<<<<< HEAD
-                           val effective = persistenceLayer.getEffectiveProfileSwitchActiveAt(dateUtil.now())
-=======
->>>>>>> 6de44f96
                            profileFunction.getRequestedProfile()?.let {
                                setProfile(ProfileSealed.PS(it), it.ids.nightscoutId != null, object : Callback() {
                                    override fun run() {
                                        if (!result.success) {
                                            uiInteraction.runAlarm(result.comment, rh.gs(app.aaps.core.ui.R.string.failed_update_basal_profile), app.aaps.core.ui.R.raw.boluserror)
-<<<<<<< HEAD
-                                       } else if (result.enacted || effective != null && effective.originalEnd < dateUtil.now() && effective.originalDuration != 0L) {
-=======
-                                       } else /* if (result.enacted || effective is ValueWrapper.Existing && effective.value.originalEnd < dateUtil.now() && effective.value.originalDuration != 0L) */ {
+                                       } else /* if (result.enacted || effective != null && effective.originalEnd < dateUtil.now() && effective.originalDuration != 0L) */{
                                            // Pump may return enacted == false if basal profile is the same, but IC/ISF can be different
->>>>>>> 6de44f96
                                            val nonCustomized = ProfileSealed.PS(it).convertToNonCustomizedProfile(dateUtil)
                                            EPS(
                                                timestamp = dateUtil.now(),
