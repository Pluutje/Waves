--- conflicted
+++ resolved
@@ -14,11 +14,7 @@
     executor:
       name: android/android-machine
       resource-class: large
-<<<<<<< HEAD
-      tag: 2023.10.1
-=======
       tag: 2023.11.1
->>>>>>> 8d50cb7e
 
     steps:
       - checkout
