--- conflicted
+++ resolved
@@ -22,12 +22,8 @@
 }
 
 plugins {
-<<<<<<< HEAD
-    id("org.jlleitschuh.gradle.ktlint") version "12.0.2"
+    id("org.jlleitschuh.gradle.ktlint") version "12.0.3"
     id("com.savvasdalkitsis.module-dependency-graph") version "0.10"
-=======
-    id("org.jlleitschuh.gradle.ktlint") version "12.0.3"
->>>>>>> 29a88d0f
 }
 
 allprojects {
