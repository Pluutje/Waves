package app.aaps.plugins.aps.openAPSSMB

import android.content.Context
import androidx.preference.PreferenceFragmentCompat
import androidx.preference.SwitchPreference
import app.aaps.core.data.aps.AutosensResult
import app.aaps.core.data.aps.SMBDefaults
import app.aaps.core.data.plugin.PluginDescription
import app.aaps.core.data.plugin.PluginType
import app.aaps.core.interfaces.aps.APS
import app.aaps.core.interfaces.aps.DetermineBasalAdapter
import app.aaps.core.interfaces.bgQualityCheck.BgQualityCheck
import app.aaps.core.interfaces.constraints.Constraint
import app.aaps.core.interfaces.constraints.ConstraintsChecker
import app.aaps.core.interfaces.constraints.PluginConstraints
import app.aaps.core.interfaces.db.PersistenceLayer
import app.aaps.core.interfaces.db.ProcessedTbrEbData
import app.aaps.core.interfaces.iob.GlucoseStatusProvider
import app.aaps.core.interfaces.iob.IobCobCalculator
import app.aaps.core.interfaces.logging.AAPSLogger
import app.aaps.core.interfaces.logging.LTag
import app.aaps.core.interfaces.maintenance.ImportExportPrefs
import app.aaps.core.interfaces.plugin.ActivePlugin
import app.aaps.core.interfaces.plugin.PluginBase
import app.aaps.core.interfaces.profile.Profile
import app.aaps.core.interfaces.profile.ProfileFunction
import app.aaps.core.interfaces.profiling.Profiler
import app.aaps.core.interfaces.resources.ResourceHelper
import app.aaps.core.interfaces.rx.bus.RxBus
import app.aaps.core.interfaces.rx.events.EventAPSCalculationFinished
import app.aaps.core.interfaces.sharedPreferences.SP
import app.aaps.core.interfaces.stats.TddCalculator
import app.aaps.core.interfaces.utils.DateUtil
import app.aaps.core.interfaces.utils.HardLimits
import app.aaps.core.interfaces.utils.Round
import app.aaps.core.objects.constraints.ConstraintObject
import app.aaps.core.objects.extensions.target
import app.aaps.core.utils.MidnightUtils
import app.aaps.plugins.aps.OpenAPSFragment
import app.aaps.plugins.aps.R
import app.aaps.plugins.aps.events.EventOpenAPSUpdateGui
import app.aaps.plugins.aps.events.EventResetOpenAPSGui
import app.aaps.plugins.aps.openAPSSMBDynamicISF.DetermineBasalAdapterSMBDynamicISFJS
import app.aaps.plugins.aps.openAPSSMBDynamicISF.OpenAPSSMBDynamicISFPlugin
import app.aaps.plugins.aps.utils.ScriptReader
import dagger.android.HasAndroidInjector
import javax.inject.Inject
import javax.inject.Singleton
import kotlin.math.floor

@Singleton
open class OpenAPSSMBPlugin @Inject constructor(
    private val injector: HasAndroidInjector,
    aapsLogger: AAPSLogger,
    private val rxBus: RxBus,
    private val constraintChecker: ConstraintsChecker,
    rh: ResourceHelper,
    private val profileFunction: ProfileFunction,
    val context: Context,
    private val activePlugin: ActivePlugin,
    private val iobCobCalculator: IobCobCalculator,
    private val processedTbrEbData: ProcessedTbrEbData,
    private val hardLimits: HardLimits,
    private val profiler: Profiler,
    private val sp: SP,
<<<<<<< HEAD
    private val dateUtil: DateUtil,
    private val persistenceLayer: PersistenceLayer,
=======
    protected val dateUtil: DateUtil,
    private val repository: AppRepository,
>>>>>>> 617d722e
    private val glucoseStatusProvider: GlucoseStatusProvider,
    private val bgQualityCheck: BgQualityCheck,
    private val tddCalculator: TddCalculator,
    private val importExportPrefs: ImportExportPrefs
) : PluginBase(
    PluginDescription()
        .mainType(PluginType.APS)
        .fragmentClass(OpenAPSFragment::class.java.name)
        .pluginIcon(app.aaps.core.ui.R.drawable.ic_generic_icon)
        .pluginName(R.string.openapssmb)
        .shortName(app.aaps.core.ui.R.string.smb_shortname)
        .preferencesId(R.xml.pref_openapssmb)
        .description(R.string.description_smb)
        .setDefault(),
    aapsLogger, rh
), APS, PluginConstraints {

    // DynamicISF specific
    var tdd1D: Double? = null
    var tdd7D: Double? = null
    var tddLast24H: Double? = null
    var tddLast4H: Double? = null
    var tddLast8to4H: Double? = null
    var dynIsfEnabled: Constraint<Boolean> = ConstraintObject(false, aapsLogger)

    // last values
    override var lastAPSRun: Long = 0
    override var lastAPSResult: DetermineBasalResultSMB? = null
    override var lastDetermineBasalAdapter: DetermineBasalAdapter? = null
    override var lastAutosensResult = AutosensResult()

    override fun specialEnableCondition(): Boolean {
        return try {
            activePlugin.activePump.pumpDescription.isTempBasalCapable
        } catch (ignored: Exception) {
            // may fail during initialization
            true
        }
    }

    override fun specialShowInListCondition(): Boolean {
        val pump = activePlugin.activePump
        return pump.pumpDescription.isTempBasalCapable
    }

    override fun preprocessPreferences(preferenceFragment: PreferenceFragmentCompat) {
        super.preprocessPreferences(preferenceFragment)
        val smbAlwaysEnabled = sp.getBoolean(R.string.key_enableSMB_always, false)
        val advancedFiltering = activePlugin.activeBgSource.advancedFilteringSupported()
        preferenceFragment.findPreference<SwitchPreference>(rh.gs(R.string.key_enableSMB_with_COB))?.isVisible = !smbAlwaysEnabled || !advancedFiltering
        preferenceFragment.findPreference<SwitchPreference>(rh.gs(R.string.key_enableSMB_with_temptarget))?.isVisible = !smbAlwaysEnabled || !advancedFiltering
        preferenceFragment.findPreference<SwitchPreference>(rh.gs(R.string.key_enableSMB_after_carbs))?.isVisible = !smbAlwaysEnabled || !advancedFiltering
    }

    override fun invoke(initiator: String, tempBasalFallback: Boolean) {
        aapsLogger.debug(LTag.APS, "invoke from $initiator tempBasalFallback: $tempBasalFallback")
        lastAPSResult = null
        val glucoseStatus = glucoseStatusProvider.glucoseStatusData
        val profile = profileFunction.getProfile()
        val pump = activePlugin.activePump
        if (profile == null) {
            rxBus.send(EventResetOpenAPSGui(rh.gs(app.aaps.core.ui.R.string.no_profile_set)))
            aapsLogger.debug(LTag.APS, rh.gs(app.aaps.core.ui.R.string.no_profile_set))
            return
        }
        if (!isEnabled()) {
            rxBus.send(EventResetOpenAPSGui(rh.gs(R.string.openapsma_disabled)))
            aapsLogger.debug(LTag.APS, rh.gs(R.string.openapsma_disabled))
            return
        }
        if (glucoseStatus == null) {
            rxBus.send(EventResetOpenAPSGui(rh.gs(R.string.openapsma_no_glucose_data)))
            aapsLogger.debug(LTag.APS, rh.gs(R.string.openapsma_no_glucose_data))
            return
        }

        val inputConstraints = ConstraintObject(0.0, aapsLogger) // fake. only for collecting all results
        val maxBasal = constraintChecker.getMaxBasalAllowed(profile).also {
            inputConstraints.copyReasons(it)
        }.value()
        var start = System.currentTimeMillis()
        var startPart = System.currentTimeMillis()
        profiler.log(LTag.APS, "getMealData()", startPart)
        val maxIob = constraintChecker.getMaxIOBAllowed().also { maxIOBAllowedConstraint ->
            inputConstraints.copyReasons(maxIOBAllowedConstraint)
        }.value()

        var minBg =
            hardLimits.verifyHardLimits(
                Round.roundTo(profile.getTargetLowMgdl(), 0.1),
                app.aaps.core.ui.R.string.profile_low_target,
                HardLimits.VERY_HARD_LIMIT_MIN_BG[0],
                HardLimits.VERY_HARD_LIMIT_MIN_BG[1]
            )
        var maxBg =
            hardLimits.verifyHardLimits(
                Round.roundTo(profile.getTargetHighMgdl(), 0.1),
                app.aaps.core.ui.R.string.profile_high_target,
                HardLimits.VERY_HARD_LIMIT_MAX_BG[0],
                HardLimits.VERY_HARD_LIMIT_MAX_BG[1]
            )
        var targetBg =
            hardLimits.verifyHardLimits(profile.getTargetMgdl(), app.aaps.core.ui.R.string.temp_target_value, HardLimits.VERY_HARD_LIMIT_TARGET_BG[0], HardLimits.VERY_HARD_LIMIT_TARGET_BG[1])
        var isTempTarget = false
        val tempTarget = persistenceLayer.getTemporaryTargetActiveAt(dateUtil.now())
        if (tempTarget != null) {
            isTempTarget = true
            minBg =
                hardLimits.verifyHardLimits(
                    tempTarget.lowTarget,
                    app.aaps.core.ui.R.string.temp_target_low_target,
                    HardLimits.VERY_HARD_LIMIT_TEMP_MIN_BG[0].toDouble(),
                    HardLimits.VERY_HARD_LIMIT_TEMP_MIN_BG[1].toDouble()
                )
            maxBg =
                hardLimits.verifyHardLimits(
                    tempTarget.highTarget,
                    app.aaps.core.ui.R.string.temp_target_high_target,
                    HardLimits.VERY_HARD_LIMIT_TEMP_MAX_BG[0].toDouble(),
                    HardLimits.VERY_HARD_LIMIT_TEMP_MAX_BG[1].toDouble()
                )
            targetBg =
                hardLimits.verifyHardLimits(
                    tempTarget.target(),
                    app.aaps.core.ui.R.string.temp_target_value,
                    HardLimits.VERY_HARD_LIMIT_TEMP_TARGET_BG[0].toDouble(),
                    HardLimits.VERY_HARD_LIMIT_TEMP_TARGET_BG[1].toDouble()
                )
        }
        if (!hardLimits.checkHardLimits(profile.dia, app.aaps.core.ui.R.string.profile_dia, hardLimits.minDia(), hardLimits.maxDia())) return
        if (!hardLimits.checkHardLimits(
                profile.getIcTimeFromMidnight(MidnightUtils.secondsFromMidnight()),
                app.aaps.core.ui.R.string.profile_carbs_ratio_value,
                hardLimits.minIC(),
                hardLimits.maxIC()
            )
        ) return
        if (!hardLimits.checkHardLimits(profile.getIsfMgdl(), app.aaps.core.ui.R.string.profile_sensitivity_value, HardLimits.MIN_ISF, HardLimits.MAX_ISF)) return
        if (!hardLimits.checkHardLimits(profile.getMaxDailyBasal(), app.aaps.core.ui.R.string.profile_max_daily_basal_value, 0.02, hardLimits.maxBasal())) return
        if (!hardLimits.checkHardLimits(pump.baseBasalRate, app.aaps.core.ui.R.string.current_basal_value, 0.01, hardLimits.maxBasal())) return
        startPart = System.currentTimeMillis()
        if (constraintChecker.isAutosensModeEnabled().value()) {
            val autosensData = iobCobCalculator.getLastAutosensDataWithWaitForCalculationFinish("OpenAPSPlugin")
            if (autosensData == null) {
                rxBus.send(EventResetOpenAPSGui(rh.gs(R.string.openaps_no_as_data)))
                return
            }
            lastAutosensResult = autosensData.autosensResult
        } else {
            lastAutosensResult.sensResult = "autosens disabled"
        }
        val iobArray = iobCobCalculator.calculateIobArrayForSMB(lastAutosensResult, SMBDefaults.exercise_mode, SMBDefaults.half_basal_exercise_target, isTempTarget)
        profiler.log(LTag.APS, "calculateIobArrayInDia()", startPart)
        startPart = System.currentTimeMillis()
        val smbAllowed = ConstraintObject(!tempBasalFallback, aapsLogger).also {
            constraintChecker.isSMBModeEnabled(it)
            inputConstraints.copyReasons(it)
        }
        val advancedFiltering = ConstraintObject(!tempBasalFallback, aapsLogger).also {
            constraintChecker.isAdvancedFilteringEnabled(it)
            inputConstraints.copyReasons(it)
        }
        val uam = ConstraintObject(true, aapsLogger).also {
            constraintChecker.isUAMEnabled(it)
            inputConstraints.copyReasons(it)
        }
        dynIsfEnabled = ConstraintObject(true, aapsLogger).also {
            constraintChecker.isDynIsfModeEnabled(it)
            inputConstraints.copyReasons(it)
        }
        val flatBGsDetected = bgQualityCheck.state == BgQualityCheck.State.FLAT
        profiler.log(LTag.APS, "detectSensitivityAndCarbAbsorption()", startPart)
        profiler.log(LTag.APS, "SMB data gathering", start)
        start = System.currentTimeMillis()

        // DynamicISF specific
        // without these values DynISF doesn't work properly
        // Current implementation is fallback to SMB if TDD history is not available. Thus calculated here
        tdd1D = tddCalculator.averageTDD(tddCalculator.calculate(1, allowMissingDays = false))?.totalAmount
        tdd7D = tddCalculator.averageTDD(tddCalculator.calculate(7, allowMissingDays = false))?.totalAmount
        tddLast24H = tddCalculator.calculateDaily(-24, 0)?.totalAmount
        tddLast4H = tddCalculator.calculateDaily(-4, 0)?.totalAmount
        tddLast8to4H = tddCalculator.calculateDaily(-8, -4)?.totalAmount

        if (tdd1D == null || tdd7D == null || tddLast4H == null || tddLast8to4H == null || tddLast24H == null) {
            inputConstraints.copyReasons(
                ConstraintObject(false, aapsLogger).also {
                    it.set(false, rh.gs(R.string.fallback_smb_no_tdd), this)
                }
            )
            inputConstraints.copyReasons(
                ConstraintObject(false, aapsLogger)
                    .apply { set(true, "tdd1D=$tdd1D tdd7D=$tdd7D tddLast4H=$tddLast4H tddLast8to4H=$tddLast8to4H tddLast24H=$tddLast24H", this) }
            )
        }


        provideDetermineBasalAdapter().also { determineBasalAdapterSMBJS ->
            determineBasalAdapterSMBJS.setData(
                profile, maxIob, maxBasal, minBg, maxBg, targetBg,
                activePlugin.activePump.baseBasalRate,
                iobArray,
                glucoseStatus,
                iobCobCalculator.getMealDataWithWaitingForCalculationFinish(),
                lastAutosensResult.ratio,
                isTempTarget,
                smbAllowed.value(),
                uam.value(),
                advancedFiltering.value(),
                flatBGsDetected,
                tdd1D = tdd1D,
                tdd7D = tdd7D,
                tddLast24H = tddLast24H,
                tddLast4H = tddLast4H,
                tddLast8to4H = tddLast8to4H
            )
            val now = System.currentTimeMillis()
            val determineBasalResultSMB = determineBasalAdapterSMBJS.invoke()
            profiler.log(LTag.APS, "SMB calculation", start)
            if (determineBasalResultSMB == null) {
                aapsLogger.error(LTag.APS, "SMB calculation returned null")
                lastDetermineBasalAdapter = null
                lastAPSResult = null
                lastAPSRun = 0
            } else {
                // TODO still needed with oref1?
                // Fix bug determine basal
                if (determineBasalResultSMB.rate == 0.0 && determineBasalResultSMB.duration == 0 && processedTbrEbData.getTempBasalIncludingConvertedExtended(dateUtil.now()) == null) determineBasalResultSMB
                    .isTempBasalRequested =
                    false
                determineBasalResultSMB.iob = iobArray[0]
                determineBasalResultSMB.json?.put("timestamp", dateUtil.toISOString(now))
                determineBasalResultSMB.inputConstraints = inputConstraints
                lastDetermineBasalAdapter = determineBasalAdapterSMBJS
                lastAPSResult = determineBasalResultSMB as DetermineBasalResultSMB
                lastAPSRun = now
                importExportPrefs.exportApsResult(
                    when (determineBasalAdapterSMBJS) {
                        is DetermineBasalAdapterSMBJS -> OpenAPSSMBPlugin::class.simpleName
                        is DetermineBasalAdapterSMBDynamicISFJS -> OpenAPSSMBDynamicISFPlugin::class.simpleName
                        else -> "Error"
                    }, determineBasalAdapterSMBJS.json(), determineBasalResultSMB.json()
                )
                rxBus.send(EventAPSCalculationFinished())
            }
        }
        rxBus.send(EventOpenAPSUpdateGui())
    }

    override fun isSuperBolusEnabled(value: Constraint<Boolean>): Constraint<Boolean> {
        value.set(false)
        return value
    }

    override fun applyMaxIOBConstraints(maxIob: Constraint<Double>): Constraint<Double> {
        if (isEnabled()) {
            val maxIobPref: Double = sp.getDouble(R.string.key_openapssmb_max_iob, 3.0)
            maxIob.setIfSmaller(maxIobPref, rh.gs(R.string.limiting_iob, maxIobPref, rh.gs(R.string.maxvalueinpreferences)), this)
            maxIob.setIfSmaller(hardLimits.maxIobSMB(), rh.gs(R.string.limiting_iob, hardLimits.maxIobSMB(), rh.gs(R.string.hardlimit)), this)
        }
        return maxIob
    }

    override fun applyBasalConstraints(absoluteRate: Constraint<Double>, profile: Profile): Constraint<Double> {
        if (isEnabled()) {
            var maxBasal = sp.getDouble(app.aaps.core.utils.R.string.key_openapsma_max_basal, 1.0)
            if (maxBasal < profile.getMaxDailyBasal()) {
                maxBasal = profile.getMaxDailyBasal()
                absoluteRate.addReason(rh.gs(R.string.increasing_max_basal), this)
            }
            absoluteRate.setIfSmaller(maxBasal, rh.gs(app.aaps.core.ui.R.string.limitingbasalratio, maxBasal, rh.gs(R.string.maxvalueinpreferences)), this)

            // Check percentRate but absolute rate too, because we know real current basal in pump
            val maxBasalMultiplier = sp.getDouble(R.string.key_openapsama_current_basal_safety_multiplier, 4.0)
            val maxFromBasalMultiplier = floor(maxBasalMultiplier * profile.getBasal() * 100) / 100
            absoluteRate.setIfSmaller(
                maxFromBasalMultiplier,
                rh.gs(app.aaps.core.ui.R.string.limitingbasalratio, maxFromBasalMultiplier, rh.gs(R.string.max_basal_multiplier)),
                this
            )
            val maxBasalFromDaily = sp.getDouble(R.string.key_openapsama_max_daily_safety_multiplier, 3.0)
            val maxFromDaily = floor(profile.getMaxDailyBasal() * maxBasalFromDaily * 100) / 100
            absoluteRate.setIfSmaller(maxFromDaily, rh.gs(app.aaps.core.ui.R.string.limitingbasalratio, maxFromDaily, rh.gs(R.string.max_daily_basal_multiplier)), this)
        }
        return absoluteRate
    }

    override fun isSMBModeEnabled(value: Constraint<Boolean>): Constraint<Boolean> {
        val enabled = sp.getBoolean(R.string.key_use_smb, false)
        if (!enabled) value.set(false, rh.gs(R.string.smb_disabled_in_preferences), this)
        return value
    }

    override fun isUAMEnabled(value: Constraint<Boolean>): Constraint<Boolean> {
        val enabled = sp.getBoolean(R.string.key_use_uam, false)
        if (!enabled) value.set(false, rh.gs(R.string.uam_disabled_in_preferences), this)
        return value
    }

    override fun isAutosensModeEnabled(value: Constraint<Boolean>): Constraint<Boolean> {
        val enabled = sp.getBoolean(app.aaps.core.utils.R.string.key_use_autosens, false)
        if (!enabled) value.set(false, rh.gs(R.string.autosens_disabled_in_preferences), this)
        return value
    }

    open fun provideDetermineBasalAdapter(): DetermineBasalAdapter = DetermineBasalAdapterSMBJS(ScriptReader(context), injector)
}<|MERGE_RESOLUTION|>--- conflicted
+++ resolved
@@ -63,13 +63,8 @@
     private val hardLimits: HardLimits,
     private val profiler: Profiler,
     private val sp: SP,
-<<<<<<< HEAD
-    private val dateUtil: DateUtil,
+    protected val dateUtil: DateUtil,
     private val persistenceLayer: PersistenceLayer,
-=======
-    protected val dateUtil: DateUtil,
-    private val repository: AppRepository,
->>>>>>> 617d722e
     private val glucoseStatusProvider: GlucoseStatusProvider,
     private val bgQualityCheck: BgQualityCheck,
     private val tddCalculator: TddCalculator,
