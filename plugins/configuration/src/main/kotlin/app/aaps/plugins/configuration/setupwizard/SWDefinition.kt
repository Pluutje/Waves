package app.aaps.plugins.configuration.setupwizard

import android.Manifest
import android.content.Context
import android.content.Intent
import android.net.Uri
import android.provider.Settings
import androidx.appcompat.app.AppCompatActivity
import app.aaps.core.data.configuration.Constants
import app.aaps.core.data.plugin.PluginType
import app.aaps.core.interfaces.androidPermissions.AndroidPermission
import app.aaps.core.interfaces.aps.Loop
import app.aaps.core.interfaces.configuration.Config
import app.aaps.core.interfaces.configuration.ConfigBuilder
import app.aaps.core.interfaces.constraints.Objectives
import app.aaps.core.interfaces.maintenance.ImportExportPrefs
import app.aaps.core.interfaces.plugin.ActivePlugin
import app.aaps.core.interfaces.plugin.PluginBase
import app.aaps.core.interfaces.profile.ProfileFunction
import app.aaps.core.interfaces.pump.Medtrum
import app.aaps.core.interfaces.pump.OmnipodDash
import app.aaps.core.interfaces.pump.OmnipodEros
import app.aaps.core.interfaces.queue.CommandQueue
import app.aaps.core.interfaces.resources.ResourceHelper
import app.aaps.core.interfaces.rx.bus.RxBus
import app.aaps.core.interfaces.rx.events.EventPumpStatusChanged
import app.aaps.core.interfaces.rx.events.EventSWRLStatus
import app.aaps.core.interfaces.rx.events.EventSWSyncStatus
import app.aaps.core.interfaces.rx.events.EventSWUpdate
import app.aaps.core.interfaces.sharedPreferences.SP
import app.aaps.core.interfaces.ui.UiInteraction
import app.aaps.core.interfaces.utils.HardLimits
import app.aaps.core.keys.DoubleKey
import app.aaps.core.keys.IntKey
import app.aaps.core.keys.Preferences
import app.aaps.core.keys.StringKey
import app.aaps.core.keys.UnitDoubleKey
import app.aaps.core.objects.crypto.CryptoUtil
import app.aaps.core.objects.profile.ProfileSealed
import app.aaps.core.utils.isRunningTest
import app.aaps.plugins.configuration.R
import app.aaps.plugins.configuration.setupwizard.elements.SWBreak
import app.aaps.plugins.configuration.setupwizard.elements.SWButton
import app.aaps.plugins.configuration.setupwizard.elements.SWEditEncryptedPassword
import app.aaps.plugins.configuration.setupwizard.elements.SWEditIntNumber
import app.aaps.plugins.configuration.setupwizard.elements.SWEditNumber
import app.aaps.plugins.configuration.setupwizard.elements.SWEditNumberWithUnits
import app.aaps.plugins.configuration.setupwizard.elements.SWEditString
import app.aaps.plugins.configuration.setupwizard.elements.SWFragment
import app.aaps.plugins.configuration.setupwizard.elements.SWHtmlLink
import app.aaps.plugins.configuration.setupwizard.elements.SWInfoText
import app.aaps.plugins.configuration.setupwizard.elements.SWPlugin
import app.aaps.plugins.configuration.setupwizard.elements.SWPreference
import app.aaps.plugins.configuration.setupwizard.elements.SWRadioButton
import dagger.android.HasAndroidInjector
import javax.inject.Inject
import javax.inject.Singleton

@Singleton
class SWDefinition @Inject constructor(
    private val injector: HasAndroidInjector,
    private val rxBus: RxBus,
    private val context: Context,
    private val rh: ResourceHelper,
    private val sp: SP,
    private val preferences: Preferences,
    private val profileFunction: ProfileFunction,
    private val activePlugin: ActivePlugin,
    private val commandQueue: CommandQueue,
    private val configBuilder: ConfigBuilder,
    private val loop: Loop,
    private val importExportPrefs: ImportExportPrefs,
    private val androidPermission: AndroidPermission,
    private val cryptoUtil: CryptoUtil,
    private val config: Config,
    private val hardLimits: HardLimits,
    private val uiInteraction: UiInteraction
) {

    lateinit var activity: AppCompatActivity
    private val screens: MutableList<SWScreen> = ArrayList()

    fun getScreens(): List<SWScreen> {
        if (screens.isEmpty()) {
            when {
<<<<<<< HEAD
                config.APS         -> swDefinitionFull()
                config.PUMPCONTROL -> swDefinitionPumpControl()
                config.NSCLIENT    -> swDefinitionNSClient()
=======
                config.APS -> swDefinitionFull()
                config.PUMPCONTROL -> swDefinitionPumpControl()
                config.NSCLIENT -> swDefinitionNSClient()
>>>>>>> e2f02bb7
            }
        }
        return screens
    }

    private fun add(newScreen: SWScreen?): SWDefinition {
        if (newScreen != null) screens.add(newScreen)
        return this
    }

    private val screenSetupWizard
        get() = SWScreen(injector, R.string.welcome)
            .add(SWInfoText(injector).label(R.string.welcometosetupwizard))

    private val screenEula
        get() = SWScreen(injector, R.string.end_user_license_agreement)
            .skippable(false)
            .add(SWInfoText(injector).label(R.string.end_user_license_agreement_text))
            .add(SWBreak(injector))
            .add(
                SWButton(injector)
                    .text(R.string.end_user_license_agreement_i_understand)
                    .visibility { !sp.getBoolean(R.string.key_i_understand, false) }
                    .action {
                        sp.putBoolean(R.string.key_i_understand, true)
                        rxBus.send(EventSWUpdate(false))
                    })
            .visibility { !sp.getBoolean(R.string.key_i_understand, false) }
            .validator { sp.getBoolean(R.string.key_i_understand, false) }

    private val screenUnits
        get() = SWScreen(injector, R.string.units)
            .skippable(false)
            .add(
                SWRadioButton(injector)
                    .option(R.array.unitsArray, R.array.unitsValues)
                    .preferenceId(StringKey.GeneralUnits.key).label(R.string.units)
                    .comment(R.string.setupwizard_units_prompt)
            )
            .validator { preferences.getIfExists(StringKey.GeneralUnits) != null }

    private val displaySettings
        get() = SWScreen(injector, R.string.display_settings)
            .skippable(false)
            .add(
                SWEditNumberWithUnits(injector, UnitDoubleKey.OverviewLowMark.defaultValue * Constants.MGDL_TO_MMOLL, 3.0, 8.0)
                    .preferenceId(UnitDoubleKey.OverviewLowMark)
                    .updateDelay(5)
                    .label(R.string.low_mark)
                    .comment(R.string.low_mark_comment)
            )
            .add(SWBreak(injector))
            .add(
                SWEditNumberWithUnits(injector, UnitDoubleKey.OverviewHighMark.defaultValue * Constants.MGDL_TO_MMOLL, 5.0, 20.0)
                    .preferenceId(UnitDoubleKey.OverviewHighMark)
                    .updateDelay(5)
                    .label(R.string.high_mark)
                    .comment(R.string.high_mark_comment)
            )

    private val screenPermissionWindow
        get() = SWScreen(injector, R.string.permission)
            .skippable(false)
            .add(SWInfoText(injector).label(rh.gs(R.string.need_system_window_permission)))
            .add(SWBreak(injector))
            .add(SWButton(injector)
                     .text(R.string.askforpermission)
                     .visibility { !Settings.canDrawOverlays(activity) }
                     .action { activity.startActivity(Intent(Settings.ACTION_MANAGE_OVERLAY_PERMISSION, Uri.parse("package:" + activity.packageName))) })
            .visibility { !Settings.canDrawOverlays(activity) }
            .validator { Settings.canDrawOverlays(activity) }

    private val screenPermissionBattery
        get() = SWScreen(injector, R.string.permission)
            .skippable(false)
            .add(SWInfoText(injector).label(rh.gs(R.string.need_whitelisting, rh.gs(config.appName))))
            .add(SWBreak(injector))
            .add(SWButton(injector)
                     .text(R.string.askforpermission)
                     .visibility { androidPermission.permissionNotGranted(context, Manifest.permission.REQUEST_IGNORE_BATTERY_OPTIMIZATIONS) }
                     .action { androidPermission.askForPermission(activity, Manifest.permission.REQUEST_IGNORE_BATTERY_OPTIMIZATIONS) })
            .visibility { androidPermission.permissionNotGranted(activity, Manifest.permission.REQUEST_IGNORE_BATTERY_OPTIMIZATIONS) }
            .validator { !androidPermission.permissionNotGranted(activity, Manifest.permission.REQUEST_IGNORE_BATTERY_OPTIMIZATIONS) }

    private val screenPermissionBt
        get() = SWScreen(injector, R.string.permission)
            .skippable(false)
            .add(SWInfoText(injector).label(rh.gs(R.string.need_location_permission)))
            .add(SWBreak(injector))
            .add(SWButton(injector)
                     .text(R.string.askforpermission)
                     .visibility { androidPermission.permissionNotGranted(activity, Manifest.permission.ACCESS_FINE_LOCATION) }
                     .action { androidPermission.askForPermission(activity, Manifest.permission.ACCESS_FINE_LOCATION) })
            .visibility { androidPermission.permissionNotGranted(activity, Manifest.permission.ACCESS_FINE_LOCATION) }
            .validator { !androidPermission.permissionNotGranted(activity, Manifest.permission.ACCESS_FINE_LOCATION) }

    private val screenPermissionStore
        get() = SWScreen(injector, R.string.permission)
            .skippable(false)
            .add(SWInfoText(injector).label(rh.gs(R.string.need_storage_permission)))
            .add(SWBreak(injector))
            .add(SWButton(injector)
                     .text(R.string.askforpermission)
                     .visibility { androidPermission.permissionNotGranted(activity, Manifest.permission.WRITE_EXTERNAL_STORAGE) }
                     .action { androidPermission.askForPermission(activity, Manifest.permission.WRITE_EXTERNAL_STORAGE) })
            .visibility { androidPermission.permissionNotGranted(activity, Manifest.permission.WRITE_EXTERNAL_STORAGE) }
            .validator { !androidPermission.permissionNotGranted(activity, Manifest.permission.WRITE_EXTERNAL_STORAGE) }

    private val screenImport
        get() = SWScreen(injector, R.string.import_setting)
            .add(SWInfoText(injector).label(R.string.storedsettingsfound))
            .add(SWBreak(injector))
            .add(SWButton(injector).text(R.string.import_setting).action { importExportPrefs.importSharedPreferences(activity) })
            .visibility { importExportPrefs.prefsFileExists() && !androidPermission.permissionNotGranted(activity, Manifest.permission.WRITE_EXTERNAL_STORAGE) }

    private val screenNsClient
        get() = SWScreen(injector, R.string.configbuilder_sync)
            .skippable(true)
            .add(SWPlugin(injector, this).option(PluginType.SYNC, R.string.configbuilder_sync_description))
            .add(SWBreak(injector))
            .add(SWInfoText(injector).label(R.string.syncinfotext))
            .add(SWBreak(injector))
            .add(SWEventListener(injector, EventSWSyncStatus::class.java).label(R.string.status).initialStatus(activePlugin.activeNsClient?.status ?: ""))
            .validator { activePlugin.activeNsClient?.connected == true && activePlugin.activeNsClient?.hasWritePermission == true }

    private val screenPatientName
        get() = SWScreen(injector, R.string.patient_name)
            .skippable(true)
            .add(SWInfoText(injector).label(R.string.patient_name_summary))
            .add(SWEditString(injector).validator(String::isNotEmpty).preferenceId(app.aaps.core.utils.R.string.key_patient_name))

    private val privacy
        get() = SWScreen(injector, R.string.privacy_settings)
            .skippable(true)
            .add(SWInfoText(injector).label(R.string.privacy_summary))
            .add(SWPreference(injector, this).option(R.xml.pref_datachoices))

    private val screenMasterPassword
        get() = SWScreen(injector, app.aaps.core.ui.R.string.master_password)
            .skippable(false)
            .add(SWInfoText(injector).label(app.aaps.core.ui.R.string.master_password))
            .add(SWEditEncryptedPassword(injector, cryptoUtil).preferenceId(app.aaps.core.utils.R.string.key_master_password))
            .add(SWBreak(injector))
            .add(SWInfoText(injector).label(R.string.master_password_summary))
            .validator { !cryptoUtil.checkPassword("", sp.getString(app.aaps.core.utils.R.string.key_master_password, "")) }

    private val screenAge
        get() = SWScreen(injector, app.aaps.core.ui.R.string.patient_type)
            .skippable(false)
            .add(SWBreak(injector))
            .add(
                SWRadioButton(injector)
                    .option(app.aaps.core.ui.R.array.ageArray, app.aaps.core.utils.R.array.ageValues)
                    .preferenceId(StringKey.SafetyAge.key)
                    .label(app.aaps.core.ui.R.string.patient_type)
                    .comment(app.aaps.core.ui.R.string.patient_age_summary)
            )
            .add(SWBreak(injector))
            .add(
                SWEditNumber(injector, 3.0, 0.1, 25.0)
                    .preferenceId(DoubleKey.SafetyMaxBolus.key)
                    .updateDelay(5)
                    .label(app.aaps.core.ui.R.string.max_bolus_title)
                    .comment(R.string.common_values)
            )
            .add(
                SWEditIntNumber(injector, 48, 1, 100)
                    .preferenceId(IntKey.SafetyMaxCarbs.key)
                    .updateDelay(5)
                    .label(app.aaps.core.ui.R.string.max_carbs_title)
                    .comment(R.string.common_values)
            )
            .validator {
                preferences.getIfExists(StringKey.SafetyAge) != null
                    && preferences.get(DoubleKey.SafetyMaxBolus) > 0
                    && preferences.get(IntKey.SafetyMaxCarbs) > 0
            }

    private val screenInsulin
        get() = SWScreen(injector, app.aaps.core.ui.R.string.configbuilder_insulin)
            .skippable(false)
            .add(SWPlugin(injector, this).option(PluginType.INSULIN, R.string.configbuilder_insulin_description))
            .add(SWBreak(injector))
            .add(SWInfoText(injector).label(R.string.diawarning))

    private val screenBgSource
        get() = SWScreen(injector, R.string.configbuilder_bgsource)
            .skippable(false)
            .add(SWPlugin(injector, this).option(PluginType.BGSOURCE, R.string.configbuilder_bgsource_description))
            .add(SWBreak(injector))

    private val screenLocalProfile
        get() = SWScreen(injector, R.string.profile)
            .skippable(false)
            .add(
                SWFragment(injector, this)
                    .add(
                        activity.supportFragmentManager.fragmentFactory.instantiate(
                            ClassLoader.getSystemClassLoader(),
                            (activePlugin.activeProfileSource as PluginBase).pluginDescription.fragmentClass!!
                        )
                    )
                //.add(ProfileFragment())
            )
            .validator {
                activePlugin.activeProfileSource.profile?.getDefaultProfile()
                    ?.let { ProfileSealed.Pure(it).isValid("StartupWizard", activePlugin.activePump, config, rh, rxBus, hardLimits, false).isValid }
                    ?: false
            }
            .visibility { (activePlugin.activeProfileSource as PluginBase).isEnabled() }

    private val screenProfileSwitch
        get() = SWScreen(injector, app.aaps.core.ui.R.string.careportal_profileswitch)
            .skippable(false)
            .add(SWInfoText(injector).label(app.aaps.core.ui.R.string.profileswitch_ismissing))
            .add(SWButton(injector)
                     .text(R.string.doprofileswitch)
                     .action { uiInteraction.runProfileSwitchDialog(activity.supportFragmentManager) })
            .validator { profileFunction.getRequestedProfile() != null }
            .visibility { profileFunction.getRequestedProfile() == null }

    private val screenPump
        get() = SWScreen(injector, R.string.configbuilder_pump)
            .skippable(false)
            .add(SWPlugin(injector, this).option(PluginType.PUMP, R.string.configbuilder_pump_description))
            .add(SWBreak(injector))
            .add(SWInfoText(injector).label(R.string.setupwizard_pump_pump_not_initialized).visibility { !isPumpInitialized() })
            .add( // Omnipod Eros only
                SWInfoText(injector)
                    .label(R.string.setupwizard_pump_waiting_for_riley_link_connection)
                    .visibility { activePlugin.activePump.let { it is OmnipodEros && !it.isRileyLinkReady() } }
            )
            .add( // Omnipod Eros only
                SWEventListener(injector, EventSWRLStatus::class.java)
                    .label(R.string.setupwizard_pump_riley_link_status)
                    .visibility { activePlugin.activePump is OmnipodEros })
            .add(SWButton(injector)
                     .text(R.string.readstatus)
                     .action { commandQueue.readStatus(rh.gs(app.aaps.core.ui.R.string.clicked_connect_to_pump), null) }
                     .visibility {
                         // Hide for Omnipod and Medtrum, because as we don't require a Pod/Patch to be paired in the setup wizard,
                         // Getting the status might not be possible
                         activePlugin.activePump !is OmnipodEros && activePlugin.activePump !is OmnipodDash && activePlugin.activePump !is Medtrum
                     })
            .add(SWEventListener(injector, EventPumpStatusChanged::class.java)
                     .visibility { activePlugin.activePump !is OmnipodEros && activePlugin.activePump !is OmnipodDash && activePlugin.activePump !is Medtrum })
            .validator { isPumpInitialized() }

    private fun isPumpInitialized(): Boolean {
        val activePump = activePlugin.activePump

        // For Omnipod and Medtrum, activating a Pod/Patch can be done after setup through the pump fragment
        // For the Eros, consider the pump initialized when a RL has been configured successfully
        // For all others, consider the pump setup without any extra conditions
        return activePump.isInitialized()
            || (activePump is OmnipodEros && activePump.isRileyLinkReady())
            || activePump is OmnipodDash
            || activePump is Medtrum
    }

    private val screenAps
        get() = SWScreen(injector, R.string.configbuilder_aps)
            .skippable(false)
            .add(SWInfoText(injector).label(R.string.setupwizard_aps_description))
            .add(SWBreak(injector))
            .add(SWPlugin(injector, this).option(PluginType.APS, R.string.configbuilder_aps_description))
            .add(SWBreak(injector))
            .add(SWHtmlLink(injector).label("https://wiki.aaps.app"))
            .add(SWBreak(injector))

    private val screenApsMode
        get() = SWScreen(injector, R.string.apsmode_title)
            .skippable(false)
            .add(
                SWRadioButton(injector)
                    .option(app.aaps.core.ui.R.array.aps_modeArray, app.aaps.core.ui.R.array.aps_modeValues)
                    .preferenceId(StringKey.LoopApsMode.key).label(R.string.apsmode_title)
                    .comment(R.string.setupwizard_preferred_aps_mode)
            )
            .validator { preferences.getIfExists(StringKey.LoopApsMode) != null }

    private val screenLoop
        get() = SWScreen(injector, R.string.configbuilder_loop)
            .skippable(false)
            .add(SWInfoText(injector).label(R.string.setupwizard_loop_description))
            .add(SWBreak(injector))
            .add(SWButton(injector)
                     .text(app.aaps.core.ui.R.string.enableloop)
                     .action {
                         configBuilder.performPluginSwitch(loop as PluginBase, true, PluginType.LOOP)
                         rxBus.send(EventSWUpdate(true))
                     }
                     .visibility { !loop.isEnabled() })
            .validator { loop.isEnabled() }
            .visibility { !loop.isEnabled() && config.APS }

    private val screenSensitivity
        get() = SWScreen(injector, R.string.configbuilder_sensitivity)
            .skippable(false)
            .add(SWInfoText(injector).label(R.string.setupwizard_sensitivity_description))
            .add(SWHtmlLink(injector).label(R.string.setupwizard_sensitivity_url))
            .add(SWBreak(injector))
            .add(SWPlugin(injector, this).option(PluginType.SENSITIVITY, R.string.configbuilder_sensitivity_description))

    private val getScreenObjectives
        get() = SWScreen(injector, app.aaps.core.ui.R.string.objectives)
            .skippable(false)
            .add(SWInfoText(injector).label(R.string.startobjective))
            .add(SWBreak(injector))
            .add(
                SWFragment(injector, this)
                    .add(
                        activity.supportFragmentManager.fragmentFactory.instantiate(
                            ClassLoader.getSystemClassLoader(),
                            (activePlugin.activeObjectives as PluginBase).pluginDescription.fragmentClass!!
                        )
                    )
                //.add(ObjectivesFragment())
            )
            .validator { activePlugin.activeObjectives?.isStarted(Objectives.FIRST_OBJECTIVE) ?: false }
            .visibility { config.APS && !(activePlugin.activeObjectives?.isStarted(Objectives.FIRST_OBJECTIVE) ?: false) }

    private fun swDefinitionFull() = // List all the screens here
        add(screenSetupWizard)
            //.add(screenLanguage)
            .add(screenEula)
            .add(if (isRunningTest()) null else screenPermissionBattery) // cannot mock ask battery optimization
            .add(screenPermissionWindow)
            .add(screenPermissionBt)
            .add(screenPermissionStore)
            .add(screenMasterPassword)
            .add(screenImport)
            .add(privacy)
            .add(screenUnits)
            .add(displaySettings)
            .add(screenNsClient)
            .add(screenPatientName)
            .add(screenAge)
            .add(screenInsulin)
            .add(screenBgSource)
            .add(screenLocalProfile)
            .add(screenProfileSwitch)
            .add(screenPump)
            .add(screenAps)
            .add(screenApsMode)
            .add(screenLoop)
            .add(screenSensitivity)
            .add(getScreenObjectives)

    private fun swDefinitionPumpControl() = // List all the screens here
        add(screenSetupWizard)
            //.add(screenLanguage)
            .add(screenEula)
            .add(if (isRunningTest()) null else screenPermissionBattery) // cannot mock ask battery optimization
            .add(screenPermissionWindow)
            .add(screenPermissionBt)
            .add(screenPermissionStore)
            .add(screenMasterPassword)
            .add(screenImport)
            .add(screenUnits)
            .add(displaySettings)
            .add(screenNsClient)
            .add(screenPatientName)
            .add(screenAge)
            .add(screenInsulin)
            .add(screenBgSource)
            .add(screenLocalProfile)
            .add(screenProfileSwitch)
            .add(screenPump)
            .add(screenSensitivity)

    private fun swDefinitionNSClient() = // List all the screens here
        add(screenSetupWizard)
            //.add(screenLanguage)
            .add(screenEula)
            .add(if (isRunningTest()) null else screenPermissionBattery) // cannot mock ask battery optimization
            .add(screenPermissionWindow)
            .add(screenPermissionStore)
            .add(screenMasterPassword)
            .add(screenImport)
            .add(screenUnits)
            .add(displaySettings)
            .add(screenNsClient)
            //.add(screenBgSource)
            .add(screenPatientName)
}<|MERGE_RESOLUTION|>--- conflicted
+++ resolved
@@ -83,15 +83,9 @@
     fun getScreens(): List<SWScreen> {
         if (screens.isEmpty()) {
             when {
-<<<<<<< HEAD
-                config.APS         -> swDefinitionFull()
-                config.PUMPCONTROL -> swDefinitionPumpControl()
-                config.NSCLIENT    -> swDefinitionNSClient()
-=======
                 config.APS -> swDefinitionFull()
                 config.PUMPCONTROL -> swDefinitionPumpControl()
                 config.NSCLIENT -> swDefinitionNSClient()
->>>>>>> e2f02bb7
             }
         }
         return screens
