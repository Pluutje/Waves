--- conflicted
+++ resolved
@@ -51,12 +51,9 @@
 import app.aaps.core.interfaces.profile.ProfileFunction
 import app.aaps.core.interfaces.profile.ProfileUtil
 import app.aaps.core.interfaces.protection.ProtectionCheck
-<<<<<<< HEAD
+import app.aaps.core.interfaces.pump.defs.determineCorrectBolusStepSize
 import app.aaps.core.interfaces.pump.defs.PumpType
 import app.aaps.core.interfaces.queue.CommandQueue
-=======
-import app.aaps.core.interfaces.pump.defs.determineCorrectBolusStepSize
->>>>>>> f3be1bbf
 import app.aaps.core.interfaces.resources.ResourceHelper
 import app.aaps.core.interfaces.rx.AapsSchedulers
 import app.aaps.core.interfaces.rx.bus.RxBus
@@ -529,7 +526,6 @@
         val profileName = profileFunction.getProfileName()
         val pump = activePlugin.activePump
         val quickWizardEntry = quickWizard.getActive()
-
         if (quickWizardEntry != null && actualBg != null && profile != null) {
             binding.buttonsLayout.quickWizardButton.visibility = View.VISIBLE
             val wizard = quickWizardEntry.doCalc(profile, profileName, actualBg)
@@ -565,7 +561,6 @@
                     " " + rh.gs(app.aaps.core.ui.R.string.format_insulin_units, wizard.calculatedTotalInsulin)
                 if (wizard.calculatedTotalInsulin <= 0) binding.buttonsLayout.quickWizardButton.visibility = View.GONE
             } else binding.buttonsLayout.quickWizardButton.visibility = View.GONE
-
         }
 
         // **** Temp button ****
