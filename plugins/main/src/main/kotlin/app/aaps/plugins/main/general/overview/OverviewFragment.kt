package app.aaps.plugins.main.general.overview

import android.annotation.SuppressLint
import android.app.NotificationManager
import android.content.ActivityNotFoundException
import android.content.Context
import android.content.Intent
import android.graphics.Paint
import android.graphics.PorterDuff
import android.graphics.PorterDuffColorFilter
import android.graphics.drawable.AnimationDrawable
import android.os.Bundle
import android.os.Handler
import android.os.HandlerThread
import android.util.TypedValue
import android.view.LayoutInflater
import android.view.View
import android.view.View.OnLongClickListener
import android.view.ViewGroup
import android.widget.LinearLayout
import android.widget.RelativeLayout
import android.widget.TextView
import androidx.core.text.toSpanned
import androidx.core.view.setPadding
import androidx.recyclerview.widget.LinearLayoutManager
import app.aaps.core.data.configuration.Constants
import app.aaps.core.data.model.GlucoseUnit
import app.aaps.core.data.pump.defs.PumpType
import app.aaps.core.data.ue.Action
import app.aaps.core.data.ue.Sources
import app.aaps.core.interfaces.aps.IobTotal
import app.aaps.core.interfaces.aps.Loop
import app.aaps.core.interfaces.automation.Automation
import app.aaps.core.interfaces.bgQualityCheck.BgQualityCheck
import app.aaps.core.interfaces.configuration.Config
import app.aaps.core.interfaces.constraints.ConstraintsChecker
import app.aaps.core.interfaces.db.PersistenceLayer
import app.aaps.core.interfaces.iob.GlucoseStatusProvider
import app.aaps.core.interfaces.iob.IobCobCalculator
import app.aaps.core.interfaces.logging.AAPSLogger
import app.aaps.core.interfaces.logging.UserEntryLogger
import app.aaps.core.interfaces.nsclient.NSSettingsStatus
import app.aaps.core.interfaces.nsclient.ProcessedDeviceStatusData
import app.aaps.core.interfaces.overview.LastBgData
import app.aaps.core.interfaces.overview.OverviewData
import app.aaps.core.interfaces.overview.OverviewMenus
import app.aaps.core.interfaces.plugin.ActivePlugin
import app.aaps.core.interfaces.plugin.PluginBase
import app.aaps.core.interfaces.profile.ProfileFunction
import app.aaps.core.interfaces.profile.ProfileUtil
import app.aaps.core.interfaces.protection.ProtectionCheck
import app.aaps.core.interfaces.pump.defs.determineCorrectBolusStepSize
import app.aaps.core.interfaces.queue.CommandQueue
import app.aaps.core.interfaces.resources.ResourceHelper
import app.aaps.core.interfaces.rx.AapsSchedulers
import app.aaps.core.interfaces.rx.bus.RxBus
import app.aaps.core.interfaces.rx.events.EventAcceptOpenLoopChange
import app.aaps.core.interfaces.rx.events.EventBucketedDataCreated
import app.aaps.core.interfaces.rx.events.EventEffectiveProfileSwitchChanged
import app.aaps.core.interfaces.rx.events.EventExtendedBolusChange
import app.aaps.core.interfaces.rx.events.EventInitializationChanged
import app.aaps.core.interfaces.rx.events.EventMobileToWear
import app.aaps.core.interfaces.rx.events.EventNewOpenLoopNotification
import app.aaps.core.interfaces.rx.events.EventPreferenceChange
import app.aaps.core.interfaces.rx.events.EventPumpStatusChanged
import app.aaps.core.interfaces.rx.events.EventRefreshOverview
import app.aaps.core.interfaces.rx.events.EventScale
import app.aaps.core.interfaces.rx.events.EventTempBasalChange
import app.aaps.core.interfaces.rx.events.EventTempTargetChange
import app.aaps.core.interfaces.rx.events.EventUpdateOverviewCalcProgress
import app.aaps.core.interfaces.rx.events.EventUpdateOverviewGraph
import app.aaps.core.interfaces.rx.events.EventUpdateOverviewIobCob
import app.aaps.core.interfaces.rx.events.EventUpdateOverviewSensitivity
import app.aaps.core.interfaces.rx.events.EventWearUpdateTiles
import app.aaps.core.interfaces.rx.weardata.EventData
import app.aaps.core.interfaces.sharedPreferences.SP
import app.aaps.core.interfaces.source.DexcomBoyda
import app.aaps.core.interfaces.source.XDripSource
import app.aaps.core.interfaces.ui.UiInteraction
import app.aaps.core.interfaces.utils.DateUtil
import app.aaps.core.interfaces.utils.DecimalFormatter
import app.aaps.core.interfaces.utils.TrendCalculator
import app.aaps.core.interfaces.utils.fabric.FabricPrivacy
import app.aaps.core.keys.BooleanKey
import app.aaps.core.keys.Preferences
import app.aaps.core.keys.UnitDoubleKey
import app.aaps.core.objects.constraints.ConstraintObject
import app.aaps.core.objects.extensions.directionToIcon
import app.aaps.core.objects.extensions.displayText
import app.aaps.core.objects.extensions.round
import app.aaps.core.objects.profile.ProfileSealed
import app.aaps.core.objects.wizard.QuickWizard
import app.aaps.core.ui.UIRunnable
import app.aaps.core.ui.dialogs.OKDialog
import app.aaps.core.ui.elements.SingleClickButton
import app.aaps.core.ui.extensions.runOnUiThread
import app.aaps.core.ui.extensions.toVisibility
import app.aaps.core.ui.extensions.toVisibilityKeepSpace
import app.aaps.plugins.main.R
import app.aaps.plugins.main.databinding.OverviewFragmentBinding
import app.aaps.plugins.main.general.overview.graphData.GraphData
import app.aaps.plugins.main.general.overview.notifications.NotificationStore
import app.aaps.plugins.main.general.overview.notifications.events.EventUpdateOverviewNotification
import app.aaps.plugins.main.general.overview.ui.StatusLightHandler
import app.aaps.plugins.main.skins.SkinProvider
import com.jjoe64.graphview.GraphView
import dagger.android.HasAndroidInjector
import dagger.android.support.DaggerFragment
import io.reactivex.rxjava3.disposables.CompositeDisposable
import io.reactivex.rxjava3.kotlin.plusAssign
import java.util.Locale
import java.util.concurrent.TimeUnit
import javax.inject.Inject
import kotlin.math.abs
import kotlin.math.min

class OverviewFragment : DaggerFragment(), View.OnClickListener, OnLongClickListener {

    @Inject lateinit var injector: HasAndroidInjector
    @Inject lateinit var aapsLogger: AAPSLogger
    @Inject lateinit var aapsSchedulers: AapsSchedulers
    @Inject lateinit var sp: SP
    @Inject lateinit var preferences: Preferences
    @Inject lateinit var rxBus: RxBus
    @Inject lateinit var rh: ResourceHelper
    @Inject lateinit var profileFunction: ProfileFunction
    @Inject lateinit var profileUtil: ProfileUtil
    @Inject lateinit var constraintChecker: ConstraintsChecker
    @Inject lateinit var statusLightHandler: StatusLightHandler
    @Inject lateinit var processedDeviceStatusData: ProcessedDeviceStatusData
    @Inject lateinit var nsSettingsStatus: NSSettingsStatus
    @Inject lateinit var loop: Loop
    @Inject lateinit var activePlugin: ActivePlugin
    @Inject lateinit var iobCobCalculator: IobCobCalculator
    @Inject lateinit var dexcomBoyda: DexcomBoyda
    @Inject lateinit var xDripSource: XDripSource
    @Inject lateinit var notificationStore: NotificationStore
    @Inject lateinit var quickWizard: QuickWizard
    @Inject lateinit var config: Config
    @Inject lateinit var protectionCheck: ProtectionCheck
    @Inject lateinit var fabricPrivacy: FabricPrivacy
    @Inject lateinit var overviewMenus: OverviewMenus
    @Inject lateinit var skinProvider: SkinProvider
    @Inject lateinit var trendCalculator: TrendCalculator
    @Inject lateinit var dateUtil: DateUtil
    @Inject lateinit var uel: UserEntryLogger
    @Inject lateinit var persistenceLayer: PersistenceLayer
    @Inject lateinit var glucoseStatusProvider: GlucoseStatusProvider
    @Inject lateinit var overviewData: OverviewData
    @Inject lateinit var lastBgData: LastBgData
    @Inject lateinit var automation: Automation
    @Inject lateinit var bgQualityCheck: BgQualityCheck
    @Inject lateinit var uiInteraction: UiInteraction
    @Inject lateinit var decimalFormatter: DecimalFormatter
    @Inject lateinit var commandQueue: CommandQueue

    private val disposable = CompositeDisposable()

    private var smallWidth = false
    private var smallHeight = false
    private var axisWidth: Int = 0
    private lateinit var refreshLoop: Runnable
    private var handler = Handler(HandlerThread(this::class.simpleName + "Handler").also { it.start() }.looper)

    private val secondaryGraphs = ArrayList<GraphView>()
    private val secondaryGraphsLabel = ArrayList<TextView>()

    private var carbAnimation: AnimationDrawable? = null
    private var lastUserAction = ""

    private var _binding: OverviewFragmentBinding? = null

    private var customButtonIds: ArrayList<Int> = ArrayList()

    // This property is only valid between onCreateView and
    // onDestroyView.
    private val binding get() = _binding!!

    //@SuppressLint("NewApi")
    override fun onCreateView(inflater: LayoutInflater, container: ViewGroup?, savedInstanceState: Bundle?): View =
        OverviewFragmentBinding.inflate(inflater, container, false).also {
            _binding = it
        }.root

    //@SuppressLint("NewApi")
    override fun onViewCreated(view: View, savedInstanceState: Bundle?) {
        super.onViewCreated(view, savedInstanceState)

        // pre-process landscape mode
        //check screen width
        val wm = requireActivity().windowManager.currentWindowMetrics
        val screenWidth = wm.bounds.width()
        val screenHeight = wm.bounds.height()
        smallWidth = screenWidth <= Constants.SMALL_WIDTH
        smallHeight = screenHeight <= Constants.SMALL_HEIGHT
        val landscape = screenHeight < screenWidth

        skinProvider.activeSkin().preProcessLandscapeOverviewLayout(binding, landscape, rh.gb(app.aaps.core.ui.R.bool.isTablet), smallHeight)
        binding.nsclientCard.visibility = config.NSCLIENT.toVisibility()

        binding.notifications.setHasFixedSize(false)
        binding.notifications.layoutManager = LinearLayoutManager(view.context)
        axisWidth = when {
            resources.displayMetrics.densityDpi <= 120 -> 3
            resources.displayMetrics.densityDpi <= 160 -> 10
            resources.displayMetrics.densityDpi <= 320 -> 35
            resources.displayMetrics.densityDpi <= 420 -> 50
            resources.displayMetrics.densityDpi <= 560 -> 70
            else                                       -> 80
        }
        binding.graphsLayout.bgGraph.gridLabelRenderer?.gridColor = rh.gac(context, app.aaps.core.ui.R.attr.graphGrid)
        binding.graphsLayout.bgGraph.gridLabelRenderer?.reloadStyles()
        binding.graphsLayout.bgGraph.gridLabelRenderer?.labelVerticalWidth = axisWidth
        binding.graphsLayout.bgGraph.layoutParams?.height = rh.dpToPx(skinProvider.activeSkin().mainGraphHeight)

        carbAnimation = binding.infoLayout.carbsIcon.background as AnimationDrawable?
        carbAnimation?.setEnterFadeDuration(1200)
        carbAnimation?.setExitFadeDuration(1200)

        binding.graphsLayout.bgGraph.setOnLongClickListener {
            overviewData.rangeToDisplay += 6
            overviewData.rangeToDisplay = if (overviewData.rangeToDisplay > 24) 6 else overviewData.rangeToDisplay
            sp.putInt(app.aaps.core.utils.R.string.key_rangetodisplay, overviewData.rangeToDisplay)
            rxBus.send(EventPreferenceChange(rh.gs(app.aaps.core.utils.R.string.key_rangetodisplay)))
            sp.putBoolean(app.aaps.core.utils.R.string.key_objectiveusescale, true)
            false
        }
        prepareGraphsIfNeeded(overviewMenus.setting.size)
        overviewMenus.setupChartMenu(binding.graphsLayout.chartMenuButton, binding.graphsLayout.scaleButton)
        binding.graphsLayout.scaleButton.text = overviewMenus.scaleString(overviewData.rangeToDisplay)

        binding.graphsLayout.chartMenuButton.visibility = preferences.simpleMode.not().toVisibility()

        binding.activeProfile.setOnClickListener(this)
        binding.activeProfile.setOnLongClickListener(this)
        binding.tempTarget.setOnClickListener(this)
        binding.tempTarget.setOnLongClickListener(this)
        binding.buttonsLayout.acceptTempButton.setOnClickListener(this)
        binding.buttonsLayout.treatmentButton.setOnClickListener(this)
        binding.buttonsLayout.wizardButton.setOnClickListener(this)
        binding.buttonsLayout.calibrationButton.setOnClickListener(this)
        binding.buttonsLayout.cgmButton.setOnClickListener(this)
        binding.buttonsLayout.insulinButton.setOnClickListener(this)
        binding.buttonsLayout.carbsButton.setOnClickListener(this)
        binding.buttonsLayout.quickWizardButton.setOnClickListener(this)
        binding.buttonsLayout.quickWizardButton.setOnLongClickListener(this)
        binding.infoLayout.apsMode.setOnClickListener(this)
        binding.infoLayout.apsMode.setOnLongClickListener(this)
    }

    @Synchronized
    override fun onPause() {
        super.onPause()
        disposable.clear()
        handler.removeCallbacksAndMessages(null)
    }

    @Synchronized
    override fun onResume() {
        super.onResume()
        disposable += activePlugin.activeOverview.overviewBus
            .toObservable(EventUpdateOverviewCalcProgress::class.java)
            .observeOn(aapsSchedulers.main)
            .subscribe({ updateCalcProgress() }, fabricPrivacy::logException)
        disposable += activePlugin.activeOverview.overviewBus
            .toObservable(EventUpdateOverviewIobCob::class.java)
            .debounce(1L, TimeUnit.SECONDS)
            .observeOn(aapsSchedulers.io)
            .subscribe({ updateIobCob() }, fabricPrivacy::logException)
        disposable += activePlugin.activeOverview.overviewBus
            .toObservable(EventUpdateOverviewSensitivity::class.java)
            .debounce(1L, TimeUnit.SECONDS)
            .observeOn(aapsSchedulers.main)
            .subscribe({ updateSensitivity() }, fabricPrivacy::logException)
        disposable += activePlugin.activeOverview.overviewBus
            .toObservable(EventUpdateOverviewGraph::class.java)
            .debounce(1L, TimeUnit.SECONDS)
            .observeOn(aapsSchedulers.main)
            .subscribe({ updateGraph() }, fabricPrivacy::logException)
        disposable += activePlugin.activeOverview.overviewBus
            .toObservable(EventUpdateOverviewNotification::class.java)
            .observeOn(aapsSchedulers.main)
            .subscribe({ updateNotification() }, fabricPrivacy::logException)
        disposable += rxBus
            .toObservable(EventScale::class.java)
            .observeOn(aapsSchedulers.main)
            .subscribe({
                           overviewData.rangeToDisplay = it.hours
                           sp.putInt(app.aaps.core.utils.R.string.key_rangetodisplay, it.hours)
                           rxBus.send(EventPreferenceChange(rh.gs(app.aaps.core.utils.R.string.key_rangetodisplay)))
                           sp.putBoolean(app.aaps.core.utils.R.string.key_objectiveusescale, true)
                       }, fabricPrivacy::logException)
        disposable += rxBus
            .toObservable(EventBucketedDataCreated::class.java)
            .debounce(1L, TimeUnit.SECONDS)
            .observeOn(aapsSchedulers.io)
            .subscribe({ updateBg() }, fabricPrivacy::logException)
        disposable += rxBus
            .toObservable(EventRefreshOverview::class.java)
            .observeOn(aapsSchedulers.io)
            .subscribe({
                           if (it.now) refreshAll()
                           else scheduleUpdateGUI()
                       }, fabricPrivacy::logException)
        disposable += rxBus
            .toObservable(EventAcceptOpenLoopChange::class.java)
            .observeOn(aapsSchedulers.io)
            .subscribe({ scheduleUpdateGUI() }, fabricPrivacy::logException)
        disposable += rxBus
            .toObservable(EventPreferenceChange::class.java)
            .observeOn(aapsSchedulers.io)
            .subscribe({ scheduleUpdateGUI() }, fabricPrivacy::logException)
        disposable += rxBus
            .toObservable(EventNewOpenLoopNotification::class.java)
            .observeOn(aapsSchedulers.io)
            .subscribe({ scheduleUpdateGUI() }, fabricPrivacy::logException)
        disposable += rxBus
            .toObservable(EventPumpStatusChanged::class.java)
            .observeOn(aapsSchedulers.main)
            .delay(30, TimeUnit.MILLISECONDS, aapsSchedulers.main)
            .subscribe({
                           overviewData.pumpStatus = it.getStatus(requireContext())
                           updatePumpStatus()
                       }, fabricPrivacy::logException)
        disposable += rxBus
            .toObservable(EventInitializationChanged::class.java)
            .observeOn(aapsSchedulers.main)
            .subscribe({ processButtonsVisibility() }, fabricPrivacy::logException)
        disposable += rxBus
            .toObservable(EventEffectiveProfileSwitchChanged::class.java)
            .observeOn(aapsSchedulers.io)
            .subscribe({ scheduleUpdateGUI() }, fabricPrivacy::logException)
        disposable += rxBus
            .toObservable(EventTempTargetChange::class.java)
            .observeOn(aapsSchedulers.io)
            .subscribe({ updateTemporaryTarget() }, fabricPrivacy::logException)
        disposable += rxBus
            .toObservable(EventExtendedBolusChange::class.java)
            .observeOn(aapsSchedulers.io)
            .subscribe({ updateExtendedBolus() }, fabricPrivacy::logException)
        disposable += rxBus
            .toObservable(EventTempBasalChange::class.java)
            .observeOn(aapsSchedulers.io)
            .subscribe({ updateTemporaryBasal() }, fabricPrivacy::logException)

        refreshLoop = Runnable {
            refreshAll()
            handler.postDelayed(refreshLoop, 60 * 1000L)
        }
        handler.postDelayed(refreshLoop, 60 * 1000L)

        handler.post { refreshAll() }
        updatePumpStatus()
        updateCalcProgress()
    }

    fun refreshAll() {
        if (!config.appInitialized) return
        runOnUiThread {
            _binding ?: return@runOnUiThread
            updateTime()
            updateSensitivity()
            updateGraph()
            updateNotification()
        }
        updateBg()
        updateTemporaryBasal()
        updateExtendedBolus()
        updateIobCob()
        processButtonsVisibility()
        processAps()
        updateProfile()
        updateTemporaryTarget()
    }

    @Synchronized
    override fun onDestroyView() {
        super.onDestroyView()
        _binding = null
    }

    override fun onClick(v: View) {
        // try to fix  https://fabric.io/nightscout3/android/apps/info.nightscout.androidaps/issues/5aca7a1536c7b23527eb4be7?time=last-seven-days
        // https://stackoverflow.com/questions/14860239/checking-if-state-is-saved-before-committing-a-fragmenttransaction
        if (childFragmentManager.isStateSaved) return
        activity?.let { activity ->
            when (v.id) {
                R.id.treatment_button    -> protectionCheck.queryProtection(
                    activity,
                    ProtectionCheck.Protection.BOLUS,
                    UIRunnable { if (isAdded) uiInteraction.runTreatmentDialog(childFragmentManager) })

                R.id.wizard_button       -> protectionCheck.queryProtection(
                    activity,
                    ProtectionCheck.Protection.BOLUS,
                    UIRunnable { if (isAdded) uiInteraction.runWizardDialog(childFragmentManager) })

                R.id.insulin_button      -> protectionCheck.queryProtection(
                    activity,
                    ProtectionCheck.Protection.BOLUS,
                    UIRunnable { if (isAdded) uiInteraction.runInsulinDialog(childFragmentManager) })

                R.id.quick_wizard_button -> protectionCheck.queryProtection(activity, ProtectionCheck.Protection.BOLUS, UIRunnable { if (isAdded) onClickQuickWizard() })
                R.id.carbs_button        -> protectionCheck.queryProtection(
                    activity,
                    ProtectionCheck.Protection.BOLUS,
                    UIRunnable { if (isAdded) uiInteraction.runCarbsDialog(childFragmentManager) })

                R.id.temp_target         -> protectionCheck.queryProtection(
                    activity,
                    ProtectionCheck.Protection.BOLUS,
                    UIRunnable { if (isAdded) uiInteraction.runTempTargetDialog(childFragmentManager) })

                R.id.active_profile      -> {
                    uiInteraction.runProfileViewerDialog(
                        childFragmentManager,
                        dateUtil.now(),
                        UiInteraction.Mode.RUNNING_PROFILE
                    )
                }

                R.id.cgm_button          -> {
                    if (xDripSource.isEnabled())
                        openCgmApp("com.eveningoutpost.dexdrip", "Home")
                }

                R.id.calibration_button  -> {
                    if (xDripSource.isEnabled()) {
                        uiInteraction.runCalibrationDialog(childFragmentManager)
                    }
                }

                R.id.accept_temp_button  -> {
                    profileFunction.getProfile() ?: return
                    if ((loop as PluginBase).isEnabled()) {
                        handler.post {
                            val lastRun = loop.lastRun
                            loop.invoke("Accept temp button", false)
                            if (lastRun?.lastAPSRun != null && lastRun.constraintsProcessed?.isChangeRequested == true) {
                                runOnUiThread {
                                    protectionCheck.queryProtection(activity, ProtectionCheck.Protection.BOLUS, UIRunnable {
                                        if (isAdded)
                                            OKDialog.showConfirmation(activity, rh.gs(app.aaps.core.ui.R.string.tempbasal_label), lastRun.constraintsProcessed?.resultAsSpanned()
                                                ?: "".toSpanned(), {
                                                                          uel.log(Action.ACCEPTS_TEMP_BASAL, Sources.Overview)
                                                                          (context?.getSystemService(Context.NOTIFICATION_SERVICE) as NotificationManager?)?.cancel(Constants.notificationID)
                                                                          rxBus.send(EventMobileToWear(EventData.CancelNotification(dateUtil.now())))
                                                                          handler.post { loop.acceptChangeRequest() }
                                                                          binding.buttonsLayout.acceptTempButton.visibility = View.GONE
                                                                      })
                                    })
                                }
                            }
                        }
                    }
                }

                R.id.aps_mode            -> {
                    protectionCheck.queryProtection(activity, ProtectionCheck.Protection.BOLUS, UIRunnable {
                        if (isAdded) uiInteraction.runLoopDialog(childFragmentManager, 1)
                    })
                }
            }
        }
    }

    @Suppress("SameParameterValue")
    private fun openCgmApp(packageName: String, launchActivity: String) {
        try {
            requireContext().startActivity(Intent(Intent.ACTION_MAIN).setClassName(packageName, "$packageName.$launchActivity"))
        } catch (_: ActivityNotFoundException) {
            OKDialog.show(requireContext(), "", rh.gs(R.string.error_starting_cgm))
        }
    }

    override fun onLongClick(v: View): Boolean {
        when (v.id) {
            R.id.quick_wizard_button -> {
                startActivity(Intent(v.context, uiInteraction.quickWizardListActivity))
                return true
            }

            R.id.aps_mode            -> {
                activity?.let { activity ->
                    protectionCheck.queryProtection(activity, ProtectionCheck.Protection.BOLUS, UIRunnable {
                        uiInteraction.runLoopDialog(childFragmentManager, 0)
                    })
                }
            }

            R.id.temp_target         -> v.performClick()
            R.id.active_profile      -> activity?.let { activity ->
                if (loop.isDisconnected) OKDialog.show(activity, rh.gs(R.string.not_available_full), rh.gs(R.string.smscommunicator_pump_disconnected))
                else
                    protectionCheck.queryProtection(
                        activity,
                        ProtectionCheck.Protection.BOLUS,
                        UIRunnable { uiInteraction.runProfileSwitchDialog(childFragmentManager) })
            }

        }
        return false
    }

    private fun onClickQuickWizard() {
        val actualBg = iobCobCalculator.ads.actualBg()
        val profile = profileFunction.getProfile()
        val profileName = profileFunction.getProfileName()
        val pump = activePlugin.activePump
        val quickWizardEntry = quickWizard.getActive()
        if (quickWizardEntry != null && actualBg != null && profile != null) {
            binding.buttonsLayout.quickWizardButton.visibility = View.VISIBLE
            val wizard = quickWizardEntry.doCalc(profile, profileName, actualBg)
            if (wizard.calculatedTotalInsulin > 0.0 && quickWizardEntry.carbs() > 0.0) {
                val carbsAfterConstraints = constraintChecker.applyCarbsConstraints(ConstraintObject(quickWizardEntry.carbs(), aapsLogger)).value()
                activity?.let {
                    if (abs(wizard.insulinAfterConstraints - wizard.calculatedTotalInsulin) >= pump.pumpDescription.pumpType.determineCorrectBolusStepSize(wizard.insulinAfterConstraints) || carbsAfterConstraints != quickWizardEntry.carbs()) {
                        OKDialog.show(it, rh.gs(app.aaps.core.ui.R.string.treatmentdeliveryerror), rh.gs(R.string.constraints_violation) + "\n" + rh.gs(R.string.change_your_input))
                        return
                    }
                    wizard.confirmAndExecute(it, quickWizardEntry)
                }
            }
        }
    }

    @SuppressLint("SetTextI18n")
    private fun processButtonsVisibility() {
        val lastBG = iobCobCalculator.ads.lastBg()
        val pump = activePlugin.activePump
        val profile = profileFunction.getProfile()
        val profileName = profileFunction.getProfileName()
        val actualBG = iobCobCalculator.ads.actualBg()
        var list = ""

        // QuickWizard button
        val quickWizardEntry = quickWizard.getActive()
        runOnUiThread {
            _binding ?: return@runOnUiThread
            if (quickWizardEntry != null && lastBG != null && profile != null && pump.isInitialized() && !pump.isSuspended() && !loop.isDisconnected) {
                binding.buttonsLayout.quickWizardButton.visibility = View.VISIBLE
                val wizard = quickWizardEntry.doCalc(profile, profileName, lastBG)
                binding.buttonsLayout.quickWizardButton.text = quickWizardEntry.buttonText() + "\n" + rh.gs(app.aaps.core.objects.R.string.format_carbs, quickWizardEntry.carbs()) +
                    " " + rh.gs(app.aaps.core.ui.R.string.format_insulin_units, wizard.calculatedTotalInsulin)
                if (wizard.calculatedTotalInsulin <= 0) binding.buttonsLayout.quickWizardButton.visibility = View.GONE
            } else binding.buttonsLayout.quickWizardButton.visibility = View.GONE
        }

        // **** Temp button ****
        val lastRun = loop.lastRun
        val closedLoopEnabled = constraintChecker.isClosedLoopAllowed()

        val showAcceptButton = !closedLoopEnabled.value() && // Open mode needed
            lastRun != null &&
            (lastRun.lastOpenModeAccept == 0L || lastRun.lastOpenModeAccept < lastRun.lastAPSRun) &&// never accepted or before last result
            lastRun.constraintsProcessed?.isChangeRequested == true // change is requested

        runOnUiThread {
            _binding ?: return@runOnUiThread
            if (showAcceptButton && pump.isInitialized() && !pump.isSuspended() && (loop as PluginBase).isEnabled()) {
                binding.buttonsLayout.acceptTempButton.visibility = View.VISIBLE
                binding.buttonsLayout.acceptTempButton.text = "${rh.gs(R.string.set_basal_question)}\n${lastRun.constraintsProcessed?.resultAsString()}"
            } else {
                binding.buttonsLayout.acceptTempButton.visibility = View.GONE
            }

            // **** Various treatment buttons ****
            binding.buttonsLayout.carbsButton.visibility =
                (profile != null && preferences.get(BooleanKey.OverviewShowCarbsButton)).toVisibility()
            binding.buttonsLayout.treatmentButton.visibility = (!loop.isDisconnected && pump.isInitialized() && !pump.isSuspended() && profile != null
                && preferences.get(BooleanKey.OverviewShowTreatmentButton)).toVisibility()
            binding.buttonsLayout.wizardButton.visibility = (!loop.isDisconnected && pump.isInitialized() && !pump.isSuspended() && profile != null
                && preferences.get(BooleanKey.OverviewShowWizardButton)).toVisibility()
            binding.buttonsLayout.insulinButton.visibility = (profile != null && preferences.get(BooleanKey.OverviewShowInsulinButton)).toVisibility()
            if (loop.isDisconnected || !pump.isInitialized() || pump.isSuspended()) {
                setRibbon(
                    binding.buttonsLayout.insulinButton,
                    app.aaps.core.ui.R.attr.ribbonTextWarningColor,
                    app.aaps.core.ui.R.attr.ribbonWarningColor,
                    rh.gs(app.aaps.core.ui.R.string.overview_insulin_label)
                )
            } else {
                setRibbon(
                    binding.buttonsLayout.insulinButton,
                    app.aaps.core.ui.R.attr.icBolusColor,
                    app.aaps.core.ui.R.attr.ribbonDefaultColor,
                    rh.gs(app.aaps.core.ui.R.string.overview_insulin_label)
                )
            }

            // **** Calibration & CGM buttons ****
            val xDripIsBgSource = xDripSource.isEnabled()
            binding.buttonsLayout.calibrationButton.visibility = (xDripIsBgSource && actualBG != null && preferences.get(BooleanKey.OverviewShowCalibrationButton)).toVisibility()
            if (xDripIsBgSource) {
                binding.buttonsLayout.cgmButton.setCompoundDrawablesWithIntrinsicBounds(null, rh.gd(app.aaps.core.objects.R.drawable.ic_xdrip), null, null)
                for (drawable in binding.buttonsLayout.cgmButton.compoundDrawables) {
                    drawable?.mutate()
                    drawable?.colorFilter = PorterDuffColorFilter(rh.gac(context, app.aaps.core.ui.R.attr.cgmXdripColor), PorterDuff.Mode.SRC_IN)
                }
                binding.buttonsLayout.cgmButton.setTextColor(rh.gac(context, app.aaps.core.ui.R.attr.cgmXdripColor))
            }
            binding.buttonsLayout.cgmButton.visibility = (preferences.get(BooleanKey.OverviewShowCgmButton) && xDripIsBgSource).toVisibility()

            // Automation buttons
            for (id in customButtonIds) {
                binding.buttonsLayout.overviewButtonsLayout.findViewById<View>(id)?.let { binding.buttonsLayout.overviewButtonsLayout.removeView(it) }
                binding.buttonsLayout.userButtonsLayout.findViewById<View>(id)?.let { binding.buttonsLayout.userButtonsLayout.removeView(it) }
            }
            customButtonIds.clear()
            val events = automation.userEvents()
<<<<<<< HEAD
            val selectedLayout = if (events.size < 4) binding.buttonsLayout.overviewButtonsLayout else binding.buttonsLayout.userButtonsLayout
            if (!loop.isDisconnected && pump.isInitialized() && !pump.isSuspended() && profile != null)
=======
            if (!loop.isDisconnected && pump.isInitialized() && !pump.isSuspended() && profile != null && !config.showUserActionsOnWatchOnly())
>>>>>>> b4195d98
                for (event in events)
                    if (event.isEnabled && event.canRun()) {
                        context?.let { context ->
                            SingleClickButton(context, null, app.aaps.core.ui.R.attr.customBtnStyle).also {
                                it.setTextColor(rh.gac(context, app.aaps.core.ui.R.attr.treatmentButton))
                                it.setTextSize(TypedValue.COMPLEX_UNIT_SP, 10f)
                                it.layoutParams = LinearLayout.LayoutParams(0, ViewGroup.LayoutParams.MATCH_PARENT, 0.5f).also { l ->
                                    l.setMargins(rh.dpToPx(5), 0, rh.dpToPx(0), 0)
                                }
                                it.setCompoundDrawablesWithIntrinsicBounds(null, rh.gd(app.aaps.core.ui.R.drawable.ic_user_options), null, null)
                                it.compoundDrawablePadding = rh.dpToPx(-8)
                                it.text = event.title
                                it.setOnClickListener {
                                    OKDialog.showConfirmation(context, rh.gs(R.string.run_question, event.title), { handler.post { automation.processEvent(event) } })
                                }
                                it.id = View.generateViewId()
                                customButtonIds.add(it.id)
                                selectedLayout.addView(it)
                                for (drawable in it.compoundDrawables) {
                                    drawable?.mutate()
                                    drawable?.colorFilter = PorterDuffColorFilter(rh.gac(context, app.aaps.core.ui.R.attr.userOptionColor), PorterDuff.Mode.SRC_IN)
                                }
                            }
                        }
<<<<<<< HEAD
            if (selectedLayout == binding.buttonsLayout.userButtonsLayout) {
                binding.buttonsLayout.userButtonsLayout.visibility = events.isNotEmpty().toVisibility()
            } else {
                binding.buttonsLayout.userButtonsLayout.visibility = View.GONE
            }
=======
                        list += event.hashCode()
                    }
            binding.buttonsLayout.userButtonsLayout.visibility = events.isNotEmpty().toVisibility()
>>>>>>> b4195d98
        }
        if (list != lastUserAction) {
            // Synchronize Watch Tiles with overview
            lastUserAction = list
            rxBus.send(EventWearUpdateTiles())
        }
    }

    private fun processAps() {
        val pump = activePlugin.activePump

        // aps mode
        val closedLoopEnabled = constraintChecker.isClosedLoopAllowed()

        fun apsModeSetA11yLabel(stringRes: Int) {
            binding.infoLayout.apsMode.stateDescription = rh.gs(stringRes)
        }

        runOnUiThread {
            _binding ?: return@runOnUiThread
            if (config.APS && pump.pumpDescription.isTempBasalCapable) {
                binding.infoLayout.apsMode.visibility = View.VISIBLE
                binding.infoLayout.timeLayout.visibility = View.GONE
                when {
                    (loop as PluginBase).isEnabled() && loop.isSuperBolus                       -> {
                        binding.infoLayout.apsMode.setImageResource(R.drawable.ic_loop_superbolus)
                        apsModeSetA11yLabel(app.aaps.core.ui.R.string.superbolus)
                        binding.infoLayout.apsModeText.text = dateUtil.age(loop.minutesToEndOfSuspend() * 60000L, true, rh)
                        binding.infoLayout.apsModeText.visibility = View.VISIBLE
                    }

                    loop.isDisconnected                                                         -> {
                        binding.infoLayout.apsMode.setImageResource(app.aaps.core.ui.R.drawable.ic_loop_disconnected)
                        apsModeSetA11yLabel(app.aaps.core.ui.R.string.disconnected)
                        binding.infoLayout.apsModeText.text = dateUtil.age(loop.minutesToEndOfSuspend() * 60000L, true, rh)
                        binding.infoLayout.apsModeText.visibility = View.VISIBLE
                    }

                    (loop as PluginBase).isEnabled() && loop.isSuspended                        -> {
                        binding.infoLayout.apsMode.setImageResource(app.aaps.core.ui.R.drawable.ic_loop_paused)
                        apsModeSetA11yLabel(app.aaps.core.ui.R.string.suspendloop_label)
                        binding.infoLayout.apsModeText.text = dateUtil.age(loop.minutesToEndOfSuspend() * 60000L, true, rh)
                        binding.infoLayout.apsModeText.visibility = View.VISIBLE
                    }

                    pump.isSuspended()                                                          -> {
                        binding.infoLayout.apsMode.setImageResource(
                            if (pump.model() == PumpType.OMNIPOD_EROS || pump.model() == PumpType.OMNIPOD_DASH) {
                                // For Omnipod, indicate the pump as disconnected when it's suspended.
                                // The only way to 'reconnect' it, is through the Omnipod tab
                                apsModeSetA11yLabel(app.aaps.core.ui.R.string.disconnected)
                                app.aaps.core.ui.R.drawable.ic_loop_disconnected
                            } else {
                                apsModeSetA11yLabel(app.aaps.core.ui.R.string.pump_paused)
                                app.aaps.core.ui.R.drawable.ic_loop_paused
                            }
                        )
                        binding.infoLayout.apsModeText.visibility = View.GONE
                    }

                    (loop as PluginBase).isEnabled() && closedLoopEnabled.value() && loop.isLGS -> {
                        binding.infoLayout.apsMode.setImageResource(app.aaps.core.ui.R.drawable.ic_loop_lgs)
                        apsModeSetA11yLabel(app.aaps.core.ui.R.string.uel_lgs_loop_mode)
                        binding.infoLayout.apsModeText.visibility = View.GONE
                    }

                    (loop as PluginBase).isEnabled() && closedLoopEnabled.value()               -> {
                        binding.infoLayout.apsMode.setImageResource(app.aaps.core.objects.R.drawable.ic_loop_closed)
                        apsModeSetA11yLabel(app.aaps.core.ui.R.string.closedloop)
                        binding.infoLayout.apsModeText.visibility = View.GONE
                    }

                    (loop as PluginBase).isEnabled() && !closedLoopEnabled.value()              -> {
                        binding.infoLayout.apsMode.setImageResource(app.aaps.core.ui.R.drawable.ic_loop_open)
                        apsModeSetA11yLabel(app.aaps.core.ui.R.string.openloop)
                        binding.infoLayout.apsModeText.visibility = View.GONE
                    }

                    else                                                                        -> {
                        binding.infoLayout.apsMode.setImageResource(app.aaps.core.ui.R.drawable.ic_loop_disabled)
                        apsModeSetA11yLabel(R.string.disabled_loop)
                        binding.infoLayout.apsModeText.visibility = View.GONE
                    }
                }
            } else {
                //nsclient
                binding.infoLayout.apsMode.visibility = View.GONE
                binding.infoLayout.apsModeText.visibility = View.GONE
                binding.infoLayout.timeLayout.visibility = View.VISIBLE
            }

            // pump status from ns
            binding.pump.text = processedDeviceStatusData.pumpStatus(nsSettingsStatus)
            binding.pump.setOnClickListener { activity?.let { OKDialog.show(it, rh.gs(app.aaps.core.ui.R.string.pump), processedDeviceStatusData.extendedPumpStatus) } }

            // OpenAPS status from ns
            binding.openaps.text = processedDeviceStatusData.openApsStatus
            binding.openaps.setOnClickListener { activity?.let { OKDialog.show(it, rh.gs(R.string.openaps), processedDeviceStatusData.extendedOpenApsStatus) } }

            // Uploader status from ns
            binding.uploader.text = processedDeviceStatusData.uploaderStatusSpanned
            binding.uploader.setOnClickListener { activity?.let { OKDialog.show(it, rh.gs(R.string.uploader), processedDeviceStatusData.extendedUploaderStatus) } }
        }
    }

    private fun prepareGraphsIfNeeded(numOfGraphs: Int) {
        if (numOfGraphs != secondaryGraphs.size - 1) {
            //aapsLogger.debug("New secondary graph count ${numOfGraphs-1}")
            // rebuild needed
            secondaryGraphs.clear()
            secondaryGraphsLabel.clear()
            binding.graphsLayout.iobGraph.removeAllViews()
            (1 until numOfGraphs).forEach {
                val relativeLayout = RelativeLayout(context)
                relativeLayout.layoutParams = RelativeLayout.LayoutParams(ViewGroup.LayoutParams.MATCH_PARENT, ViewGroup.LayoutParams.WRAP_CONTENT)

                val graph = GraphView(context)
                graph.layoutParams =
                    LinearLayout.LayoutParams(ViewGroup.LayoutParams.MATCH_PARENT, rh.dpToPx(skinProvider.activeSkin().secondaryGraphHeight)).also { it.setMargins(0, rh.dpToPx(15), 0, rh.dpToPx(10)) }
                graph.gridLabelRenderer?.gridColor = rh.gac(context, app.aaps.core.ui.R.attr.graphGrid)
                graph.gridLabelRenderer?.reloadStyles()
                graph.gridLabelRenderer?.isHorizontalLabelsVisible = false
                graph.gridLabelRenderer?.labelVerticalWidth = axisWidth
                graph.gridLabelRenderer?.numVerticalLabels = 3
                graph.viewport.backgroundColor = rh.gac(context, app.aaps.core.ui.R.attr.viewPortBackgroundColor)
                relativeLayout.addView(graph)

                val label = TextView(context)
                val layoutParams = RelativeLayout.LayoutParams(ViewGroup.LayoutParams.WRAP_CONTENT, ViewGroup.LayoutParams.WRAP_CONTENT).also { it.setMargins(rh.dpToPx(30), rh.dpToPx(25), 0, 0) }
                layoutParams.addRule(RelativeLayout.ALIGN_PARENT_TOP)
                layoutParams.addRule(RelativeLayout.ALIGN_PARENT_LEFT)
                label.layoutParams = layoutParams
                relativeLayout.addView(label)
                secondaryGraphsLabel.add(label)

                binding.graphsLayout.iobGraph.addView(relativeLayout)
                secondaryGraphs.add(graph)
            }
        }
    }

    var task: Runnable? = null

    private fun scheduleUpdateGUI() {
        class UpdateRunnable : Runnable {

            override fun run() {
                refreshAll()
                task = null
            }
        }
        task?.let { handler.removeCallbacks(it) }
        task = UpdateRunnable()
        task?.let { handler.postDelayed(it, 500) }
    }

    @SuppressLint("SetTextI18n")
    fun updateBg() {
        val lastBg = lastBgData.lastBg()
        val lastBgColor = lastBgData.lastBgColor(context)
        val isActualBg = lastBgData.isActualBg()
        val glucoseStatus = glucoseStatusProvider.glucoseStatusData
        val trendDescription = trendCalculator.getTrendDescription(iobCobCalculator.ads)
        val trendArrow = trendCalculator.getTrendArrow(iobCobCalculator.ads)
        val lastBgDescription = lastBgData.lastBgDescription()
        runOnUiThread {
            _binding ?: return@runOnUiThread
            binding.infoLayout.bg.text = profileUtil.fromMgdlToStringInUnits(lastBg?.recalculated)
            binding.infoLayout.bg.setTextColor(lastBgColor)
            trendArrow?.let { binding.infoLayout.arrow.setImageResource(it.directionToIcon()) }
            binding.infoLayout.arrow.visibility = (trendArrow != null).toVisibilityKeepSpace()
            binding.infoLayout.arrow.setColorFilter(lastBgColor)
            binding.infoLayout.arrow.contentDescription = lastBgDescription + " " + rh.gs(app.aaps.core.ui.R.string.and) + " " + trendDescription

            if (glucoseStatus != null) {
                binding.infoLayout.deltaLarge.text = profileUtil.fromMgdlToSignedStringInUnits(glucoseStatus.delta)
                binding.infoLayout.deltaLarge.setTextColor(lastBgColor)
                binding.infoLayout.delta.text = profileUtil.fromMgdlToSignedStringInUnits(glucoseStatus.delta)
                binding.infoLayout.avgDelta.text = profileUtil.fromMgdlToSignedStringInUnits(glucoseStatus.shortAvgDelta)
                binding.infoLayout.longAvgDelta.text = profileUtil.fromMgdlToSignedStringInUnits(glucoseStatus.longAvgDelta)
            } else {
                binding.infoLayout.deltaLarge.text = ""
                binding.infoLayout.delta.text = "Δ " + rh.gs(app.aaps.core.ui.R.string.value_unavailable_short)
                binding.infoLayout.avgDelta.text = ""
                binding.infoLayout.longAvgDelta.text = ""
            }

            // strike through if BG is old
            binding.infoLayout.bg.paintFlags =
                if (!isActualBg) binding.infoLayout.bg.paintFlags or Paint.STRIKE_THRU_TEXT_FLAG
                else binding.infoLayout.bg.paintFlags and Paint.STRIKE_THRU_TEXT_FLAG.inv()

            val outDate = (if (!isActualBg) rh.gs(R.string.a11y_bg_outdated) else "")
            binding.infoLayout.bg.contentDescription = rh.gs(R.string.a11y_blood_glucose) + " " + binding.infoLayout.bg.text.toString() + " " + lastBgDescription + " " + outDate

            binding.infoLayout.timeAgo.text = dateUtil.minAgo(rh, lastBg?.timestamp)
            binding.infoLayout.timeAgo.contentDescription = dateUtil.minAgoLong(rh, lastBg?.timestamp)
            binding.infoLayout.timeAgoShort.text = "(" + dateUtil.minAgoShort(lastBg?.timestamp) + ")"

            val qualityIcon = bgQualityCheck.icon()
            if (qualityIcon != 0) {
                binding.infoLayout.bgQuality.visibility = View.VISIBLE
                binding.infoLayout.bgQuality.setImageResource(qualityIcon)
                binding.infoLayout.bgQuality.contentDescription = rh.gs(R.string.a11y_bg_quality) + " " + bgQualityCheck.stateDescription()
                binding.infoLayout.bgQuality.setOnClickListener {
                    context?.let { context -> OKDialog.show(context, rh.gs(R.string.data_status), bgQualityCheck.message) }
                }
            } else {
                binding.infoLayout.bgQuality.visibility = View.GONE
            }
            binding.infoLayout.simpleMode.visibility = preferences.simpleMode.toVisibility()
        }
    }

    private fun updateProfile() {
        val profile = profileFunction.getProfile()
        runOnUiThread {
            _binding ?: return@runOnUiThread
            val profileBackgroundColor = profile?.let {
                if (it is ProfileSealed.EPS) {
                    if (it.value.originalPercentage != 100 || it.value.originalTimeshift != 0L || it.value.originalDuration != 0L)
                        app.aaps.core.ui.R.attr.ribbonWarningColor
                    else app.aaps.core.ui.R.attr.ribbonDefaultColor
                } else app.aaps.core.ui.R.attr.ribbonDefaultColor
            } ?: app.aaps.core.ui.R.attr.ribbonCriticalColor

            val profileTextColor = profile?.let {
                if (it is ProfileSealed.EPS) {
                    if (it.value.originalPercentage != 100 || it.value.originalTimeshift != 0L || it.value.originalDuration != 0L)
                        app.aaps.core.ui.R.attr.ribbonTextWarningColor
                    else app.aaps.core.ui.R.attr.ribbonTextDefaultColor
                } else app.aaps.core.ui.R.attr.ribbonTextDefaultColor
            } ?: app.aaps.core.ui.R.attr.ribbonTextDefaultColor
            setRibbon(binding.activeProfile, profileTextColor, profileBackgroundColor, profileFunction.getProfileNameWithRemainingTime())
        }
    }

    private fun updateTemporaryBasal() {
        val temporaryBasalText = overviewData.temporaryBasalText()
        val temporaryBasalColor = overviewData.temporaryBasalColor(context)
        val temporaryBasalIcon = overviewData.temporaryBasalIcon()
        val temporaryBasalDialogText = overviewData.temporaryBasalDialogText()
        runOnUiThread {
            _binding ?: return@runOnUiThread
            binding.infoLayout.baseBasal.text = temporaryBasalText
            binding.infoLayout.baseBasal.setTextColor(temporaryBasalColor)
            binding.infoLayout.baseBasalIcon.setImageResource(temporaryBasalIcon)
            binding.infoLayout.basalLayout.setOnClickListener { activity?.let { OKDialog.show(it, rh.gs(app.aaps.core.ui.R.string.basal), temporaryBasalDialogText) } }
        }
    }

    private fun updateExtendedBolus() {
        val pump = activePlugin.activePump
        val extendedBolus = persistenceLayer.getExtendedBolusActiveAt(dateUtil.now())
        val extendedBolusText = overviewData.extendedBolusText()
        val extendedBolusDialogText = overviewData.extendedBolusDialogText()
        runOnUiThread {
            _binding ?: return@runOnUiThread
            binding.infoLayout.extendedBolus.text = extendedBolusText
            binding.infoLayout.extendedLayout.setOnClickListener { activity?.let { OKDialog.show(it, rh.gs(app.aaps.core.ui.R.string.extended_bolus), extendedBolusDialogText) } }
            binding.infoLayout.extendedLayout.visibility = (extendedBolus != null && !pump.isFakingTempsByExtendedBoluses).toVisibility()
        }
    }

    private fun updateTime() {
        _binding ?: return
        binding.graphsLayout.scaleButton.text = overviewMenus.scaleString(overviewData.rangeToDisplay)
        binding.infoLayout.time.text = dateUtil.timeString(dateUtil.now())
        // Status lights
        val pump = activePlugin.activePump
        val isPatchPump = pump.pumpDescription.isPatchPump
        binding.statusLightsLayout.apply {
            cannulaOrPatch.setImageResource(if (isPatchPump) app.aaps.core.objects.R.drawable.ic_patch_pump_outline else R.drawable.ic_cp_age_cannula)
            cannulaOrPatch.contentDescription = rh.gs(if (isPatchPump) R.string.statuslights_patch_pump_age else R.string.statuslights_cannula_age)
            insulinAge.visibility = isPatchPump.not().toVisibility()
            batteryLayout.visibility = (!isPatchPump || pump.pumpDescription.useHardwareLink).toVisibility()
            pbAge.visibility = (pump.pumpDescription.isBatteryReplaceable || pump.isBatteryChangeLoggingEnabled()).toVisibility()
            val useBatteryLevel = (pump.model() == PumpType.OMNIPOD_EROS)
                || (pump.model() != PumpType.ACCU_CHEK_COMBO && pump.model() != PumpType.OMNIPOD_DASH)
            pbLevel.visibility = useBatteryLevel.toVisibility()
            statusLightsLayout.visibility = (preferences.get(BooleanKey.OverviewShowStatusLights) || config.NSCLIENT).toVisibility()
        }
        statusLightHandler.updateStatusLights(
            binding.statusLightsLayout.cannulaAge,
            null,
            binding.statusLightsLayout.insulinAge,
            binding.statusLightsLayout.reservoirLevel,
            binding.statusLightsLayout.sensorAge,
            null,
            binding.statusLightsLayout.pbAge,
            binding.statusLightsLayout.pbLevel
        )
    }

    private fun bolusIob(): IobTotal = iobCobCalculator.calculateIobFromBolus().round()
    private fun basalIob(): IobTotal = iobCobCalculator.calculateIobFromTempBasalsIncludingConvertedExtended().round()
    private fun iobText(): String =
        rh.gs(app.aaps.core.ui.R.string.format_insulin_units, bolusIob().iob + basalIob().basaliob)

    private fun iobDialogText(): String =
        rh.gs(app.aaps.core.ui.R.string.format_insulin_units, bolusIob().iob + basalIob().basaliob) + "\n" +
            rh.gs(app.aaps.core.ui.R.string.bolus) + ": " + rh.gs(app.aaps.core.ui.R.string.format_insulin_units, bolusIob().iob) + "\n" +
            rh.gs(app.aaps.core.ui.R.string.basal) + ": " + rh.gs(app.aaps.core.ui.R.string.format_insulin_units, basalIob().basaliob)

    private fun updateIobCob() {
        val iobText = iobText()
        val iobDialogText = iobDialogText()
        val displayText = iobCobCalculator.getCobInfo("Overview COB").displayText(rh, decimalFormatter)
        val lastCarbsTime = persistenceLayer.getNewestCarbs()?.timestamp ?: 0L
        runOnUiThread {
            _binding ?: return@runOnUiThread
            binding.infoLayout.iob.text = iobText
            binding.infoLayout.iobLayout.setOnClickListener { activity?.let { OKDialog.show(it, rh.gs(app.aaps.core.ui.R.string.iob), iobDialogText) } }
            // cob
            var cobText = displayText ?: rh.gs(app.aaps.core.ui.R.string.value_unavailable_short)

            val constraintsProcessed = loop.lastRun?.constraintsProcessed
            val lastRun = loop.lastRun
            if (config.APS && constraintsProcessed != null && lastRun != null) {
                if (constraintsProcessed.carbsReq > 0) {
                    //only display carbsreq when carbs have not been entered recently
                    if (lastCarbsTime < lastRun.lastAPSRun) {
                        cobText += "\n" + constraintsProcessed.carbsReq + " " + rh.gs(app.aaps.core.ui.R.string.required)
                    }
                    if (carbAnimation?.isRunning == false)
                        carbAnimation?.start()
                } else {
                    carbAnimation?.stop()
                    carbAnimation?.selectDrawable(0)
                }
            }
            binding.infoLayout.cob.text = cobText
        }
    }

    @SuppressLint("SetTextI18n")
    fun updateTemporaryTarget() {
        val units = profileFunction.getUnits()
        val tempTarget = persistenceLayer.getTemporaryTargetActiveAt(dateUtil.now())
        runOnUiThread {
            _binding ?: return@runOnUiThread
            if (tempTarget != null) {
                setRibbon(
                    binding.tempTarget,
                    app.aaps.core.ui.R.attr.ribbonTextWarningColor,
                    app.aaps.core.ui.R.attr.ribbonWarningColor,
                    profileUtil.toTargetRangeString(tempTarget.lowTarget, tempTarget.highTarget, GlucoseUnit.MGDL, units) + " " + dateUtil.untilString(tempTarget.end, rh)
                )
            } else {
                profileFunction.getProfile()?.let { profile ->
                    // If the target is not the same as set in the profile then oref has overridden it
                    val targetUsed =
                        if (config.APS) loop.lastRun?.constraintsProcessed?.targetBG ?: 0.0
                        else if (config.NSCLIENT) processedDeviceStatusData.getAPSResult()?.targetBG ?: 0.0
                        else 0.0

                    if (targetUsed != 0.0 && abs(profile.getTargetMgdl() - targetUsed) > 0.01) {
                        aapsLogger.debug("Adjusted target. Profile: ${profile.getTargetMgdl()} APS: $targetUsed")
                        setRibbon(
                            binding.tempTarget,
                            app.aaps.core.ui.R.attr.ribbonTextWarningColor,
                            app.aaps.core.ui.R.attr.tempTargetBackgroundColor,
                            profileUtil.toTargetRangeString(targetUsed, targetUsed, GlucoseUnit.MGDL, units)
                        )
                    } else {
                        setRibbon(
                            binding.tempTarget,
                            app.aaps.core.ui.R.attr.ribbonTextDefaultColor,
                            app.aaps.core.ui.R.attr.ribbonDefaultColor,
                            profileUtil.toTargetRangeString(profile.getTargetLowMgdl(), profile.getTargetHighMgdl(), GlucoseUnit.MGDL, units)
                        )
                    }
                }
            }
        }
    }

    private fun setRibbon(view: TextView, attrResText: Int, attrResBack: Int, text: String) {
        with(view) {
            setText(text)
            setBackgroundColor(rh.gac(context, attrResBack))
            setTextColor(rh.gac(context, attrResText))
            compoundDrawables[0]?.setTint(rh.gac(context, attrResText))
        }
    }

    private fun updateGraph() {
        _binding ?: return
        val pump = activePlugin.activePump
        val graphData = GraphData(injector, binding.graphsLayout.bgGraph, overviewData)
        val menuChartSettings = overviewMenus.setting
        if (menuChartSettings.isEmpty()) return
        graphData.addInRangeArea(
            overviewData.fromTime, overviewData.endTime,
            preferences.get(UnitDoubleKey.OverviewLowMark),
            preferences.get(UnitDoubleKey.OverviewHighMark)
        )
        graphData.addBgReadings(menuChartSettings[0][OverviewMenus.CharType.PRE.ordinal], context)
        graphData.addBucketedData()
        graphData.addTreatments(context)
        graphData.addEps(context, 0.95)
        if (menuChartSettings[0][OverviewMenus.CharType.TREAT.ordinal])
            graphData.addTherapyEvents()
        if (menuChartSettings[0][OverviewMenus.CharType.ACT.ordinal])
            graphData.addActivity(0.8)
        if ((pump.pumpDescription.isTempBasalCapable || config.NSCLIENT) && menuChartSettings[0][OverviewMenus.CharType.BAS.ordinal])
            graphData.addBasals()
        graphData.addTargetLine()
        graphData.addNowLine(dateUtil.now())

        // set manual x bounds to have nice steps
        graphData.setNumVerticalLabels()
        graphData.formatAxis(overviewData.fromTime, overviewData.endTime)

        graphData.performUpdate()

        // 2nd graphs
        prepareGraphsIfNeeded(menuChartSettings.size)
        val secondaryGraphsData: ArrayList<GraphData> = ArrayList()

        val now = System.currentTimeMillis()
        for (g in 0 until min(secondaryGraphs.size, menuChartSettings.size - 1)) {
            val secondGraphData = GraphData(injector, secondaryGraphs[g], overviewData)
            var useABSForScale = false
            var useIobForScale = false
            var useCobForScale = false
            var useDevForScale = false
            var useRatioForScale = false
            var useVarSensForScale = false
            var useDSForScale = false
            var useBGIForScale = false
            var useHRForScale = false
            var useSTEPSForScale = false
            when {
                menuChartSettings[g + 1][OverviewMenus.CharType.ABS.ordinal]      -> useABSForScale = true
                menuChartSettings[g + 1][OverviewMenus.CharType.IOB.ordinal]      -> useIobForScale = true
                menuChartSettings[g + 1][OverviewMenus.CharType.COB.ordinal]      -> useCobForScale = true
                menuChartSettings[g + 1][OverviewMenus.CharType.DEV.ordinal]      -> useDevForScale = true
                menuChartSettings[g + 1][OverviewMenus.CharType.BGI.ordinal]      -> useBGIForScale = true
                menuChartSettings[g + 1][OverviewMenus.CharType.SEN.ordinal]      -> useRatioForScale = true
                menuChartSettings[g + 1][OverviewMenus.CharType.VAR_SEN.ordinal]  -> useVarSensForScale = true
                menuChartSettings[g + 1][OverviewMenus.CharType.DEVSLOPE.ordinal] -> useDSForScale = true
                menuChartSettings[g + 1][OverviewMenus.CharType.HR.ordinal]       -> useHRForScale = true
                menuChartSettings[g + 1][OverviewMenus.CharType.STEPS.ordinal]    -> useSTEPSForScale = true
            }
            val alignDevBgiScale = menuChartSettings[g + 1][OverviewMenus.CharType.DEV.ordinal] && menuChartSettings[g + 1][OverviewMenus.CharType.BGI.ordinal]

            if (menuChartSettings[g + 1][OverviewMenus.CharType.ABS.ordinal]) secondGraphData.addAbsIob(useABSForScale, 1.0)
            if (menuChartSettings[g + 1][OverviewMenus.CharType.IOB.ordinal]) secondGraphData.addIob(useIobForScale, 1.0)
            if (menuChartSettings[g + 1][OverviewMenus.CharType.COB.ordinal]) secondGraphData.addCob(useCobForScale, if (useCobForScale) 1.0 else 0.5)
            if (menuChartSettings[g + 1][OverviewMenus.CharType.DEV.ordinal]) secondGraphData.addDeviations(useDevForScale, 1.0)
            if (menuChartSettings[g + 1][OverviewMenus.CharType.BGI.ordinal]) secondGraphData.addMinusBGI(useBGIForScale, if (alignDevBgiScale) 1.0 else 0.8)
            if (menuChartSettings[g + 1][OverviewMenus.CharType.SEN.ordinal]) secondGraphData.addRatio(useRatioForScale, if (useRatioForScale) 1.0 else 0.8)
            if (menuChartSettings[g + 1][OverviewMenus.CharType.VAR_SEN.ordinal]) secondGraphData.addVarSens(useVarSensForScale, if (useVarSensForScale) 1.0 else 0.8)
            if (menuChartSettings[g + 1][OverviewMenus.CharType.DEVSLOPE.ordinal] && config.isDev()) secondGraphData.addDeviationSlope(
                useDSForScale,
                if (useDSForScale) 1.0 else 0.8,
                useRatioForScale
            )
            if (menuChartSettings[g + 1][OverviewMenus.CharType.HR.ordinal]) secondGraphData.addHeartRate(useHRForScale, if (useHRForScale) 1.0 else 0.8)
            if (menuChartSettings[g + 1][OverviewMenus.CharType.STEPS.ordinal]) secondGraphData.addSteps(useSTEPSForScale, if (useSTEPSForScale) 1.0 else 0.8)

            // set manual x bounds to have nice steps
            secondGraphData.formatAxis(overviewData.fromTime, overviewData.endTime)
            secondGraphData.addNowLine(now)
            secondaryGraphsData.add(secondGraphData)
        }
        for (g in 0 until min(secondaryGraphs.size, menuChartSettings.size - 1)) {
            secondaryGraphsLabel[g].text = overviewMenus.enabledTypes(g + 1)
            secondaryGraphs[g].visibility = (
                menuChartSettings[g + 1][OverviewMenus.CharType.ABS.ordinal] ||
                    menuChartSettings[g + 1][OverviewMenus.CharType.IOB.ordinal] ||
                    menuChartSettings[g + 1][OverviewMenus.CharType.COB.ordinal] ||
                    menuChartSettings[g + 1][OverviewMenus.CharType.DEV.ordinal] ||
                    menuChartSettings[g + 1][OverviewMenus.CharType.BGI.ordinal] ||
                    menuChartSettings[g + 1][OverviewMenus.CharType.SEN.ordinal] ||
                    menuChartSettings[g + 1][OverviewMenus.CharType.VAR_SEN.ordinal] ||
                    menuChartSettings[g + 1][OverviewMenus.CharType.DEVSLOPE.ordinal] ||
                    menuChartSettings[g + 1][OverviewMenus.CharType.HR.ordinal] ||
                    menuChartSettings[g + 1][OverviewMenus.CharType.STEPS.ordinal]
                ).toVisibility()
            secondaryGraphsData[g].performUpdate()
        }
    }

    private fun updateCalcProgress() {
        _binding ?: return
        binding.progressBar.visibility = (overviewData.calcProgressPct != 100).toVisibility()
        binding.progressBar.progress = overviewData.calcProgressPct
    }

    private fun updateSensitivity() {
        _binding ?: return
        val lastAutosensData = iobCobCalculator.ads.getLastAutosensData("Overview", aapsLogger, dateUtil)
        if (config.NSCLIENT && sp.getBoolean(app.aaps.core.utils.R.string.key_used_autosens_on_main_phone, false) ||
            !config.NSCLIENT && constraintChecker.isAutosensModeEnabled().value()
        ) {
            binding.infoLayout.sensitivityIcon.setImageResource(app.aaps.core.objects.R.drawable.ic_swap_vert_black_48dp_green)
        } else {
            binding.infoLayout.sensitivityIcon.setImageResource(app.aaps.core.objects.R.drawable.ic_x_swap_vert)
        }

        binding.infoLayout.sensitivity.text =
            lastAutosensData?.let {
                String.format(Locale.ENGLISH, "AS: %.0f%%", it.autosensResult.ratio * 100)
            } ?: ""
        // Show variable sensitivity
        val profile = profileFunction.getProfile()
        val request = loop.lastRun?.request
        val isfMgdl = profile?.getProfileIsfMgdl()
        val isfForCarbs = profile?.getIsfMgdlForCarbs(dateUtil.now(), "Overview", config, processedDeviceStatusData)
        val variableSens =
            if (config.APS) request?.variableSens ?: 0.0
            else if (config.NSCLIENT) processedDeviceStatusData.getAPSResult()?.variableSens ?: 0.0
            else 0.0
        val ratioUsed = request?.autosensResult?.ratio ?: 1.0

        if (variableSens != isfMgdl && variableSens != 0.0 && isfMgdl != null) {
            var text = if (ratioUsed != 1.0 && ratioUsed != lastAutosensData?.autosensResult?.ratio) String.format(Locale.getDefault(), "%.0f%%\n", ratioUsed * 100) else ""
            text += String.format(
                Locale.getDefault(), "%1$.1f→%2$.1f (%3$.1f)",
                profileUtil.fromMgdlToUnits(isfMgdl, profileFunction.getUnits()),
                profileUtil.fromMgdlToUnits(variableSens, profileFunction.getUnits()),
                profileUtil.fromMgdlToUnits(isfForCarbs ?: 0.0, profileFunction.getUnits())
            )
            binding.infoLayout.variableSensitivity.text = text
            binding.infoLayout.variableSensitivity.visibility = View.VISIBLE
        } else binding.infoLayout.variableSensitivity.visibility = View.GONE
    }

    private fun updatePumpStatus() {
        _binding ?: return
        val status = overviewData.pumpStatus
        binding.pumpStatus.text = status
        binding.pumpStatusLayout.visibility = (status != "").toVisibility()
    }

    private fun updateNotification() {
        _binding ?: return
        binding.notifications.let { notificationStore.updateNotifications(it) }
    }
}<|MERGE_RESOLUTION|>--- conflicted
+++ resolved
@@ -608,12 +608,8 @@
             }
             customButtonIds.clear()
             val events = automation.userEvents()
-<<<<<<< HEAD
             val selectedLayout = if (events.size < 4) binding.buttonsLayout.overviewButtonsLayout else binding.buttonsLayout.userButtonsLayout
-            if (!loop.isDisconnected && pump.isInitialized() && !pump.isSuspended() && profile != null)
-=======
             if (!loop.isDisconnected && pump.isInitialized() && !pump.isSuspended() && profile != null && !config.showUserActionsOnWatchOnly())
->>>>>>> b4195d98
                 for (event in events)
                     if (event.isEnabled && event.canRun()) {
                         context?.let { context ->
@@ -638,17 +634,14 @@
                                 }
                             }
                         }
-<<<<<<< HEAD
-            if (selectedLayout == binding.buttonsLayout.userButtonsLayout) {
-                binding.buttonsLayout.userButtonsLayout.visibility = events.isNotEmpty().toVisibility()
-            } else {
-                binding.buttonsLayout.userButtonsLayout.visibility = View.GONE
-            }
-=======
+
                         list += event.hashCode()
                     }
-            binding.buttonsLayout.userButtonsLayout.visibility = events.isNotEmpty().toVisibility()
->>>>>>> b4195d98
+                    if (selectedLayout == binding.buttonsLayout.userButtonsLayout) {
+                        binding.buttonsLayout.userButtonsLayout.visibility = events.isNotEmpty().toVisibility()
+                    } else {
+                        binding.buttonsLayout.userButtonsLayout.visibility = View.GONE
+                    }
         }
         if (list != lastUserAction) {
             // Synchronize Watch Tiles with overview
