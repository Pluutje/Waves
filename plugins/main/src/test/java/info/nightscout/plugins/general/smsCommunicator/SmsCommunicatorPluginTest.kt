--- conflicted
+++ resolved
@@ -11,11 +11,8 @@
 import info.nightscout.database.impl.transactions.InsertAndCancelCurrentOfflineEventTransaction
 import info.nightscout.database.impl.transactions.InsertAndCancelCurrentTemporaryTargetTransaction
 import info.nightscout.database.impl.transactions.Transaction
-<<<<<<< HEAD
 import info.nightscout.interfaces.ApsMode
-=======
 import info.nightscout.implementation.iob.GlucoseStatusProviderImpl
->>>>>>> ed6858be
 import info.nightscout.interfaces.Constants
 import info.nightscout.interfaces.GlucoseUnit
 import info.nightscout.interfaces.XDripBroadcast
@@ -350,39 +347,33 @@
         smsCommunicatorPlugin.messages = ArrayList()
         sms = Sms("1234", "LOOP STATUS")
         smsCommunicatorPlugin.processSms(sms)
-<<<<<<< HEAD
-        Assert.assertFalse(sms.ignored)
-        Assert.assertEquals("LOOP STATUS", smsCommunicatorPlugin.messages[0].text)
-        Assert.assertEquals("Loop is enabled - $modeClosed", smsCommunicatorPlugin.messages[1].text)
+        Assertions.assertFalse(sms.ignored)
+        Assertions.assertEquals("LOOP STATUS", smsCommunicatorPlugin.messages[0].text)
+        Assertions.assertEquals("Loop is enabled - $modeClosed", smsCommunicatorPlugin.messages[1].text)
 
         //LOOP STATUS : enabled - APS mode - Open
         `when`(sp.getString(info.nightscout.core.utils.R.string.key_aps_mode, ApsMode.OPEN.lowercase)).thenReturn(ApsMode.OPEN.lowercase)
         smsCommunicatorPlugin.messages = ArrayList()
         smsCommunicatorPlugin.processSms(sms)
-        Assert.assertFalse(sms.ignored)
-        Assert.assertEquals("LOOP STATUS", smsCommunicatorPlugin.messages[0].text)
-        Assert.assertEquals("Loop is enabled - $modeOpen", smsCommunicatorPlugin.messages[1].text)
+        Assertions.assertFalse(sms.ignored)
+        Assertions.assertEquals("LOOP STATUS", smsCommunicatorPlugin.messages[0].text)
+        Assertions.assertEquals("Loop is enabled - $modeOpen", smsCommunicatorPlugin.messages[1].text)
 
         //LOOP STATUS : enabled - APS mode - LGS
         `when`(sp.getString(info.nightscout.core.utils.R.string.key_aps_mode, ApsMode.OPEN.lowercase)).thenReturn(ApsMode.LGS.lowercase)
         smsCommunicatorPlugin.messages = ArrayList()
         smsCommunicatorPlugin.processSms(sms)
-        Assert.assertFalse(sms.ignored)
-        Assert.assertEquals("LOOP STATUS", smsCommunicatorPlugin.messages[0].text)
-        Assert.assertEquals("Loop is enabled - $modeLgs", smsCommunicatorPlugin.messages[1].text)
+        Assertions.assertFalse(sms.ignored)
+        Assertions.assertEquals("LOOP STATUS", smsCommunicatorPlugin.messages[0].text)
+        Assertions.assertEquals("Loop is enabled - $modeLgs", smsCommunicatorPlugin.messages[1].text)
 
         //LOOP STATUS : enabled - APS mode - unknown
         `when`(sp.getString(info.nightscout.core.utils.R.string.key_aps_mode, ApsMode.OPEN.lowercase)).thenReturn("some wrong value")
         smsCommunicatorPlugin.messages = ArrayList()
         smsCommunicatorPlugin.processSms(sms)
-        Assert.assertFalse(sms.ignored)
-        Assert.assertEquals("LOOP STATUS", smsCommunicatorPlugin.messages[0].text)
-        Assert.assertEquals("Loop is enabled - $modeUnknown", smsCommunicatorPlugin.messages[1].text)
-=======
         Assertions.assertFalse(sms.ignored)
         Assertions.assertEquals("LOOP STATUS", smsCommunicatorPlugin.messages[0].text)
-        Assertions.assertEquals("Loop is enabled", smsCommunicatorPlugin.messages[1].text)
->>>>>>> ed6858be
+        Assertions.assertEquals("Loop is enabled - $modeUnknown", smsCommunicatorPlugin.messages[1].text)
 
         //LOOP : wrong format
         `when`(loop.enabled).thenReturn(true)
@@ -533,13 +524,13 @@
         smsCommunicatorPlugin.messages = ArrayList()
         sms = Sms("1234", smsCommand)
         smsCommunicatorPlugin.processSms(sms)
-        Assert.assertFalse(sms.ignored)
-        Assert.assertEquals(smsCommand, smsCommunicatorPlugin.messages[0].text)
-        Assert.assertTrue(smsCommunicatorPlugin.messages[1].text.contains(replyClosed))
-        passCode = smsCommunicatorPlugin.messageToConfirm?.confirmCode!!
-        smsCommunicatorPlugin.processSms(Sms("1234", passCode))
-        Assert.assertEquals(passCode, smsCommunicatorPlugin.messages[2].text)
-        Assert.assertEquals("Current loop mode: $modeClosed", smsCommunicatorPlugin.messages[3].text)
+        Assertions.assertFalse(sms.ignored)
+        Assertions.assertEquals(smsCommand, smsCommunicatorPlugin.messages[0].text)
+        Assertions.assertTrue(smsCommunicatorPlugin.messages[1].text.contains(replyClosed))
+        passCode = smsCommunicatorPlugin.messageToConfirm?.confirmCode!!
+        smsCommunicatorPlugin.processSms(Sms("1234", passCode))
+        Assertions.assertEquals(passCode, smsCommunicatorPlugin.messages[2].text)
+        Assertions.assertEquals("Current loop mode: $modeClosed", smsCommunicatorPlugin.messages[3].text)
 
         //LOOP LGS
         smsCommand = "LOOP LGS"
@@ -548,13 +539,13 @@
         smsCommunicatorPlugin.messages = ArrayList()
         sms = Sms("1234", smsCommand)
         smsCommunicatorPlugin.processSms(sms)
-        Assert.assertFalse(sms.ignored)
-        Assert.assertEquals(smsCommand, smsCommunicatorPlugin.messages[0].text)
-        Assert.assertTrue(smsCommunicatorPlugin.messages[1].text.contains(replyLgs))
-        passCode = smsCommunicatorPlugin.messageToConfirm?.confirmCode!!
-        smsCommunicatorPlugin.processSms(Sms("1234", passCode))
-        Assert.assertEquals(passCode, smsCommunicatorPlugin.messages[2].text)
-        Assert.assertEquals("Current loop mode: $modeLgs", smsCommunicatorPlugin.messages[3].text)
+        Assertions.assertFalse(sms.ignored)
+        Assertions.assertEquals(smsCommand, smsCommunicatorPlugin.messages[0].text)
+        Assertions.assertTrue(smsCommunicatorPlugin.messages[1].text.contains(replyLgs))
+        passCode = smsCommunicatorPlugin.messageToConfirm?.confirmCode!!
+        smsCommunicatorPlugin.processSms(Sms("1234", passCode))
+        Assertions.assertEquals(passCode, smsCommunicatorPlugin.messages[2].text)
+        Assertions.assertEquals("Current loop mode: $modeLgs", smsCommunicatorPlugin.messages[3].text)
 
         //NSCLIENT RESTART
         `when`(loop.isEnabled()).thenReturn(true)
