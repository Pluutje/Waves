package app.aaps.plugins.sync.garmin

import app.aaps.core.data.iob.CobInfo
import app.aaps.core.data.iob.IobTotal
import app.aaps.core.data.model.EPS
import app.aaps.core.data.model.GV
import app.aaps.core.data.model.GlucoseUnit
import app.aaps.core.data.model.HR
import app.aaps.core.data.model.ICfg
import app.aaps.core.data.model.OE
import app.aaps.core.data.model.SourceSensor
import app.aaps.core.data.model.TE
import app.aaps.core.data.model.TrendArrow
import app.aaps.core.data.ue.Action
import app.aaps.core.data.ue.Sources
import app.aaps.core.data.ue.ValueWithUnit
import app.aaps.core.interfaces.aps.APSResult
import app.aaps.core.interfaces.aps.Loop
import app.aaps.core.interfaces.constraints.Constraint
import app.aaps.core.interfaces.constraints.ConstraintsChecker
import app.aaps.core.interfaces.db.PersistenceLayer
import app.aaps.core.interfaces.iob.IobCobCalculator
import app.aaps.core.interfaces.logging.UserEntryLogger
import app.aaps.core.interfaces.profile.Profile
import app.aaps.core.interfaces.profile.ProfileFunction
import app.aaps.core.interfaces.pump.DetailedBolusInfo
import app.aaps.core.interfaces.queue.CommandQueue
import app.aaps.core.keys.Preferences
import app.aaps.core.keys.StringKey
import app.aaps.shared.tests.TestBase
import io.reactivex.rxjava3.core.Single
import org.junit.jupiter.api.AfterEach
import org.junit.jupiter.api.Assertions.assertArrayEquals
import org.junit.jupiter.api.Assertions.assertEquals
import org.junit.jupiter.api.Assertions.assertTrue
import org.junit.jupiter.api.BeforeEach
import org.junit.jupiter.api.Test
import org.mockito.ArgumentMatchers.anyString
import org.mockito.ArgumentMatchers.argThat
import org.mockito.ArgumentMatchers.isNull
import org.mockito.Mock
import org.mockito.Mockito.times
import org.mockito.Mockito.verify
import org.mockito.Mockito.verifyNoMoreInteractions
import org.mockito.kotlin.mock
import org.mockito.kotlin.whenever
import java.time.Clock
import java.time.Instant
import java.time.ZoneId

class LoopHubTest : TestBase() {

    @Mock lateinit var commandQueue: CommandQueue
    @Mock lateinit var constraints: ConstraintsChecker
    @Mock lateinit var iobCobCalculator: IobCobCalculator
    @Mock lateinit var loop: Loop
    @Mock lateinit var profileFunction: ProfileFunction
    @Mock lateinit var persistenceLayer: PersistenceLayer
    @Mock lateinit var userEntryLogger: UserEntryLogger
    @Mock lateinit var preferences: Preferences

    private lateinit var loopHub: LoopHubImpl
    private val clock = Clock.fixed(Instant.ofEpochMilli(10_000), ZoneId.of("UTC"))

    @BeforeEach
    fun setup() {
        loopHub = LoopHubImpl(
            aapsLogger, commandQueue, constraints, iobCobCalculator, loop,
            profileFunction, persistenceLayer, userEntryLogger, preferences
        )
        loopHub.clock = clock
    }

    @AfterEach
    fun verifyNoFurtherInteractions() {
        verifyNoMoreInteractions(commandQueue)
        verifyNoMoreInteractions(constraints)
        verifyNoMoreInteractions(iobCobCalculator)
        verifyNoMoreInteractions(loop)
        verifyNoMoreInteractions(profileFunction)
        verifyNoMoreInteractions(persistenceLayer)
        verifyNoMoreInteractions(userEntryLogger)
    }

@Test
    fun testCurrentProfile() {
        val profile = mock<Profile>()
        whenever(profileFunction.getProfile()).thenReturn(profile)
        assertEquals(profile, loopHub.currentProfile)
        verify(profileFunction, times(1)).getProfile()
    }

    @Test
    fun testCurrentProfileName() {
        whenever(profileFunction.getProfileName()).thenReturn("pro")
        assertEquals("pro", loopHub.currentProfileName)
        verify(profileFunction, times(1)).getProfileName()
    }
    
    @Test
    fun testTargetGlucoseRange() {
        val profile = mock<Profile>() {
            on { getTargetLowMgdl() }.thenReturn(76.0)
            on { getTargetHighMgdl() }.thenReturn(125.0)
        }
        whenever(profileFunction.getProfile()).thenReturn(profile)
        assertEquals(76.0, loopHub.targetGlucoseLow!!, 1e-6)
        assertEquals(125.0, loopHub.targetGlucoseHigh!!, 1e-6)
        verify(profileFunction, times(2)).getProfile()
    }

    @Test
    fun testGlucoseUnit() {
<<<<<<< HEAD
        whenever(sp.getString(app.aaps.core.utils.R.string.key_units, GlucoseUnit.MGDL.asText)).thenReturn("mg/dl")
        assertEquals(GlucoseUnit.MGDL, loopHub.glucoseUnit)
        whenever(sp.getString(app.aaps.core.utils.R.string.key_units, GlucoseUnit.MGDL.asText)).thenReturn("mmol")
=======
        `when`(preferences.get(StringKey.GeneralUnits)).thenReturn("mg/dl")
        assertEquals(GlucoseUnit.MGDL, loopHub.glucoseUnit)
        `when`(preferences.get(StringKey.GeneralUnits)).thenReturn("mmol")
>>>>>>> bcdaabd9
        assertEquals(GlucoseUnit.MMOL, loopHub.glucoseUnit)
    }

    @Test
    fun testInsulinOnBoard() {
        val iobTotal = IobTotal(time = 0).apply { iob = 23.9 }
        whenever(iobCobCalculator.calculateIobFromBolus()).thenReturn(iobTotal)
        assertEquals(23.9, loopHub.insulinOnboard, 1e-10)
        verify(iobCobCalculator, times(1)).calculateIobFromBolus()
    }

    @Test
    fun testBasalOnBoard() {
        val iobBasal = IobTotal(time = 0).apply { basaliob = 23.9 }
        whenever(iobCobCalculator.calculateIobFromTempBasalsIncludingConvertedExtended()).thenReturn(iobBasal)
        assertEquals(23.9, loopHub.insulinBasalOnboard, 1e-10)
        verify(iobCobCalculator, times(1)).calculateIobFromTempBasalsIncludingConvertedExtended()
    }

    @Test
    fun testCarbsOnBoard() {
        val cobInfo = CobInfo(0, 12.0, 0.0)
<<<<<<< HEAD
        whenever(overviewData.cobInfo(iobCobCalculator)).thenReturn(cobInfo)
=======
        `when`(iobCobCalculator.getCobInfo(anyString())).thenReturn(cobInfo)
>>>>>>> bcdaabd9
        assertEquals(12.0, loopHub.carbsOnboard)
        verify(iobCobCalculator, times(1)).getCobInfo(anyString())
    }

    @Test
    fun testIsConnected() {
        whenever(loop.isDisconnected).thenReturn(false)
        assertEquals(true, loopHub.isConnected)
        verify(loop, times(1)).isDisconnected
    }

    private fun effectiveProfileSwitch(duration: Long) = EPS(
        timestamp = 100,
        basalBlocks = emptyList(),
        isfBlocks = emptyList(),
        icBlocks = emptyList(),
        targetBlocks = emptyList(),
        glucoseUnit = GlucoseUnit.MGDL,
        originalProfileName = "foo",
        originalCustomizedName = "bar",
        originalTimeshift = 0,
        originalPercentage = 100,
        originalDuration = duration,
        originalEnd = 100 + duration,
        iCfg = ICfg("label", 0, 0)
    )

    @Test
    fun testIsTemporaryProfileTrue() {
        val eps = effectiveProfileSwitch(10)
<<<<<<< HEAD
        whenever(repo.getEffectiveProfileSwitchActiveAt(clock.millis())).thenReturn(
            Single.just(ValueWrapper.Existing(eps)))
=======
        `when`(persistenceLayer.getEffectiveProfileSwitchActiveAt(clock.millis())).thenReturn(eps)
>>>>>>> bcdaabd9
        assertEquals(true, loopHub.isTemporaryProfile)
        verify(persistenceLayer, times(1)).getEffectiveProfileSwitchActiveAt(clock.millis())
    }

    @Test
    fun testIsTemporaryProfileFalse() {
        val eps = effectiveProfileSwitch(0)
<<<<<<< HEAD
        whenever(repo.getEffectiveProfileSwitchActiveAt(clock.millis())).thenReturn(
            Single.just(ValueWrapper.Existing(eps)))
=======
        `when`(persistenceLayer.getEffectiveProfileSwitchActiveAt(clock.millis())).thenReturn(eps)
>>>>>>> bcdaabd9
        assertEquals(false, loopHub.isTemporaryProfile)
        verify(persistenceLayer).getEffectiveProfileSwitchActiveAt(clock.millis())
    }

    @Test
    fun testTemporaryBasal() {
        val apsResult = mock<APSResult>()
        whenever(apsResult.percent).thenReturn(45)
        val lastRun = Loop.LastRun().apply { constraintsProcessed = apsResult }
        whenever(loop.lastRun).thenReturn(lastRun)
        assertEquals(0.45, loopHub.temporaryBasal, 1e-6)
        verify(loop).lastRun
    }

    @Test
    fun testTemporaryBasalNoRun() {
        whenever(loop.lastRun).thenReturn(null)
        assertTrue(loopHub.temporaryBasal.isNaN())
        verify(loop, times(1)).lastRun
    }

    @Test
    fun testConnectPump() {
<<<<<<< HEAD
        val c = mock<Completable>()
        val dummy = CancelCurrentOfflineEventIfAnyTransaction(0)
        val matcher = {
            argThat<CancelCurrentOfflineEventIfAnyTransaction> { t -> t.timestamp == clock.millis() }}
        whenever(repo.runTransaction(matcher() ?: dummy)).thenReturn(c)
=======
        `when`(persistenceLayer.cancelCurrentOfflineEvent(clock.millis(), Action.RECONNECT, Sources.Garmin)).thenReturn(Single.just(PersistenceLayer.TransactionResult()))
>>>>>>> bcdaabd9
        loopHub.connectPump()
        verify(persistenceLayer).cancelCurrentOfflineEvent(clock.millis(), Action.RECONNECT, Sources.Garmin)
        verify(commandQueue).cancelTempBasal(true, null)
    }

    @Test
    fun testDisconnectPump() {
        val profile = mock<Profile>()
        whenever(profileFunction.getProfile()).thenReturn(profile)
        loopHub.disconnectPump(23)
        verify(profileFunction).getProfile()
        verify(loop).goToZeroTemp(
            23, profile, OE.Reason.DISCONNECT_PUMP, Action.DISCONNECT,
            Sources.Garmin,
            listOf(ValueWithUnit.Minute(23))
        )
    }

    @Test
    fun testGetGlucoseValues() {
        val glucoseValues = listOf(
            GV(
                timestamp = 1_000_000L, raw = 90.0, value = 93.0,
<<<<<<< HEAD
                trendArrow = GlucoseValue.TrendArrow.FLAT, noise = null,
                sourceSensor = GlucoseValue.SourceSensor.DEXCOM_G5_XDRIP))
        whenever(repo.compatGetBgReadingsDataFromTime(1001_000, false))
=======
                trendArrow = TrendArrow.FLAT, noise = null,
                sourceSensor = SourceSensor.DEXCOM_G5_XDRIP
            )
        )
        `when`(persistenceLayer.getBgReadingsDataFromTime(1001_000, false))
>>>>>>> bcdaabd9
            .thenReturn(Single.just(glucoseValues))
        assertArrayEquals(
            glucoseValues.toTypedArray(),
            loopHub.getGlucoseValues(Instant.ofEpochMilli(1001_000), false).toTypedArray()
        )
        verify(persistenceLayer).getBgReadingsDataFromTime(1001_000, false)
    }

    @Test
    fun testPostCarbs() {
        val constraint = mock<Constraint<Int>>() {
            on { value() }.thenReturn(99)
        }
        whenever(constraints.getMaxCarbsAllowed()).thenReturn(constraint)
        loopHub.postCarbs(100)
        verify(constraints).getMaxCarbsAllowed()
        verify(userEntryLogger).log(
            Action.CARBS,
            Sources.Garmin,
            null,
            listOf(ValueWithUnit.Gram(99))
        )
        verify(commandQueue).bolus(
            argThat { b ->
                b!!.eventType == TE.Type.CARBS_CORRECTION &&
                    b.carbs == 99.0
            } ?: DetailedBolusInfo(),
            isNull()
        )
    }

    @Test
    fun testStoreHeartRate() {
        val samplingStart = Instant.ofEpochMilli(1_001_000)
        val samplingEnd = Instant.ofEpochMilli(1_101_000)
        val hr = HR(
            timestamp = samplingStart.toEpochMilli(),
            duration = samplingEnd.toEpochMilli() - samplingStart.toEpochMilli(),
            dateCreated = clock.millis(),
            beatsPerMinute = 101.0,
<<<<<<< HEAD
            device = "Test Device")
        whenever(repo.runTransaction(InsertOrUpdateHeartRateTransaction(hr))).thenReturn(
            Completable.fromCallable {
                InsertOrUpdateHeartRateTransaction.TransactionResult(
                    emptyList(), emptyList())})
=======
            device = "Test Device"
        )
        `when`(persistenceLayer.insertOrUpdateHeartRate(hr)).thenReturn(
            Single.just(PersistenceLayer.TransactionResult())
        )
>>>>>>> bcdaabd9
        loopHub.storeHeartRate(
            samplingStart, samplingEnd, 101, "Test Device"
        )
        verify(persistenceLayer).insertOrUpdateHeartRate(hr)
    }
}<|MERGE_RESOLUTION|>--- conflicted
+++ resolved
@@ -96,7 +96,7 @@
         assertEquals("pro", loopHub.currentProfileName)
         verify(profileFunction, times(1)).getProfileName()
     }
-    
+
     @Test
     fun testTargetGlucoseRange() {
         val profile = mock<Profile>() {
@@ -111,15 +111,9 @@
 
     @Test
     fun testGlucoseUnit() {
-<<<<<<< HEAD
-        whenever(sp.getString(app.aaps.core.utils.R.string.key_units, GlucoseUnit.MGDL.asText)).thenReturn("mg/dl")
+        whenever(preferences.get(StringKey.GeneralUnits)).thenReturn("mg/dl")
         assertEquals(GlucoseUnit.MGDL, loopHub.glucoseUnit)
-        whenever(sp.getString(app.aaps.core.utils.R.string.key_units, GlucoseUnit.MGDL.asText)).thenReturn("mmol")
-=======
-        `when`(preferences.get(StringKey.GeneralUnits)).thenReturn("mg/dl")
-        assertEquals(GlucoseUnit.MGDL, loopHub.glucoseUnit)
-        `when`(preferences.get(StringKey.GeneralUnits)).thenReturn("mmol")
->>>>>>> bcdaabd9
+        whenever(preferences.get(StringKey.GeneralUnits)).thenReturn("mmol")
         assertEquals(GlucoseUnit.MMOL, loopHub.glucoseUnit)
     }
 
@@ -142,11 +136,7 @@
     @Test
     fun testCarbsOnBoard() {
         val cobInfo = CobInfo(0, 12.0, 0.0)
-<<<<<<< HEAD
-        whenever(overviewData.cobInfo(iobCobCalculator)).thenReturn(cobInfo)
-=======
-        `when`(iobCobCalculator.getCobInfo(anyString())).thenReturn(cobInfo)
->>>>>>> bcdaabd9
+        whenever(iobCobCalculator.getCobInfo(anyString())).thenReturn(cobInfo)
         assertEquals(12.0, loopHub.carbsOnboard)
         verify(iobCobCalculator, times(1)).getCobInfo(anyString())
     }
@@ -177,12 +167,7 @@
     @Test
     fun testIsTemporaryProfileTrue() {
         val eps = effectiveProfileSwitch(10)
-<<<<<<< HEAD
-        whenever(repo.getEffectiveProfileSwitchActiveAt(clock.millis())).thenReturn(
-            Single.just(ValueWrapper.Existing(eps)))
-=======
-        `when`(persistenceLayer.getEffectiveProfileSwitchActiveAt(clock.millis())).thenReturn(eps)
->>>>>>> bcdaabd9
+        whenever(persistenceLayer.getEffectiveProfileSwitchActiveAt(clock.millis())).thenReturn(eps)
         assertEquals(true, loopHub.isTemporaryProfile)
         verify(persistenceLayer, times(1)).getEffectiveProfileSwitchActiveAt(clock.millis())
     }
@@ -190,12 +175,7 @@
     @Test
     fun testIsTemporaryProfileFalse() {
         val eps = effectiveProfileSwitch(0)
-<<<<<<< HEAD
-        whenever(repo.getEffectiveProfileSwitchActiveAt(clock.millis())).thenReturn(
-            Single.just(ValueWrapper.Existing(eps)))
-=======
-        `when`(persistenceLayer.getEffectiveProfileSwitchActiveAt(clock.millis())).thenReturn(eps)
->>>>>>> bcdaabd9
+        whenever(persistenceLayer.getEffectiveProfileSwitchActiveAt(clock.millis())).thenReturn(eps)
         assertEquals(false, loopHub.isTemporaryProfile)
         verify(persistenceLayer).getEffectiveProfileSwitchActiveAt(clock.millis())
     }
@@ -219,15 +199,7 @@
 
     @Test
     fun testConnectPump() {
-<<<<<<< HEAD
-        val c = mock<Completable>()
-        val dummy = CancelCurrentOfflineEventIfAnyTransaction(0)
-        val matcher = {
-            argThat<CancelCurrentOfflineEventIfAnyTransaction> { t -> t.timestamp == clock.millis() }}
-        whenever(repo.runTransaction(matcher() ?: dummy)).thenReturn(c)
-=======
-        `when`(persistenceLayer.cancelCurrentOfflineEvent(clock.millis(), Action.RECONNECT, Sources.Garmin)).thenReturn(Single.just(PersistenceLayer.TransactionResult()))
->>>>>>> bcdaabd9
+        whenever(persistenceLayer.cancelCurrentOfflineEvent(clock.millis(), Action.RECONNECT, Sources.Garmin)).thenReturn(Single.just(PersistenceLayer.TransactionResult()))
         loopHub.connectPump()
         verify(persistenceLayer).cancelCurrentOfflineEvent(clock.millis(), Action.RECONNECT, Sources.Garmin)
         verify(commandQueue).cancelTempBasal(true, null)
@@ -251,17 +223,11 @@
         val glucoseValues = listOf(
             GV(
                 timestamp = 1_000_000L, raw = 90.0, value = 93.0,
-<<<<<<< HEAD
-                trendArrow = GlucoseValue.TrendArrow.FLAT, noise = null,
-                sourceSensor = GlucoseValue.SourceSensor.DEXCOM_G5_XDRIP))
-        whenever(repo.compatGetBgReadingsDataFromTime(1001_000, false))
-=======
                 trendArrow = TrendArrow.FLAT, noise = null,
                 sourceSensor = SourceSensor.DEXCOM_G5_XDRIP
             )
         )
-        `when`(persistenceLayer.getBgReadingsDataFromTime(1001_000, false))
->>>>>>> bcdaabd9
+        whenever(persistenceLayer.getBgReadingsDataFromTime(1001_000, false))
             .thenReturn(Single.just(glucoseValues))
         assertArrayEquals(
             glucoseValues.toTypedArray(),
@@ -302,19 +268,10 @@
             duration = samplingEnd.toEpochMilli() - samplingStart.toEpochMilli(),
             dateCreated = clock.millis(),
             beatsPerMinute = 101.0,
-<<<<<<< HEAD
             device = "Test Device")
-        whenever(repo.runTransaction(InsertOrUpdateHeartRateTransaction(hr))).thenReturn(
-            Completable.fromCallable {
-                InsertOrUpdateHeartRateTransaction.TransactionResult(
-                    emptyList(), emptyList())})
-=======
-            device = "Test Device"
-        )
-        `when`(persistenceLayer.insertOrUpdateHeartRate(hr)).thenReturn(
+        whenever(persistenceLayer.insertOrUpdateHeartRate(hr)).thenReturn(
             Single.just(PersistenceLayer.TransactionResult())
         )
->>>>>>> bcdaabd9
         loopHub.storeHeartRate(
             samplingStart, samplingEnd, 101, "Test Device"
         )
