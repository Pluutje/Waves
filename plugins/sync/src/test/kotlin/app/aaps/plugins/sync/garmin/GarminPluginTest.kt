package app.aaps.plugins.sync.garmin

import app.aaps.core.data.model.GV
import app.aaps.core.data.model.GlucoseUnit
import app.aaps.core.data.model.SourceSensor
import app.aaps.core.data.model.TrendArrow
import android.content.Context
import app.aaps.core.interfaces.resources.ResourceHelper
import app.aaps.core.interfaces.rx.events.EventNewBG
import app.aaps.core.interfaces.sharedPreferences.SP
import app.aaps.shared.tests.TestBase
import org.junit.jupiter.api.AfterEach
import org.junit.jupiter.api.Assertions.assertArrayEquals
import org.junit.jupiter.api.Assertions.assertEquals
import org.junit.jupiter.api.Assertions.assertThrows
import org.junit.jupiter.api.BeforeEach
import org.junit.jupiter.api.Test
import org.mockito.ArgumentCaptor
import org.mockito.ArgumentMatchers.anyBoolean
import org.mockito.ArgumentMatchers.anyInt
import org.mockito.ArgumentMatchers.anyLong
import org.mockito.ArgumentMatchers.anyString
import org.mockito.Mock
import org.mockito.Mockito.atMost
import org.mockito.Mockito.mock
import org.mockito.Mockito.times
import org.mockito.Mockito.verify
import org.mockito.Mockito.verifyNoMoreInteractions
import org.mockito.Mockito.`when`
import org.mockito.kotlin.any
import org.mockito.kotlin.atLeastOnce
import org.mockito.kotlin.eq
import org.mockito.kotlin.whenever
import java.net.ConnectException
import java.net.HttpURLConnection
import java.net.SocketAddress
import java.net.URI
import java.time.Clock
import java.time.Duration
import java.time.Instant
import java.time.ZoneId
import java.time.temporal.ChronoUnit
import java.util.concurrent.locks.Condition
import kotlin.ranges.LongProgression.Companion.fromClosedRange

class GarminPluginTest : TestBase() {

    private lateinit var gp: GarminPlugin

    @Mock private lateinit var rh: ResourceHelper
    @Mock private lateinit var sp: SP
    @Mock private lateinit var context: Context
    @Mock private lateinit var loopHub: LoopHub
    private val clock = Clock.fixed(Instant.ofEpochMilli(10_000), ZoneId.of("UTC"))

    @BeforeEach
    fun setup() {
        gp = GarminPlugin(aapsLogger, rh, context, loopHub, rxBus, sp)
        gp.clock = clock
        `when`(loopHub.currentProfileName).thenReturn("Default")
        `when`(sp.getBoolean(anyString(), anyBoolean())).thenAnswer { i -> i.arguments[1] }
        `when`(sp.getString(anyString(), anyString())).thenAnswer { i -> i.arguments[1] }
        `when`(sp.getInt(anyString(), anyInt())).thenAnswer { i -> i.arguments[1] }
        `when`(sp.getInt(eq("communication_http_port"), anyInt()))
            .thenReturn(28890)
    }

    @AfterEach
    fun verifyNoFurtherInteractions() {
        verify(loopHub, atMost(2)).currentProfileName
        verify(loopHub, atMost(3)).insulinOnboard
        verify(loopHub, atMost(3)).insulinBasalOnboard
        verify(loopHub, atMost(3)).temporaryBasal
        verify(loopHub, atMost(3)).carbsOnboard
        verifyNoMoreInteractions(loopHub)
    }

    private val getGlucoseValuesFrom = clock.instant()
        .minus(2, ChronoUnit.HOURS)
        .minus(9, ChronoUnit.MINUTES)

    private fun createUri(params: Map<String, Any>): URI {
        return URI("http://foo?" + params.entries.joinToString(separator = "&") { (k, v) ->
            "$k=$v"
        })
    }

    private fun createHeartRate(@Suppress("SameParameterValue") heartRate: Int) = mapOf<String, Any>(
        "hr" to heartRate,
        "hrStart" to 1001L,
        "hrEnd" to 2001L,
        "device" to "Test_Device"
    )

    private fun createGlucoseValue(timestamp: Instant, value: Double = 93.0) = GV(
        id = 10 * timestamp.toEpochMilli(),
        timestamp = timestamp.toEpochMilli(), raw = 90.0, value = value,
        trendArrow = TrendArrow.FLAT, noise = 4.5,
        sourceSensor = SourceSensor.RANDOM
    )

    @Test
    fun testReceiveHeartRateMap() {
        val hr = createHeartRate(80)
        gp.receiveHeartRate(hr, false)
        verify(loopHub).storeHeartRate(
            Instant.ofEpochSecond(hr["hrStart"] as Long),
            Instant.ofEpochSecond(hr["hrEnd"] as Long),
            80,
            hr["device"] as String)
    }

    @Test
    fun testReceiveHeartRateUri() {
        val hr = createHeartRate(99)
        val uri = createUri(hr)
        gp.receiveHeartRate(uri)
        verify(loopHub).storeHeartRate(
            Instant.ofEpochSecond(hr["hrStart"] as Long),
            Instant.ofEpochSecond(hr["hrEnd"] as Long),
            99,
            hr["device"] as String
        )
    }

    @Test
    fun testReceiveHeartRate_UriTestIsTrue() {
        val params = createHeartRate(99).toMutableMap()
        params["test"] = true
        val uri = createUri(params)
        gp.receiveHeartRate(uri)
    }

    @Test
    fun testGetGlucoseValues_NoLast() {
        val from = getGlucoseValuesFrom
        val prev = createGlucoseValue(clock.instant().minusSeconds(310))
        `when`(loopHub.getGlucoseValues(from, true)).thenReturn(listOf(prev))
        assertArrayEquals(arrayOf(prev), gp.getGlucoseValues().toTypedArray())
        verify(loopHub).getGlucoseValues(from, true)
    }

    @Test
    fun testGetGlucoseValues_NoNewLast() {
        val from = getGlucoseValuesFrom
        val lastTimestamp = clock.instant()
        val prev = createGlucoseValue(clock.instant())
        gp.newValue = mock(Condition::class.java)
        `when`(loopHub.getGlucoseValues(from, true)).thenReturn(listOf(prev))
        gp.onNewBloodGlucose(EventNewBG(lastTimestamp.toEpochMilli()))
        assertArrayEquals(arrayOf(prev), gp.getGlucoseValues().toTypedArray())

        verify(gp.newValue).signalAll()
        verify(loopHub).getGlucoseValues(from, true)
    }

    @Test
    fun setupHttpServer_enabled() {
        `when`(sp.getBoolean("communication_http", false)).thenReturn(true)
        `when`(sp.getInt("communication_http_port", 28891)).thenReturn(28892)
        gp.setupHttpServer(Duration.ofSeconds(10))
        val reqUri = URI("http://127.0.0.1:28892/get")
        val resp = reqUri.toURL().openConnection() as HttpURLConnection
        assertEquals(200, resp.responseCode)

        // Change port
        `when`(sp.getInt("communication_http_port", 28891)).thenReturn(28893)
        gp.setupHttpServer(Duration.ofSeconds(10))
        val reqUri2 = URI("http://127.0.0.1:28893/get")
        val resp2 = reqUri2.toURL().openConnection() as HttpURLConnection
        assertEquals(200, resp2.responseCode)

        `when`(sp.getBoolean("communication_http", false)).thenReturn(false)
        gp.setupHttpServer(Duration.ofSeconds(10))
        assertThrows(ConnectException::class.java) {
            (reqUri2.toURL().openConnection() as HttpURLConnection).responseCode
        }
        gp.onStop()

        verify(loopHub, times(2)).getGlucoseValues(anyObject(), eq(true))
        verify(loopHub, times(2)).insulinOnboard
        verify(loopHub, times(2)).temporaryBasal
        verify(loopHub, times(2)).isConnected
        verify(loopHub, times(2)).glucoseUnit
        verify(loopHub, times(2)).targetGlucoseLow
        verify(loopHub, times(2)).targetGlucoseHigh
    }

    @Test
    fun setupHttpServer_disabled() {
        gp.setupHttpServer(Duration.ofSeconds(10))
        val reqUri = URI("http://127.0.0.1:28890/get")
        assertThrows(ConnectException::class.java) {
            (reqUri.toURL().openConnection() as HttpURLConnection).responseCode
        }
    }

    @Test
    fun requestHandler_NoKey() {
        val uri = createUri(emptyMap())
        val handler = gp.requestHandler { u: URI -> assertEquals(uri, u); "OK" }
        assertEquals(
            HttpURLConnection.HTTP_OK to "OK",
            handler(mock(SocketAddress::class.java), uri, null))
    }

    @Test
    fun requestHandler_KeyProvided() {
        val uri = createUri(mapOf("key" to "foo"))
        val handler = gp.requestHandler { u: URI -> assertEquals(uri, u); "OK" }
        assertEquals(
            HttpURLConnection.HTTP_OK to "OK",
            handler(mock(SocketAddress::class.java), uri, null))
    }

    @Test
    fun requestHandler_KeyRequiredAndProvided() {
        `when`(sp.getString("garmin_aaps_key", "")).thenReturn("foo")
        val uri = createUri(mapOf("key" to "foo"))
        val handler = gp.requestHandler { u: URI -> assertEquals(uri, u); "OK" }
        assertEquals(
            HttpURLConnection.HTTP_OK to "OK",
            handler(mock(SocketAddress::class.java), uri, null))

    }

    @Test
    fun requestHandler_KeyRequired() {
        gp.garminMessenger = mock(GarminMessenger::class.java)

        `when`(sp.getString("garmin_aaps_key", "")).thenReturn("foo")
        val uri = createUri(emptyMap())
        val handler = gp.requestHandler { u: URI -> assertEquals(uri, u); "OK" }
        assertEquals(
            HttpURLConnection.HTTP_UNAUTHORIZED to "{}",
            handler(mock(SocketAddress::class.java), uri, null))

        val captor = ArgumentCaptor.forClass(Any::class.java)
        verify(gp.garminMessenger)!!.sendMessage(captor.capture() ?: "")
        @Suppress("UNCHECKED_CAST")
        val r = captor.value as Map<String, Any>
        assertEquals("foo", r["key"])
        assertEquals("glucose", r["command"])
        assertEquals("D", r["profile"])
        assertEquals("", r["encodedGlucose"])
        assertEquals(0.0, r["remainingInsulin"])
        assertEquals("mmoll", r["glucoseUnit"])
        assertEquals(0.0, r["temporaryBasalRate"])
        assertEquals(false, r["connected"])
        assertEquals(clock.instant().epochSecond, r["timestamp"])
        verify(loopHub).getGlucoseValues(getGlucoseValuesFrom, true)
        verify(loopHub).insulinOnboard
        verify(loopHub).temporaryBasal
        verify(loopHub).isConnected
        verify(loopHub).glucoseUnit
    }

    @Test
    fun onConnectDevice() {
        gp.garminMessenger = mock(GarminMessenger::class.java)
        `when`(sp.getString("garmin_aaps_key", "")).thenReturn("foo")
        val device = GarminDevice(mock(),1, "Edge")
        gp.onConnectDevice(device)

        val captor = ArgumentCaptor.forClass(Any::class.java)
        verify(gp.garminMessenger)!!.sendMessage(eq(device), captor.capture() ?: "")
        @Suppress("UNCHECKED_CAST")
        val r = captor.value as Map<String, Any>
        assertEquals("foo", r["key"])
        assertEquals("glucose", r["command"])
        assertEquals("D", r["profile"])
        assertEquals("", r["encodedGlucose"])
        assertEquals(0.0, r["remainingInsulin"])
        assertEquals("mmoll", r["glucoseUnit"])
        assertEquals(0.0, r["temporaryBasalRate"])
        assertEquals(false, r["connected"])
        assertEquals(clock.instant().epochSecond, r["timestamp"])
        verify(loopHub).getGlucoseValues(getGlucoseValuesFrom, true)
        verify(loopHub).insulinOnboard
        verify(loopHub).temporaryBasal
        verify(loopHub).isConnected
        verify(loopHub).glucoseUnit
    }

    @Test
    fun testOnGetBloodGlucose() {
        `when`(loopHub.isConnected).thenReturn(true)
        `when`(loopHub.insulinOnboard).thenReturn(3.14)
        `when`(loopHub.insulinBasalOnboard).thenReturn(2.71)
        `when`(loopHub.temporaryBasal).thenReturn(0.8)
        `when`(loopHub.targetGlucoseLow).thenReturn(70.0)
        `when`(loopHub.targetGlucoseHigh).thenReturn(130.0)
        val from = getGlucoseValuesFrom
        `when`(loopHub.getGlucoseValues(from, true)).thenReturn(
            listOf(createGlucoseValue(Instant.ofEpochSecond(1_000)))
        )
        val hr = createHeartRate(99)
        val uri = createUri(hr)
        val result = gp.onGetBloodGlucose(uri)
        assertEquals(
<<<<<<< HEAD
            """{"encodedGlucose":"0A+6AQ==",""" +
                """"remainingInsulin":3.14,"remainingBasalInsulin":2.71,""" +
                """"targetGlucoseLow":70,"targetGlucoseHigh":130,""" +
                """"glucoseUnit":"mmoll","temporaryBasalRate":0.8,""" +
                """"profile":"D","connected":true}""",
            result.toString())
=======
            "{\"encodedGlucose\":\"0A+6AQ==\"," +
                "\"remainingInsulin\":3.14," +
                "\"glucoseUnit\":\"mmoll\",\"temporaryBasalRate\":0.8," +
                "\"profile\":\"D\",\"connected\":true}",
            result.toString()
        )
>>>>>>> bcdaabd9
        verify(loopHub).getGlucoseValues(from, true)
        verify(loopHub).insulinOnboard
        verify(loopHub).temporaryBasal
        verify(loopHub).isConnected
        verify(loopHub).glucoseUnit
        verify(loopHub).targetGlucoseLow
        verify(loopHub).targetGlucoseHigh
        verify(loopHub).storeHeartRate(
            Instant.ofEpochSecond(hr["hrStart"] as Long),
            Instant.ofEpochSecond(hr["hrEnd"] as Long),
            99,
            hr["device"] as String
        )
    }

    @Test
    fun testOnGetBloodGlucose_Wait() {
        `when`(loopHub.isConnected).thenReturn(true)
        `when`(loopHub.insulinOnboard).thenReturn(3.14)
        `when`(loopHub.temporaryBasal).thenReturn(0.8)
        `when`(loopHub.glucoseUnit).thenReturn(GlucoseUnit.MMOL)
        val from = getGlucoseValuesFrom
        `when`(loopHub.getGlucoseValues(from, true)).thenReturn(
            listOf(createGlucoseValue(clock.instant().minusSeconds(330)))
        )
        val params = createHeartRate(99).toMutableMap()
        params["wait"] = 10
        val uri = createUri(params)
        gp.newValue = mock(Condition::class.java)
        val result = gp.onGetBloodGlucose(uri)
        assertEquals(
<<<<<<< HEAD
            """{"encodedGlucose":"/wS6AQ==",""" +
                """"remainingInsulin":3.14,"remainingBasalInsulin":0.0,""" +
                """"glucoseUnit":"mmoll","temporaryBasalRate":0.8,""" +
                """"profile":"D","connected":true}""",
            result.toString())
=======
            "{\"encodedGlucose\":\"/wS6AQ==\"," +
                "\"remainingInsulin\":3.14," +
                "\"glucoseUnit\":\"mmoll\",\"temporaryBasalRate\":0.8," +
                "\"profile\":\"D\",\"connected\":true}",
            result.toString()
        )
>>>>>>> bcdaabd9
        verify(gp.newValue).awaitNanos(anyLong())
        verify(loopHub, times(2)).getGlucoseValues(from, true)
        verify(loopHub).insulinOnboard
        verify(loopHub).temporaryBasal
        verify(loopHub).isConnected
        verify(loopHub).glucoseUnit
        verify(loopHub).targetGlucoseLow
        verify(loopHub).targetGlucoseHigh
        verify(loopHub).storeHeartRate(
            Instant.ofEpochSecond(params["hrStart"] as Long),
            Instant.ofEpochSecond(params["hrEnd"] as Long),
            99,
            params["device"] as String
        )
    }

    @Test
    fun testOnPostCarbs() {
        val uri = createUri(mapOf("carbs" to "12"))
        assertEquals("", gp.onPostCarbs(uri))
        verify(loopHub).postCarbs(12)
    }

    @Test
    fun testOnConnectPump_Disconnect() {
        val uri = createUri(mapOf("disconnectMinutes" to "20"))
        `when`(loopHub.isConnected).thenReturn(false)
        assertEquals("{\"connected\":false}", gp.onConnectPump(uri))
        verify(loopHub).disconnectPump(20)
        verify(loopHub).isConnected
    }

    @Test
    fun testOnConnectPump_Connect() {
        val uri = createUri(mapOf("disconnectMinutes" to "0"))
        `when`(loopHub.isConnected).thenReturn(true)
        assertEquals("{\"connected\":true}", gp.onConnectPump(uri))
        verify(loopHub).connectPump()
        verify(loopHub).isConnected
    }

    @Test
    fun onSgv_NoGlucose() {
        whenever(loopHub.glucoseUnit).thenReturn(GlucoseUnit.MMOL)
        whenever(loopHub.getGlucoseValues(any(), eq(false))).thenReturn(emptyList())
        assertEquals("[]", gp.onSgv(createUri(mapOf())))
        verify(loopHub).getGlucoseValues(clock.instant().minusSeconds(25L * 300L), false)
    }

    @Test
fun onSgv_NoDelta() {
        whenever(loopHub.glucoseUnit).thenReturn(GlucoseUnit.MMOL)
        whenever(loopHub.insulinOnboard).thenReturn(2.7)
        whenever(loopHub.insulinBasalOnboard).thenReturn(2.5)
        whenever(loopHub.temporaryBasal).thenReturn(0.8)
        whenever(loopHub.carbsOnboard).thenReturn(10.7)
        whenever(loopHub.getGlucoseValues(any(), eq(false))).thenReturn(
            listOf(
                createGlucoseValue(
                    clock.instant().minusSeconds(100L), 99.3
                )
            )
        )
        assertEquals(
            """[{"_id":"-900000","device":"RANDOM","deviceString":"1969-12-31T23:58:30Z","sysTime":"1969-12-31T23:58:30Z","unfiltered":90.0,"date":-90000,"sgv":99,"direction":"Flat","noise":4.5,"units_hint":"mmol","iob":5.2,"tbr":80,"cob":10.7}]""",
            gp.onSgv(createUri(mapOf())))
        verify(loopHub).getGlucoseValues(clock.instant().minusSeconds(25L * 300L), false)
        verify(loopHub).glucoseUnit
    }

    @Test
    fun onSgv() {
        whenever(loopHub.glucoseUnit).thenReturn(GlucoseUnit.MMOL)
        whenever(loopHub.insulinOnboard).thenReturn(2.7)
        whenever(loopHub.insulinBasalOnboard).thenReturn(2.5)
        whenever(loopHub.temporaryBasal).thenReturn(0.8)
        whenever(loopHub.carbsOnboard).thenReturn(10.7)
        whenever(loopHub.getGlucoseValues(any(), eq(false))).thenAnswer { i ->
            val from = i.getArgument<Instant>(0)
            fromClosedRange(from.toEpochMilli(), clock.instant().toEpochMilli(), 300_000L)
                .map(Instant::ofEpochMilli)
                .mapIndexed { idx, ts -> createGlucoseValue(ts, 100.0 + (10 * idx)) }.reversed()
        }
        assertEquals(
            """[{"_id":"100000","device":"RANDOM","deviceString":"1970-01-01T00:00:10Z","sysTime":"1970-01-01T00:00:10Z","unfiltered":90.0,"date":10000,"sgv":120,"delta":10,"direction":"Flat","noise":4.5,"units_hint":"mmol","iob":5.2,"tbr":80,"cob":10.7}]""",
            gp.onSgv(createUri(mapOf("count" to "1"))))
        verify(loopHub).getGlucoseValues(
            clock.instant().minusSeconds(600L), false
        )


        assertEquals(
            """[{"_id":"100000","device":"RANDOM","deviceString":"1970-01-01T00:00:10Z","sysTime":"1970-01-01T00:00:10Z","unfiltered":90.0,"date":10000,"sgv":130,"delta":10,"direction":"Flat","noise":4.5,"units_hint":"mmol","iob":5.2,"tbr":80,"cob":10.7},""" +
                """{"_id":"-2900000","device":"RANDOM","deviceString":"1969-12-31T23:55:10Z","sysTime":"1969-12-31T23:55:10Z","unfiltered":90.0,"date":-290000,"sgv":120,"delta":10,"direction":"Flat","noise":4.5}]""",
            gp.onSgv(createUri(mapOf("count" to "2"))))
        verify(loopHub).getGlucoseValues(
            clock.instant().minusSeconds(900L), false
        )

        assertEquals(
            """[{"date":10000,"sgv":130,"delta":10,"direction":"Flat","noise":4.5,"units_hint":"mmol","iob":5.2,"tbr":80,"cob":10.7},""" +
                """{"date":-290000,"sgv":120,"delta":10,"direction":"Flat","noise":4.5}]""",
            gp.onSgv(createUri(mapOf("count" to "2", "brief_mode" to "true"))))
        verify(loopHub, times(2)).getGlucoseValues(
            clock.instant().minusSeconds(900L), false
        )

        verify(loopHub, atLeastOnce()).glucoseUnit
    }
}<|MERGE_RESOLUTION|>--- conflicted
+++ resolved
@@ -298,21 +298,12 @@
         val uri = createUri(hr)
         val result = gp.onGetBloodGlucose(uri)
         assertEquals(
-<<<<<<< HEAD
             """{"encodedGlucose":"0A+6AQ==",""" +
                 """"remainingInsulin":3.14,"remainingBasalInsulin":2.71,""" +
                 """"targetGlucoseLow":70,"targetGlucoseHigh":130,""" +
                 """"glucoseUnit":"mmoll","temporaryBasalRate":0.8,""" +
                 """"profile":"D","connected":true}""",
             result.toString())
-=======
-            "{\"encodedGlucose\":\"0A+6AQ==\"," +
-                "\"remainingInsulin\":3.14," +
-                "\"glucoseUnit\":\"mmoll\",\"temporaryBasalRate\":0.8," +
-                "\"profile\":\"D\",\"connected\":true}",
-            result.toString()
-        )
->>>>>>> bcdaabd9
         verify(loopHub).getGlucoseValues(from, true)
         verify(loopHub).insulinOnboard
         verify(loopHub).temporaryBasal
@@ -344,20 +335,11 @@
         gp.newValue = mock(Condition::class.java)
         val result = gp.onGetBloodGlucose(uri)
         assertEquals(
-<<<<<<< HEAD
             """{"encodedGlucose":"/wS6AQ==",""" +
                 """"remainingInsulin":3.14,"remainingBasalInsulin":0.0,""" +
                 """"glucoseUnit":"mmoll","temporaryBasalRate":0.8,""" +
                 """"profile":"D","connected":true}""",
             result.toString())
-=======
-            "{\"encodedGlucose\":\"/wS6AQ==\"," +
-                "\"remainingInsulin\":3.14," +
-                "\"glucoseUnit\":\"mmoll\",\"temporaryBasalRate\":0.8," +
-                "\"profile\":\"D\",\"connected\":true}",
-            result.toString()
-        )
->>>>>>> bcdaabd9
         verify(gp.newValue).awaitNanos(anyLong())
         verify(loopHub, times(2)).getGlucoseValues(from, true)
         verify(loopHub).insulinOnboard
