package app.aaps.plugins.sync.garmin

import android.content.Context
import app.aaps.core.interfaces.db.GlucoseUnit
import app.aaps.core.interfaces.resources.ResourceHelper
import app.aaps.core.interfaces.rx.events.EventNewBG
import app.aaps.core.interfaces.sharedPreferences.SP
import app.aaps.database.entities.GlucoseValue
import app.aaps.shared.tests.TestBase
import dagger.android.AndroidInjector
import dagger.android.HasAndroidInjector
import org.junit.jupiter.api.AfterEach
import org.junit.jupiter.api.Assertions.assertArrayEquals
import org.junit.jupiter.api.Assertions.assertEquals
import org.junit.jupiter.api.Assertions.assertThrows
import org.junit.jupiter.api.BeforeEach
import org.junit.jupiter.api.Test
import org.mockito.ArgumentCaptor
import org.mockito.ArgumentMatchers.anyBoolean
import org.mockito.ArgumentMatchers.anyInt
import org.mockito.ArgumentMatchers.anyLong
import org.mockito.ArgumentMatchers.anyString
import org.mockito.ArgumentMatchers.eq
import org.mockito.Mock
import org.mockito.Mockito.atMost
import org.mockito.Mockito.mock
import org.mockito.Mockito.times
import org.mockito.Mockito.verify
import org.mockito.Mockito.verifyNoMoreInteractions
import org.mockito.Mockito.`when`
<<<<<<< HEAD
import java.net.ConnectException
import java.net.HttpURLConnection
=======
import org.mockito.kotlin.any
import org.mockito.kotlin.atLeastOnce
import org.mockito.kotlin.eq
import org.mockito.kotlin.whenever
>>>>>>> 18af3e94
import java.net.SocketAddress
import java.net.URI
import java.time.Clock
import java.time.Instant
import java.time.ZoneId
import java.time.temporal.ChronoUnit
import java.util.concurrent.locks.Condition
import kotlin.ranges.LongProgression.Companion.fromClosedRange

class GarminPluginTest: TestBase() {
    private lateinit var gp: GarminPlugin

    @Mock private lateinit var rh: ResourceHelper
    @Mock private lateinit var sp: SP
    @Mock private lateinit var context: Context
    @Mock private lateinit var loopHub: LoopHub
    private val clock = Clock.fixed(Instant.ofEpochMilli(10_000), ZoneId.of("UTC"))

    private var injector: HasAndroidInjector = HasAndroidInjector {
        AndroidInjector {
        }
    }

    @BeforeEach
    fun setup() {
        gp = GarminPlugin(injector, aapsLogger, rh, context, loopHub, rxBus, sp)
        gp.clock = clock
        `when`(loopHub.currentProfileName).thenReturn("Default")
        `when`(sp.getBoolean(anyString(), anyBoolean())).thenAnswer { i -> i.arguments[1] }
        `when`(sp.getString(anyString(), anyString())).thenAnswer { i -> i.arguments[1] }
        `when`(sp.getInt(anyString(), anyInt())).thenAnswer { i -> i.arguments[1] }
        `when`(sp.getInt(eq("communication_http_port") ?: "", anyInt()))
            .thenReturn(28890)
    }

    @AfterEach
    fun verifyNoFurtherInteractions() {
        verify(loopHub, atMost(2)).currentProfileName
        verify(loopHub, atMost(3)).insulinOnboard
        verify(loopHub, atMost(3)).insulinBasalOnboard
        verify(loopHub, atMost(3)).temporaryBasal
        verify(loopHub, atMost(3)).carbsOnboard
        verifyNoMoreInteractions(loopHub)
    }

    private val getGlucoseValuesFrom = clock.instant()
        .minus(2, ChronoUnit.HOURS)
        .minus(9, ChronoUnit.MINUTES)

    private fun createUri(params: Map<String, Any>): URI {
        return URI("http://foo?" + params.entries.joinToString(separator = "&") { (k, v) ->
            "$k=$v"})
    }

    private fun createHeartRate(@Suppress("SameParameterValue") heartRate: Int) = mapOf<String, Any>(
        "hr" to heartRate,
        "hrStart" to 1001L,
        "hrEnd" to 2001L,
        "device" to "Test_Device")

    private fun createGlucoseValue(timestamp: Instant, value: Double = 93.0) = GlucoseValue(
        id = 10 * timestamp.toEpochMilli(),
        timestamp = timestamp.toEpochMilli(), raw = 90.0, value = value,
        trendArrow = GlucoseValue.TrendArrow.FLAT, noise = 4.5,
        sourceSensor = GlucoseValue.SourceSensor.RANDOM
    )

    @Test
    fun testReceiveHeartRateMap() {
        val hr = createHeartRate(80)
        gp.receiveHeartRate(hr, false)
        verify(loopHub).storeHeartRate(
            Instant.ofEpochSecond(hr["hrStart"] as Long),
            Instant.ofEpochSecond(hr["hrEnd"] as Long),
            80,
            hr["device"] as String)
    }

    @Test
    fun testReceiveHeartRateUri() {
        val hr = createHeartRate(99)
        val uri = createUri(hr)
        gp.receiveHeartRate(uri)
        verify(loopHub).storeHeartRate(
            Instant.ofEpochSecond(hr["hrStart"] as Long),
            Instant.ofEpochSecond(hr["hrEnd"] as Long),
            99,
            hr["device"] as String)
    }

    @Test
    fun testReceiveHeartRate_UriTestIsTrue() {
        val params = createHeartRate(99).toMutableMap()
        params["test"] = true
        val uri = createUri(params)
        gp.receiveHeartRate(uri)
    }

    @Test
    fun testGetGlucoseValues_NoLast() {
        val from = getGlucoseValuesFrom
        val prev = createGlucoseValue(clock.instant().minusSeconds(310))
        `when`(loopHub.getGlucoseValues(from, true)).thenReturn(listOf(prev))
        assertArrayEquals(arrayOf(prev), gp.getGlucoseValues().toTypedArray())
        verify(loopHub).getGlucoseValues(from, true)
    }

    @Test
    fun testGetGlucoseValues_NoNewLast() {
        val from = getGlucoseValuesFrom
        val lastTimesteamp = clock.instant()
        val prev = createGlucoseValue(clock.instant())
        gp.newValue = mock(Condition::class.java)
        `when`(loopHub.getGlucoseValues(from, true)).thenReturn(listOf(prev))
        gp.onNewBloodGlucose(EventNewBG(lastTimesteamp.toEpochMilli()))
        assertArrayEquals(arrayOf(prev), gp.getGlucoseValues().toTypedArray())

        verify(gp.newValue).signalAll()
        verify(loopHub).getGlucoseValues(from, true)
    }

    @Test
    fun setupHttpServer_enabled() {
        `when`(sp.getBoolean("communication_http", false)).thenReturn(true)
        `when`(sp.getInt("communication_http_port", 28891)).thenReturn(28892)
        gp.setupHttpServer()
        val reqUri = URI("http://127.0.0.1:28892/get")
        val resp = reqUri.toURL().openConnection() as HttpURLConnection
        assertEquals(200, resp.responseCode)

        // Change port
        `when`(sp.getInt("communication_http_port", 28891)).thenReturn(28893)
        gp.setupHttpServer()
        val reqUri2 = URI("http://127.0.0.1:28893/get")
        val resp2 = reqUri2.toURL().openConnection() as HttpURLConnection
        assertEquals(200, resp2.responseCode)

        `when`(sp.getBoolean("communication_http", false)).thenReturn(false)
        gp.setupHttpServer()
        assertThrows(ConnectException::class.java) {
            (reqUri2.toURL().openConnection() as HttpURLConnection).responseCode
        }
        gp.onStop()

        verify(loopHub, times(2)).getGlucoseValues(anyObject(), eq(true))
        verify(loopHub, times(2)).insulinOnboard
        verify(loopHub, times(2)).temporaryBasal
        verify(loopHub, times(2)).isConnected
        verify(loopHub, times(2)).glucoseUnit
    }

    @Test
    fun setupHttpServer_disabled() {
        gp.setupHttpServer()
        val reqUri = URI("http://127.0.0.1:28890/get")
        assertThrows(ConnectException::class.java) {
            (reqUri.toURL().openConnection() as HttpURLConnection).responseCode
        }
    }

    @Test
    fun requestHandler_NoKey() {
        val uri = createUri(emptyMap())
        val handler = gp.requestHandler { u: URI -> assertEquals(uri, u); "OK" }
        assertEquals(
            HttpURLConnection.HTTP_OK to "OK",
            handler(mock(SocketAddress::class.java), uri, null))
    }

    @Test
    fun requestHandler_KeyProvided() {
        val uri = createUri(mapOf("key" to "foo"))
        val handler = gp.requestHandler { u: URI -> assertEquals(uri, u); "OK" }
        assertEquals(
            HttpURLConnection.HTTP_OK to "OK",
            handler(mock(SocketAddress::class.java), uri, null))
    }

    @Test
    fun requestHandler_KeyRequiredAndProvided() {
        `when`(sp.getString("garmin_aaps_key", "")).thenReturn("foo")
        val uri = createUri(mapOf("key" to "foo"))
        val handler = gp.requestHandler { u: URI -> assertEquals(uri, u); "OK" }
        assertEquals(
            HttpURLConnection.HTTP_OK to "OK",
            handler(mock(SocketAddress::class.java), uri, null))

    }

    @Test
    fun requestHandler_KeyRequired() {
        gp.garminMessenger = mock(GarminMessenger::class.java)

        `when`(sp.getString("garmin_aaps_key", "")).thenReturn("foo")
        val uri = createUri(emptyMap())
        val handler = gp.requestHandler { u: URI -> assertEquals(uri, u); "OK" }
        assertEquals(
            HttpURLConnection.HTTP_UNAUTHORIZED to "{}",
            handler(mock(SocketAddress::class.java), uri, null))

        val captor = ArgumentCaptor.forClass(Any::class.java)
        verify(gp.garminMessenger)!!.sendMessage(captor.capture() ?: "")
        @Suppress("UNCHECKED_CAST")
        val r = captor.value as Map<String, Any>
        assertEquals("foo", r["key"])
        assertEquals("glucose", r["command"])
        assertEquals("D", r["profile"])
        assertEquals("", r["encodedGlucose"])
        assertEquals(0.0, r["remainingInsulin"])
        assertEquals("mmoll", r["glucoseUnit"])
        assertEquals(0.0, r["temporaryBasalRate"])
        assertEquals(false, r["connected"])
        assertEquals(clock.instant().epochSecond, r["timestamp"])
        verify(loopHub).getGlucoseValues(getGlucoseValuesFrom, true)
        verify(loopHub).insulinOnboard
        verify(loopHub).temporaryBasal
        verify(loopHub).isConnected
        verify(loopHub).glucoseUnit
    }

    @Test
    fun onConnectDevice() {
        gp.garminMessenger = mock(GarminMessenger::class.java)
        `when`(sp.getString("garmin_aaps_key", "")).thenReturn("foo")
        val device = GarminDevice(mock(),1, "Edge")
        gp.onConnectDevice(device)

        val captor = ArgumentCaptor.forClass(Any::class.java)
        verify(gp.garminMessenger)!!.sendMessage(eq(device) ?: device, captor.capture() ?: "")
        @Suppress("UNCHECKED_CAST")
        val r = captor.value as Map<String, Any>
        assertEquals("foo", r["key"])
        assertEquals("glucose", r["command"])
        assertEquals("D", r["profile"])
        assertEquals("", r["encodedGlucose"])
        assertEquals(0.0, r["remainingInsulin"])
        assertEquals("mmoll", r["glucoseUnit"])
        assertEquals(0.0, r["temporaryBasalRate"])
        assertEquals(false, r["connected"])
        assertEquals(clock.instant().epochSecond, r["timestamp"])
        verify(loopHub).getGlucoseValues(getGlucoseValuesFrom, true)
        verify(loopHub).insulinOnboard
        verify(loopHub).temporaryBasal
        verify(loopHub).isConnected
        verify(loopHub).glucoseUnit
    }

    @Test
    fun testOnGetBloodGlucose() {
        `when`(loopHub.isConnected).thenReturn(true)
        `when`(loopHub.insulinOnboard).thenReturn(3.14)
        `when`(loopHub.temporaryBasal).thenReturn(0.8)
        val from = getGlucoseValuesFrom
        `when`(loopHub.getGlucoseValues(from, true)).thenReturn(
            listOf(createGlucoseValue(Instant.ofEpochSecond(1_000))))
        val hr = createHeartRate(99)
        val uri = createUri(hr)
        val result = gp.onGetBloodGlucose(uri)
        assertEquals(
            "{\"encodedGlucose\":\"0A+6AQ==\"," +
                "\"remainingInsulin\":3.14," +
                "\"glucoseUnit\":\"mmoll\",\"temporaryBasalRate\":0.8," +
                "\"profile\":\"D\",\"connected\":true}",
            result.toString())
        verify(loopHub).getGlucoseValues(from, true)
        verify(loopHub).insulinOnboard
        verify(loopHub).temporaryBasal
        verify(loopHub).isConnected
        verify(loopHub).glucoseUnit
        verify(loopHub).storeHeartRate(
            Instant.ofEpochSecond(hr["hrStart"] as Long),
            Instant.ofEpochSecond(hr["hrEnd"] as Long),
            99,
            hr["device"] as String)
    }

    @Test
    fun testOnGetBloodGlucose_Wait() {
        `when`(loopHub.isConnected).thenReturn(true)
        `when`(loopHub.insulinOnboard).thenReturn(3.14)
        `when`(loopHub.temporaryBasal).thenReturn(0.8)
        `when`(loopHub.glucoseUnit).thenReturn(GlucoseUnit.MMOL)
        val from = getGlucoseValuesFrom
        `when`(loopHub.getGlucoseValues(from, true)).thenReturn(
            listOf(createGlucoseValue(clock.instant().minusSeconds(330))))
        val params = createHeartRate(99).toMutableMap()
        params["wait"] = 10
        val uri = createUri(params)
        gp.newValue = mock(Condition::class.java)
        val result = gp.onGetBloodGlucose(uri)
        assertEquals(
            "{\"encodedGlucose\":\"/wS6AQ==\"," +
                "\"remainingInsulin\":3.14," +
                "\"glucoseUnit\":\"mmoll\",\"temporaryBasalRate\":0.8," +
                "\"profile\":\"D\",\"connected\":true}",
            result.toString())
        verify(gp.newValue).awaitNanos(anyLong())
        verify(loopHub, times(2)).getGlucoseValues(from, true)
        verify(loopHub).insulinOnboard
        verify(loopHub).temporaryBasal
        verify(loopHub).isConnected
        verify(loopHub).glucoseUnit
        verify(loopHub).storeHeartRate(
            Instant.ofEpochSecond(params["hrStart"] as Long),
            Instant.ofEpochSecond(params["hrEnd"] as Long),
            99,
            params["device"] as String)
    }

    @Test
    fun testOnPostCarbs() {
        val uri = createUri(mapOf("carbs" to "12"))
        assertEquals("", gp.onPostCarbs(uri))
        verify(loopHub).postCarbs(12)
    }

    @Test
    fun testOnConnectPump_Disconnect() {
        val uri = createUri(mapOf("disconnectMinutes" to "20"))
        `when`(loopHub.isConnected).thenReturn(false)
        assertEquals("{\"connected\":false}", gp.onConnectPump(uri))
        verify(loopHub).disconnectPump(20)
        verify(loopHub).isConnected
    }

    @Test
    fun testOnConnectPump_Connect() {
        val uri = createUri(mapOf("disconnectMinutes" to "0"))
        `when`(loopHub.isConnected).thenReturn(true)
        assertEquals("{\"connected\":true}", gp.onConnectPump(uri))
        verify(loopHub).connectPump()
        verify(loopHub).isConnected
    }

    @Test
    fun onSgv_NoGlucose() {
        whenever(loopHub.glucoseUnit).thenReturn(GlucoseUnit.MMOL)
        whenever(loopHub.getGlucoseValues(any(), eq(false))).thenReturn(emptyList())
        assertEquals("[]", gp.onSgv(mock(), createUri(mapOf()), null))
        verify(loopHub).getGlucoseValues(clock.instant().minusSeconds(25L * 300L), false)
    }

    @Test
fun onSgv_NoDelta() {
        whenever(loopHub.glucoseUnit).thenReturn(GlucoseUnit.MMOL)
        whenever(loopHub.insulinOnboard).thenReturn(2.7)
        whenever(loopHub.insulinBasalOnboard).thenReturn(2.5)
        whenever(loopHub.temporaryBasal).thenReturn(0.8)
        whenever(loopHub.carbsOnboard).thenReturn(10.7)
        whenever(loopHub.getGlucoseValues(any(), eq(false))).thenReturn(
            listOf(createGlucoseValue(
                clock.instant().minusSeconds(100L), 99.3)))
        assertEquals(
            """[{"_id":"-900000","device":"RANDOM","deviceString":"1969-12-31T23:58:30Z","sysTime":"1969-12-31T23:58:30Z","unfiltered":90.0,"date":-90000,"sgv":99,"direction":"Flat","noise":4.5,"units_hint":"mmol","iob":5.2,"tbr":80,"cob":10.7}]""",
            gp.onSgv(mock(), createUri(mapOf()), null))
        verify(loopHub).getGlucoseValues(clock.instant().minusSeconds(25L * 300L), false)
        verify(loopHub).glucoseUnit
    }

    @Test
    fun onSgv() {
        whenever(loopHub.glucoseUnit).thenReturn(GlucoseUnit.MMOL)
        whenever(loopHub.insulinOnboard).thenReturn(2.7)
        whenever(loopHub.insulinBasalOnboard).thenReturn(2.5)
        whenever(loopHub.temporaryBasal).thenReturn(0.8)
        whenever(loopHub.carbsOnboard).thenReturn(10.7)
        whenever(loopHub.getGlucoseValues(any(), eq(false))).thenAnswer { i ->
            val from = i.getArgument<Instant>(0)
            fromClosedRange(from.toEpochMilli(), clock.instant().toEpochMilli(), 300_000L)
                .map(Instant::ofEpochMilli)
                .mapIndexed { idx, ts -> createGlucoseValue(ts, 100.0+(10 * idx)) }.reversed()}
        assertEquals(
            """[{"_id":"100000","device":"RANDOM","deviceString":"1970-01-01T00:00:10Z","sysTime":"1970-01-01T00:00:10Z","unfiltered":90.0,"date":10000,"sgv":120,"delta":10,"direction":"Flat","noise":4.5,"units_hint":"mmol","iob":5.2,"tbr":80,"cob":10.7}]""",
            gp.onSgv(mock(), createUri(mapOf("count" to "1")), null))
        verify(loopHub).getGlucoseValues(
            clock.instant().minusSeconds(600L), false)


        assertEquals(
            """[{"_id":"100000","device":"RANDOM","deviceString":"1970-01-01T00:00:10Z","sysTime":"1970-01-01T00:00:10Z","unfiltered":90.0,"date":10000,"sgv":130,"delta":10,"direction":"Flat","noise":4.5,"units_hint":"mmol","iob":5.2,"tbr":80,"cob":10.7},""" +
                """{"_id":"-2900000","device":"RANDOM","deviceString":"1969-12-31T23:55:10Z","sysTime":"1969-12-31T23:55:10Z","unfiltered":90.0,"date":-290000,"sgv":120,"delta":10,"direction":"Flat","noise":4.5}]""",
            gp.onSgv(mock(), createUri(mapOf("count" to "2")), null))
        verify(loopHub).getGlucoseValues(
            clock.instant().minusSeconds(900L), false)

        assertEquals(
            """[{"date":10000,"sgv":130,"delta":10,"direction":"Flat","noise":4.5,"units_hint":"mmol","iob":5.2,"tbr":80,"cob":10.7},""" +
                """{"date":-290000,"sgv":120,"delta":10,"direction":"Flat","noise":4.5}]""",
            gp.onSgv(mock(), createUri(mapOf("count" to "2", "brief_mode" to "true")), null))
        verify(loopHub, times(2)).getGlucoseValues(
            clock.instant().minusSeconds(900L), false)

        verify(loopHub, atLeastOnce()).glucoseUnit
    }
}<|MERGE_RESOLUTION|>--- conflicted
+++ resolved
@@ -14,13 +14,13 @@
 import org.junit.jupiter.api.Assertions.assertEquals
 import org.junit.jupiter.api.Assertions.assertThrows
 import org.junit.jupiter.api.BeforeEach
+import org.junit.jupiter.api.RepeatedTest
 import org.junit.jupiter.api.Test
 import org.mockito.ArgumentCaptor
 import org.mockito.ArgumentMatchers.anyBoolean
 import org.mockito.ArgumentMatchers.anyInt
 import org.mockito.ArgumentMatchers.anyLong
 import org.mockito.ArgumentMatchers.anyString
-import org.mockito.ArgumentMatchers.eq
 import org.mockito.Mock
 import org.mockito.Mockito.atMost
 import org.mockito.Mockito.mock
@@ -28,18 +28,16 @@
 import org.mockito.Mockito.verify
 import org.mockito.Mockito.verifyNoMoreInteractions
 import org.mockito.Mockito.`when`
-<<<<<<< HEAD
-import java.net.ConnectException
-import java.net.HttpURLConnection
-=======
 import org.mockito.kotlin.any
 import org.mockito.kotlin.atLeastOnce
 import org.mockito.kotlin.eq
 import org.mockito.kotlin.whenever
->>>>>>> 18af3e94
+import java.net.ConnectException
+import java.net.HttpURLConnection
 import java.net.SocketAddress
 import java.net.URI
 import java.time.Clock
+import java.time.Duration
 import java.time.Instant
 import java.time.ZoneId
 import java.time.temporal.ChronoUnit
@@ -68,7 +66,7 @@
         `when`(sp.getBoolean(anyString(), anyBoolean())).thenAnswer { i -> i.arguments[1] }
         `when`(sp.getString(anyString(), anyString())).thenAnswer { i -> i.arguments[1] }
         `when`(sp.getInt(anyString(), anyInt())).thenAnswer { i -> i.arguments[1] }
-        `when`(sp.getInt(eq("communication_http_port") ?: "", anyInt()))
+        `when`(sp.getInt(eq("communication_http_port"), anyInt()))
             .thenReturn(28890)
     }
 
@@ -162,20 +160,20 @@
     fun setupHttpServer_enabled() {
         `when`(sp.getBoolean("communication_http", false)).thenReturn(true)
         `when`(sp.getInt("communication_http_port", 28891)).thenReturn(28892)
-        gp.setupHttpServer()
+        gp.setupHttpServer(Duration.ofSeconds(10))
         val reqUri = URI("http://127.0.0.1:28892/get")
         val resp = reqUri.toURL().openConnection() as HttpURLConnection
         assertEquals(200, resp.responseCode)
 
         // Change port
         `when`(sp.getInt("communication_http_port", 28891)).thenReturn(28893)
-        gp.setupHttpServer()
+        gp.setupHttpServer(Duration.ofSeconds(10))
         val reqUri2 = URI("http://127.0.0.1:28893/get")
         val resp2 = reqUri2.toURL().openConnection() as HttpURLConnection
         assertEquals(200, resp2.responseCode)
 
         `when`(sp.getBoolean("communication_http", false)).thenReturn(false)
-        gp.setupHttpServer()
+        gp.setupHttpServer(Duration.ofSeconds(10))
         assertThrows(ConnectException::class.java) {
             (reqUri2.toURL().openConnection() as HttpURLConnection).responseCode
         }
@@ -190,7 +188,7 @@
 
     @Test
     fun setupHttpServer_disabled() {
-        gp.setupHttpServer()
+        gp.setupHttpServer(Duration.ofSeconds(10))
         val reqUri = URI("http://127.0.0.1:28890/get")
         assertThrows(ConnectException::class.java) {
             (reqUri.toURL().openConnection() as HttpURLConnection).responseCode
@@ -265,7 +263,7 @@
         gp.onConnectDevice(device)
 
         val captor = ArgumentCaptor.forClass(Any::class.java)
-        verify(gp.garminMessenger)!!.sendMessage(eq(device) ?: device, captor.capture() ?: "")
+        verify(gp.garminMessenger)!!.sendMessage(eq(device), captor.capture() ?: "")
         @Suppress("UNCHECKED_CAST")
         val r = captor.value as Map<String, Any>
         assertEquals("foo", r["key"])
@@ -375,7 +373,7 @@
     fun onSgv_NoGlucose() {
         whenever(loopHub.glucoseUnit).thenReturn(GlucoseUnit.MMOL)
         whenever(loopHub.getGlucoseValues(any(), eq(false))).thenReturn(emptyList())
-        assertEquals("[]", gp.onSgv(mock(), createUri(mapOf()), null))
+        assertEquals("[]", gp.onSgv(createUri(mapOf())))
         verify(loopHub).getGlucoseValues(clock.instant().minusSeconds(25L * 300L), false)
     }
 
@@ -391,7 +389,7 @@
                 clock.instant().minusSeconds(100L), 99.3)))
         assertEquals(
             """[{"_id":"-900000","device":"RANDOM","deviceString":"1969-12-31T23:58:30Z","sysTime":"1969-12-31T23:58:30Z","unfiltered":90.0,"date":-90000,"sgv":99,"direction":"Flat","noise":4.5,"units_hint":"mmol","iob":5.2,"tbr":80,"cob":10.7}]""",
-            gp.onSgv(mock(), createUri(mapOf()), null))
+            gp.onSgv(createUri(mapOf())))
         verify(loopHub).getGlucoseValues(clock.instant().minusSeconds(25L * 300L), false)
         verify(loopHub).glucoseUnit
     }
@@ -410,7 +408,7 @@
                 .mapIndexed { idx, ts -> createGlucoseValue(ts, 100.0+(10 * idx)) }.reversed()}
         assertEquals(
             """[{"_id":"100000","device":"RANDOM","deviceString":"1970-01-01T00:00:10Z","sysTime":"1970-01-01T00:00:10Z","unfiltered":90.0,"date":10000,"sgv":120,"delta":10,"direction":"Flat","noise":4.5,"units_hint":"mmol","iob":5.2,"tbr":80,"cob":10.7}]""",
-            gp.onSgv(mock(), createUri(mapOf("count" to "1")), null))
+            gp.onSgv(createUri(mapOf("count" to "1"))))
         verify(loopHub).getGlucoseValues(
             clock.instant().minusSeconds(600L), false)
 
@@ -418,14 +416,14 @@
         assertEquals(
             """[{"_id":"100000","device":"RANDOM","deviceString":"1970-01-01T00:00:10Z","sysTime":"1970-01-01T00:00:10Z","unfiltered":90.0,"date":10000,"sgv":130,"delta":10,"direction":"Flat","noise":4.5,"units_hint":"mmol","iob":5.2,"tbr":80,"cob":10.7},""" +
                 """{"_id":"-2900000","device":"RANDOM","deviceString":"1969-12-31T23:55:10Z","sysTime":"1969-12-31T23:55:10Z","unfiltered":90.0,"date":-290000,"sgv":120,"delta":10,"direction":"Flat","noise":4.5}]""",
-            gp.onSgv(mock(), createUri(mapOf("count" to "2")), null))
+            gp.onSgv(createUri(mapOf("count" to "2"))))
         verify(loopHub).getGlucoseValues(
             clock.instant().minusSeconds(900L), false)
 
         assertEquals(
             """[{"date":10000,"sgv":130,"delta":10,"direction":"Flat","noise":4.5,"units_hint":"mmol","iob":5.2,"tbr":80,"cob":10.7},""" +
                 """{"date":-290000,"sgv":120,"delta":10,"direction":"Flat","noise":4.5}]""",
-            gp.onSgv(mock(), createUri(mapOf("count" to "2", "brief_mode" to "true")), null))
+            gp.onSgv(createUri(mapOf("count" to "2", "brief_mode" to "true"))))
         verify(loopHub, times(2)).getGlucoseValues(
             clock.instant().minusSeconds(900L), false)
 
