--- conflicted
+++ resolved
@@ -232,13 +232,8 @@
             is DataSyncSelector.PairExtendedBolus          -> dataPair.value.ids.nightscoutId
             is DataSyncSelector.PairProfileSwitch          -> dataPair.value.interfaceIDs.nightscoutId
             is DataSyncSelector.PairEffectiveProfileSwitch -> dataPair.value.interfaceIDs.nightscoutId
-<<<<<<< HEAD
             is DataSyncSelector.PairOfflineEvent           -> dataPair.value.ids.nightscoutId
             else                                           -> error("Unsupported data type")
-=======
-            is DataSyncSelector.PairOfflineEvent           -> dataPair.value.interfaceIDs.nightscoutId
-            else                                           -> error("Unsupported type")
->>>>>>> ec712f6b
         }
         when (dataPair) {
             is DataSyncSelector.PairBolus                  -> dataPair.value.toJson(false, dateUtil)
