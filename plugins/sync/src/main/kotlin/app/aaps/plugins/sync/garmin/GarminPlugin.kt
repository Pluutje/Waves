package app.aaps.plugins.sync.garmin

import android.content.Context
import androidx.annotation.VisibleForTesting
import app.aaps.core.data.model.GV
import app.aaps.core.data.model.GlucoseUnit
import app.aaps.core.data.plugin.PluginDescription
import app.aaps.core.data.plugin.PluginType
import app.aaps.core.interfaces.logging.AAPSLogger
import app.aaps.core.interfaces.logging.LTag
import app.aaps.core.interfaces.plugin.PluginBase
import app.aaps.core.interfaces.resources.ResourceHelper
import app.aaps.core.interfaces.rx.bus.RxBus
import app.aaps.core.interfaces.rx.events.EventNewBG
import app.aaps.core.interfaces.rx.events.EventPreferenceChange
import app.aaps.core.interfaces.sharedPreferences.SP
import app.aaps.plugins.sync.R
import com.google.gson.JsonArray
import com.google.gson.JsonObject
import io.reactivex.rxjava3.disposables.CompositeDisposable
import io.reactivex.rxjava3.schedulers.Schedulers
import java.math.BigDecimal
import java.math.MathContext
import java.math.RoundingMode
import java.net.HttpURLConnection
import java.net.SocketAddress
import java.net.URI
import java.time.Clock
import java.time.Duration
import java.time.Instant
import java.util.Date
import java.util.concurrent.locks.Condition
import java.util.concurrent.locks.ReentrantLock
import javax.inject.Inject
import javax.inject.Singleton
import kotlin.concurrent.withLock
import kotlin.math.roundToInt

/** Support communication with Garmin devices.
 *
 * This plugin supports sending glucose values to Garmin devices and receiving
 * carbs, heart rate and pump disconnect events from the device. It communicates
 * via HTTP on localhost or Garmin's native CIQ library.
 */
@Singleton
class GarminPlugin @Inject constructor(
    aapsLogger: AAPSLogger,
    resourceHelper: ResourceHelper,
    private val context: Context,
    private val loopHub: LoopHub,
    private val rxBus: RxBus,
    private val sp: SP,
) : PluginBase(
    PluginDescription()
        .mainType(PluginType.SYNC)
        .pluginIcon(app.aaps.core.objects.R.drawable.ic_watch)
        .pluginName(R.string.garmin)
        .shortName(R.string.garmin)
        .description(R.string.garmin_description)
        .preferencesId(R.xml.pref_garmin),
    aapsLogger, resourceHelper
) {

    /** HTTP Server for local HTTP server communication (device app requests values) .*/
    private var server: HttpServer? = null
    var garminMessenger: GarminMessenger? = null

    /** Garmin ConnectIQ application id for native communication. Phone pushes values. */
    private val glucoseAppIds = mapOf(
       "C9E90EE7E6924829A8B45E7DAFFF5CB4" to "GlucoseWatch_Dev",
       "1107CA6C2D5644B998D4BCB3793F2B7C" to "GlucoseDataField_Dev",
       "928FE19A4D3A4259B50CB6F9DDAF0F4A" to "GlucoseWidget_Dev",
       "662DFCF7F5A147DE8BD37F09574ADB11" to "GlucoseWatch",
       "815C7328C21248C493AD9AC4682FE6B3" to "GlucoseDataField",
       "4BDDCC1740084A1FAB83A3B2E2FCF55B" to "GlucoseWidget",
    )

    @VisibleForTesting
    private val disposable = CompositeDisposable()

    @VisibleForTesting
    var clock: Clock = Clock.systemUTC()

    private val valueLock = ReentrantLock()

    @VisibleForTesting
    var newValue: Condition = valueLock.newCondition()
    private var lastGlucoseValueTimestamp: Long? = null
    private val glucoseUnitStr get() = if (loopHub.glucoseUnit == GlucoseUnit.MGDL) "mgdl" else "mmoll"
    private val garminAapsKey get() = sp.getString("garmin_aaps_key", "")

    private fun onPreferenceChange(event: EventPreferenceChange) {
        when (event.changedKey) {
            "communication_debug_mode" -> setupGarminMessenger()
            "communication_http", "communication_http_port" -> setupHttpServer()
            "garmin_aaps_key" -> sendPhoneAppMessage()
        }
    }

    private fun setupGarminMessenger() {
        val enableDebug = sp.getBoolean("communication_ciq_debug_mode", false)
        garminMessenger?.dispose()
        garminMessenger = null
        aapsLogger.info(LTag.GARMIN, "initialize IQ messenger in debug=$enableDebug")
        garminMessenger = GarminMessenger(
            aapsLogger, context, glucoseAppIds, {_, _ -> },
            true, enableDebug).also { disposable.add(it) }
    }

    override fun onStart() {
        super.onStart()
        aapsLogger.info(LTag.GARMIN, "start")
        disposable.add(
            rxBus
                .toObservable(EventPreferenceChange::class.java)
                .observeOn(Schedulers.io())
                .subscribe(::onPreferenceChange)
        )
        disposable.add(
            rxBus
                .toObservable(EventNewBG::class.java)
                .observeOn(Schedulers.io())
                .subscribe(::onNewBloodGlucose)
        )
        setupHttpServer()
        if (garminAapsKey.isNotEmpty())
            setupGarminMessenger()
    }

    private fun setupHttpServer() {
      setupHttpServer(Duration.ZERO)
    }

    @VisibleForTesting
    fun setupHttpServer(wait: Duration) {
        if (sp.getBoolean("communication_http", false)) {
            val port = sp.getInt("communication_http_port", 28891)
            if (server != null && server?.port == port) return
            aapsLogger.info(LTag.GARMIN, "starting HTTP server on $port")
            server?.close()
            server = HttpServer(aapsLogger, port).apply {
                registerEndpoint("/get", requestHandler(::onGetBloodGlucose))
                registerEndpoint("/carbs", requestHandler(::onPostCarbs))
                registerEndpoint("/connect", requestHandler(::onConnectPump))
                registerEndpoint("/sgv.json", requestHandler(::onSgv))
                awaitReady(wait)
            }
        } else if (server != null) {
            aapsLogger.info(LTag.GARMIN, "stopping HTTP server")
            server?.close()
            server = null
        }
    }

    public override fun onStop() {
        disposable.clear()
        aapsLogger.info(LTag.GARMIN, "Stop")
        server?.close()
        server = null
        super.onStop()
    }

    /** Receive new blood glucose events.
     *
     * Stores new blood glucose values in lastGlucoseValue to make sure we return
     * these values immediately when values are requested by Garmin device.
     * Sends a message to the Garmin devices via the ciqMessenger. */
    @VisibleForTesting
    fun onNewBloodGlucose(event: EventNewBG) {
        val timestamp = event.glucoseValueTimestamp ?: return
        aapsLogger.info(LTag.GARMIN, "onNewBloodGlucose ${Date(timestamp)}")
        valueLock.withLock {
            if ((lastGlucoseValueTimestamp ?: 0) >= timestamp) return
            lastGlucoseValueTimestamp = timestamp
            newValue.signalAll()
        }
    }

    @VisibleForTesting
    fun onConnectDevice(device: GarminDevice) {
        if (garminAapsKey.isNotEmpty()) {
            aapsLogger.info(LTag.GARMIN, "onConnectDevice $device sending glucose")
            sendPhoneAppMessage(device)
        }
    }

    private fun sendPhoneAppMessage(device: GarminDevice) {
        garminMessenger?.sendMessage(device, getGlucoseMessage())
    }

    private fun sendPhoneAppMessage() {
        garminMessenger?.sendMessage(getGlucoseMessage())
    }

    @VisibleForTesting
    fun getGlucoseMessage() = mapOf<String, Any>(
        "key" to garminAapsKey,
        "command" to "glucose",
        "profile" to loopHub.currentProfileName.first().toString(),
        "encodedGlucose" to encodedGlucose(getGlucoseValues()),
        "remainingInsulin" to loopHub.insulinOnboard,
        "glucoseUnit" to glucoseUnitStr,
        "temporaryBasalRate" to
            (loopHub.temporaryBasal.takeIf(java.lang.Double::isFinite) ?: 1.0),
        "connected" to loopHub.isConnected,
        "timestamp" to clock.instant().epochSecond
    )

    /** Gets the last 2+ hours of glucose values. */
    @VisibleForTesting
    fun getGlucoseValues(): List<GV> {
        val from = clock.instant().minus(Duration.ofHours(2).plusMinutes(9))
        return loopHub.getGlucoseValues(from, true)
    }

    /** Get the last 2+ hours of glucose values and waits in case a new value should arrive soon. */
    private fun getGlucoseValues(maxWait: Duration): List<GV> {
        val glucoseFrequency = Duration.ofMinutes(5)
        val glucoseValues = getGlucoseValues()
        val last = glucoseValues.lastOrNull() ?: return emptyList()
        val delay = Duration.ofMillis(clock.millis() - last.timestamp)
        return if (!maxWait.isZero
            && delay > glucoseFrequency
            && delay < glucoseFrequency.plusMinutes(1)
        ) {
            valueLock.withLock {
                aapsLogger.debug(LTag.GARMIN, "waiting for new glucose (delay=$delay)")
                newValue.awaitNanos(maxWait.toNanos())
            }
            getGlucoseValues()
        } else {
            glucoseValues
        }
    }

    private fun encodedGlucose(glucoseValues: List<GV>): String {
        val encodedGlucose = DeltaVarEncodedList(glucoseValues.size * 16, 2)
        for (glucose: GV in glucoseValues) {
            val timeSec: Int = (glucose.timestamp / 1000).toInt()
            val glucoseMgDl: Int = glucose.value.roundToInt()
            encodedGlucose.add(timeSec, glucoseMgDl)
        }
        return encodedGlucose.encodedBase64()
    }

    @VisibleForTesting
    fun requestHandler(action: (URI) -> CharSequence) = {
            caller: SocketAddress, uri: URI, _: String? ->
        val key = garminAapsKey
        val deviceKey = getQueryParameter(uri, "key")
        if (key.isNotEmpty() && key != deviceKey) {
            aapsLogger.warn(LTag.GARMIN, "Invalid AAPS Key from $caller, got '$deviceKey' want '$key' $uri")
            sendPhoneAppMessage()
            Thread.sleep(1000L)
            HttpURLConnection.HTTP_UNAUTHORIZED to "{}"
        } else {
            aapsLogger.info(LTag.GARMIN, "get from $caller resp , req: $uri")
            HttpURLConnection.HTTP_OK to action(uri).also {
                aapsLogger.info(LTag.GARMIN, "get from $caller resp , req: $uri, result: $it")
            }
        }
    }

    /** Responses to get glucose value request by the device.
     *
     * Also, gets the heart rate readings from the device.
     */
    @VisibleForTesting
    fun onGetBloodGlucose(uri: URI): CharSequence {
        receiveHeartRate(uri)
        val profileName = loopHub.currentProfileName
        val waitSec = getQueryParameter(uri, "wait", 0L)
        val glucoseValues = getGlucoseValues(Duration.ofSeconds(waitSec))
        val jo = JsonObject()
        jo.addProperty("encodedGlucose", encodedGlucose(glucoseValues))
        jo.addProperty("remainingInsulin", loopHub.insulinOnboard)
        jo.addProperty("glucoseUnit", glucoseUnitStr)
        loopHub.temporaryBasal.also {
            if (!it.isNaN()) jo.addProperty("temporaryBasalRate", it)
        }
        jo.addProperty("profile", profileName.first().toString())
        jo.addProperty("connected", loopHub.isConnected)
        return jo.toString()
    }

    private fun getQueryParameter(uri: URI, name: String) = (uri.query ?: "")
        .split("&")
        .map { kv -> kv.split("=") }
        .firstOrNull { kv -> kv.size == 2 && kv[0] == name }?.get(1)

    private fun getQueryParameter(
        uri: URI,
        @Suppress("SameParameterValue") name: String,
        @Suppress("SameParameterValue") defaultValue: Boolean
    ): Boolean {
        return when (getQueryParameter(uri, name)?.lowercase()) {
            "true"  -> true
            "false" -> false
            else    -> defaultValue
        }
    }

    private fun getQueryParameter(
        uri: URI, name: String,
        @Suppress("SameParameterValue") defaultValue: Long
    ): Long {
        val value = getQueryParameter(uri, name)
        return try {
            if (value.isNullOrEmpty()) defaultValue else value.toLong()
        } catch (e: NumberFormatException) {
            aapsLogger.error(LTag.GARMIN, "invalid $name value '$value'")
            defaultValue
        }
    }

    private fun toLong(v: Any?) = (v as? Number?)?.toLong() ?: 0L

    @VisibleForTesting
    fun receiveHeartRate(msg: Map<String, Any>, test: Boolean) {
        val avg: Int = msg.getOrDefault("hr", 0) as Int
        val samplingStartSec: Long = toLong(msg["hrStart"])
        val samplingEndSec: Long = toLong(msg["hrEnd"])
        val device: String? = msg["device"] as String?
        receiveHeartRate(
            Instant.ofEpochSecond(samplingStartSec), Instant.ofEpochSecond(samplingEndSec),
            avg, device, test)
    }

    @VisibleForTesting
    fun receiveHeartRate(uri: URI) {
        val avg: Int = getQueryParameter(uri, "hr", 0L).toInt()
        val samplingStartSec: Long = getQueryParameter(uri, "hrStart", 0L)
        val samplingEndSec: Long = getQueryParameter(uri, "hrEnd", 0L)
        val device: String? = getQueryParameter(uri, "device")
        receiveHeartRate(
            Instant.ofEpochSecond(samplingStartSec), Instant.ofEpochSecond(samplingEndSec),
            avg, device, getQueryParameter(uri, "test", false)
        )
    }

    private fun receiveHeartRate(
        samplingStart: Instant, samplingEnd: Instant,
        avg: Int, device: String?, test: Boolean) {
        aapsLogger.info(LTag.GARMIN, "average heart rate $avg BPM $samplingStart to $samplingEnd")
        if (test) return
        if (avg > 10 && samplingStart > Instant.ofEpochMilli(0L) && samplingEnd > samplingStart) {
            loopHub.storeHeartRate(samplingStart, samplingEnd, avg, device)
        } else if (avg > 0) {
            aapsLogger.warn(LTag.GARMIN, "Skip saving invalid HR $avg $samplingStart..$samplingEnd")
        }
    }

    /** Handles carb notification from the device. */
    @VisibleForTesting
    fun onPostCarbs(uri: URI): CharSequence {
        postCarbs(getQueryParameter(uri, "carbs", 0L).toInt())
        return ""
    }

    private fun postCarbs(carbs: Int) {
        if (carbs > 0) {
            loopHub.postCarbs(carbs)
        }
    }

    /** Handles pump connected notification that the user entered on the Garmin device. */
    @VisibleForTesting
    fun onConnectPump(uri: URI): CharSequence {
        val minutes = getQueryParameter(uri, "disconnectMinutes", 0L).toInt()
        if (minutes > 0) {
            loopHub.disconnectPump(minutes)
        } else {
            loopHub.connectPump()
        }

        val jo = JsonObject()
        jo.addProperty("connected", loopHub.isConnected)
        return jo.toString()
    }

    private fun glucoseSlopeMgDlPerMilli(glucose1: GV, glucose2: GV): Double {
        return (glucose2.value - glucose1.value) / (glucose2.timestamp - glucose1.timestamp)
    }

    /** Returns glucose values in Nightscout/Xdrip format. */
    @VisibleForTesting
<<<<<<< HEAD
    @Suppress("UNUSED_PARAMETER")
    fun onSgv(call: SocketAddress, uri: URI, requestBody: String?): CharSequence {
        val count = getQueryParameter(uri, "count", 24L)
=======
    fun onSgv(uri: URI): CharSequence {
        val count = getQueryParameter(uri,"count", 24L)
>>>>>>> d284b3dd
            .toInt().coerceAtMost(1000).coerceAtLeast(1)
        val briefMode = getQueryParameter(uri, "brief_mode", false)

        // Guess a start time to get [count+1] readings. This is a heuristic that only works if we get readings
        // every 5 minutes and we're not missing readings. We truncate in case we get more readings but we'll
        // get less, e.g., in case we're missing readings for the last half hour. We get one extra reading,
        // to compute the glucose delta.
        val from = clock.instant().minus(Duration.ofMinutes(5L * (count + 1)))
        val glucoseValues = loopHub.getGlucoseValues(from, false)
        val joa = JsonArray()
        for (i in 0 until count.coerceAtMost(glucoseValues.size)) {
            val jo = JsonObject()
            val glucose = glucoseValues[i]
            if (!briefMode) {
                jo.addProperty("_id", glucose.id.toString())
                jo.addProperty("device", glucose.sourceSensor.toString())
                val timestamp = Instant.ofEpochMilli(glucose.timestamp)
                jo.addProperty("deviceString", timestamp.toString())
                jo.addProperty("sysTime", timestamp.toString())
                glucose.raw?.let { raw -> jo.addProperty("unfiltered", raw) }
            }
            jo.addProperty("date", glucose.timestamp)
            jo.addProperty("sgv", glucose.value.roundToInt())
            if (i + 1 < glucoseValues.size) {
                // Compute the 5 minute delta.
                val delta = 300_000.0 * glucoseSlopeMgDlPerMilli(glucoseValues[i + 1], glucose)
                jo.addProperty("delta", BigDecimal(delta, MathContext(3, RoundingMode.HALF_UP)))
            }
            jo.addProperty("direction", glucose.trendArrow.text)
            glucose.noise?.let { n -> jo.addProperty("noise", n) }
            if (i == 0) {
                when (loopHub.glucoseUnit) {
                    GlucoseUnit.MGDL -> jo.addProperty("units_hint", "mgdl")
                    GlucoseUnit.MMOL -> jo.addProperty("units_hint", "mmol")
                }
                jo.addProperty("iob", loopHub.insulinOnboard + loopHub.insulinBasalOnboard)
                loopHub.temporaryBasal.also {
                    if (!it.isNaN()) {
                        val temporaryBasalRateInPercent = (it * 100.0).toInt()
                        jo.addProperty("tbr", temporaryBasalRateInPercent)
                    }
                }
                jo.addProperty("cob", loopHub.carbsOnboard)
            }
            joa.add(jo)
        }
        return joa.toString()
    }
}<|MERGE_RESOLUTION|>--- conflicted
+++ resolved
@@ -384,14 +384,8 @@
 
     /** Returns glucose values in Nightscout/Xdrip format. */
     @VisibleForTesting
-<<<<<<< HEAD
-    @Suppress("UNUSED_PARAMETER")
-    fun onSgv(call: SocketAddress, uri: URI, requestBody: String?): CharSequence {
-        val count = getQueryParameter(uri, "count", 24L)
-=======
     fun onSgv(uri: URI): CharSequence {
         val count = getQueryParameter(uri,"count", 24L)
->>>>>>> d284b3dd
             .toInt().coerceAtMost(1000).coerceAtLeast(1)
         val briefMode = getQueryParameter(uri, "brief_mode", false)
 
