--- conflicted
+++ resolved
@@ -8,6 +8,7 @@
 import app.aaps.core.data.model.BS
 import app.aaps.core.data.model.GlucoseUnit
 import app.aaps.core.data.model.HR
+import app.aaps.core.data.model.SC
 import app.aaps.core.data.model.TB
 import app.aaps.core.data.model.TDD
 import app.aaps.core.data.model.TT
@@ -62,26 +63,6 @@
 import app.aaps.core.objects.wizard.QuickWizard
 import app.aaps.core.objects.wizard.QuickWizardEntry
 import app.aaps.core.ui.toast.ToastUtils
-<<<<<<< HEAD
-=======
-import app.aaps.database.ValueWrapper
-import app.aaps.database.entities.Bolus
-import app.aaps.database.entities.BolusCalculatorResult
-import app.aaps.database.entities.GlucoseValue
-import app.aaps.database.entities.HeartRate
-import app.aaps.database.entities.StepsCount
-import app.aaps.database.entities.TemporaryBasal
-import app.aaps.database.entities.TemporaryTarget
-import app.aaps.database.entities.TotalDailyDose
-import app.aaps.database.entities.UserEntry
-import app.aaps.database.entities.ValueWithUnit
-import app.aaps.database.entities.interfaces.end
-import app.aaps.database.impl.AppRepository
-import app.aaps.database.impl.transactions.CancelCurrentTemporaryTargetIfAnyTransaction
-import app.aaps.database.impl.transactions.InsertAndCancelCurrentTemporaryTargetTransaction
-import app.aaps.database.impl.transactions.InsertOrUpdateHeartRateTransaction
-import app.aaps.database.impl.transactions.InsertOrUpdateStepsCountTransaction
->>>>>>> e6bb7297
 import app.aaps.plugins.sync.R
 import dagger.android.HasAndroidInjector
 import io.reactivex.rxjava3.disposables.CompositeDisposable
@@ -337,10 +318,7 @@
         disposable += rxBus
             .toObservable(EventData.ActionStepsRate::class.java)
             .observeOn(aapsSchedulers.io)
-            .subscribe({
-                           aapsLogger.debug(LTag.WEAR, "Received ActionStepsRate event")
-                           handleStepsCount(it)
-                       }, fabricPrivacy::logException)
+            .subscribe({ handleStepsCount(it) }, fabricPrivacy::logException)
         disposable += rxBus
             .toObservable(EventData.ActionGetCustomWatchface::class.java)
             .observeOn(aapsSchedulers.io)
@@ -1287,9 +1265,10 @@
         )
         disposable += persistenceLayer.insertOrUpdateHeartRate(hr).subscribe()
     }
+
     private fun handleStepsCount(actionStepsRate: EventData.ActionStepsRate) {
         aapsLogger.debug(LTag.WEAR, "Steps count received $actionStepsRate from ${actionStepsRate.sourceNodeId}")
-        val stepsCount = StepsCount(
+        val stepsCount = SC(
             duration = actionStepsRate.duration,
             timestamp = actionStepsRate.timestamp,
             steps5min = actionStepsRate.steps5min,
@@ -1298,8 +1277,9 @@
             steps30min = actionStepsRate.steps30min,
             steps60min = actionStepsRate.steps60min,
             steps180min = actionStepsRate.steps180min,
-            device = actionStepsRate.device)
-        repository.runTransaction(InsertOrUpdateStepsCountTransaction(stepsCount)).blockingAwait()
+            device = actionStepsRate.device
+        )
+        disposable += persistenceLayer.insertOrUpdateStepsCount(stepsCount).subscribe()
     }
 
     private fun handleGetCustomWatchface(command: EventData.ActionGetCustomWatchface) {
