--- conflicted
+++ resolved
@@ -34,7 +34,6 @@
 import info.nightscout.plugins.sync.nsShared.events.EventConnectivityOptionChanged
 import info.nightscout.plugins.sync.nsShared.events.EventNSClientStatus
 import info.nightscout.plugins.sync.nsShared.events.EventNSClientUpdateGUI
-import info.nightscout.plugins.sync.nsShared.events.EventNSConnectivityOptionChanged
 import info.nightscout.plugins.sync.nsclient.NSClientPlugin
 import info.nightscout.plugins.sync.nsclient.acks.NSAddAck
 import info.nightscout.plugins.sync.nsclient.acks.NSAuthAck
@@ -150,11 +149,7 @@
                            }
                        }, fabricPrivacy::logException)
         disposable += rxBus
-<<<<<<< HEAD
-            .toObservable(EventNSConnectivityOptionChanged::class.java)
-=======
             .toObservable(EventConnectivityOptionChanged::class.java)
->>>>>>> 26c0b7c8
             .observeOn(aapsSchedulers.io)
             .subscribe({
                            latestDateInReceivedData = 0
