package info.nightscout.androidaps.danaRv2;

import android.content.ComponentName;
import android.content.Context;
import android.content.Intent;
import android.content.ServiceConnection;
import android.os.IBinder;

import androidx.annotation.NonNull;

import javax.inject.Inject;
import javax.inject.Singleton;

import app.aaps.core.data.model.BS;
import app.aaps.core.data.pump.defs.PumpType;
import app.aaps.core.data.time.T;
import app.aaps.core.interfaces.constraints.ConstraintsChecker;
import app.aaps.core.interfaces.logging.AAPSLogger;
import app.aaps.core.interfaces.logging.LTag;
import app.aaps.core.interfaces.objects.Instantiator;
import app.aaps.core.interfaces.plugin.ActivePlugin;
import app.aaps.core.interfaces.profile.Profile;
import app.aaps.core.interfaces.pump.DetailedBolusInfo;
import app.aaps.core.interfaces.pump.DetailedBolusInfoStorage;
import app.aaps.core.interfaces.pump.PumpEnactResult;
import app.aaps.core.interfaces.pump.PumpSync;
import app.aaps.core.interfaces.pump.TemporaryBasalStorage;
import app.aaps.core.interfaces.pump.defs.PumpDescriptionExtensionKt;
import app.aaps.core.interfaces.queue.CommandQueue;
import app.aaps.core.interfaces.resources.ResourceHelper;
import app.aaps.core.interfaces.rx.AapsSchedulers;
import app.aaps.core.interfaces.rx.bus.RxBus;
import app.aaps.core.interfaces.rx.events.EventAppExit;
import app.aaps.core.interfaces.rx.events.EventOverviewBolusProgress;
import app.aaps.core.interfaces.sharedPreferences.SP;
import app.aaps.core.interfaces.ui.UiInteraction;
import app.aaps.core.interfaces.utils.DateUtil;
import app.aaps.core.interfaces.utils.DecimalFormatter;
import app.aaps.core.interfaces.utils.Round;
import app.aaps.core.interfaces.utils.fabric.FabricPrivacy;
import app.aaps.core.objects.constraints.ConstraintObject;
import info.nightscout.androidaps.danaRv2.services.DanaRv2ExecutionService;
import info.nightscout.androidaps.danar.AbstractDanaRPlugin;
import info.nightscout.androidaps.danar.R;
import info.nightscout.pump.dana.DanaPump;
import info.nightscout.pump.dana.database.DanaHistoryDatabase;

@Singleton
public class DanaRv2Plugin extends AbstractDanaRPlugin {
    private final AAPSLogger aapsLogger;
    private final Context context;
    private final ResourceHelper rh;
    private final DetailedBolusInfoStorage detailedBolusInfoStorage;
    private final TemporaryBasalStorage temporaryBasalStorage;
    private final FabricPrivacy fabricPrivacy;
    private final ServiceConnection mConnection = new ServiceConnection() {

        public void onServiceDisconnected(ComponentName name) {
            aapsLogger.debug(LTag.PUMP, "Service is disconnected");
            sExecutionService = null;
        }

        public void onServiceConnected(ComponentName name, IBinder service) {
            aapsLogger.debug(LTag.PUMP, "Service is connected");
            DanaRv2ExecutionService.LocalBinder mLocalBinder = (DanaRv2ExecutionService.LocalBinder) service;
            sExecutionService = mLocalBinder.getServiceInstance();
        }
    };

    @Inject
    public DanaRv2Plugin(
            AAPSLogger aapsLogger,
            AapsSchedulers aapsSchedulers,
            RxBus rxBus,
            Context context,
            ResourceHelper rh,
            ConstraintsChecker constraintChecker,
            ActivePlugin activePlugin,
            SP sp,
            CommandQueue commandQueue,
            DanaPump danaPump,
            DetailedBolusInfoStorage detailedBolusInfoStorage,
            TemporaryBasalStorage temporaryBasalStorage,
            DateUtil dateUtil,
            FabricPrivacy fabricPrivacy,
            PumpSync pumpSync,
            UiInteraction uiInteraction,
            DanaHistoryDatabase danaHistoryDatabase,
            DecimalFormatter decimalFormatter,
            Instantiator instantiator
    ) {
        super(danaPump, rh, constraintChecker, aapsLogger, aapsSchedulers, commandQueue, rxBus, activePlugin, sp, dateUtil, pumpSync, uiInteraction, danaHistoryDatabase, decimalFormatter,
                instantiator);
        this.aapsLogger = aapsLogger;
        this.context = context;
        this.rh = rh;
        this.constraintChecker = constraintChecker;
        this.detailedBolusInfoStorage = detailedBolusInfoStorage;
        this.temporaryBasalStorage = temporaryBasalStorage;
        this.fabricPrivacy = fabricPrivacy;
        getPluginDescription().description(info.nightscout.pump.dana.R.string.description_pump_dana_r_v2);

        useExtendedBoluses = false;
        PumpDescriptionExtensionKt.fillFor(pumpDescription, PumpType.DANA_RV2);
    }

    @Override
    protected void onStart() {
        Intent intent = new Intent(context, DanaRv2ExecutionService.class);
        context.bindService(intent, mConnection, Context.BIND_AUTO_CREATE);

        disposable.add(rxBus
                .toObservable(EventAppExit.class)
                .observeOn(aapsSchedulers.getIo())
                .subscribe(event -> context.unbindService(mConnection), fabricPrivacy::logException)
        );
        super.onStart();
    }

    @Override
    protected void onStop() {
        context.unbindService(mConnection);

        disposable.clear();
        super.onStop();
    }

    // Plugin base interface
    @NonNull
    @Override
    public String getName() {
        return rh.gs(info.nightscout.pump.dana.R.string.danarv2pump);
    }

    @Override
    public int getPreferencesId() {
        return R.xml.pref_danarv2;
    }

    @Override
    public boolean isFakingTempsByExtendedBoluses() {
        return false;
    }

    @Override
    public boolean isInitialized() {
        return danaPump.getLastConnection() > 0 && danaPump.getMaxBasal() > 0 && danaPump.isPasswordOK();
    }

    @Override
    public boolean isHandshakeInProgress() {
        return sExecutionService != null && sExecutionService.isHandshakeInProgress();
    }

    @Override
    public void finishHandshaking() {
        sExecutionService.finishHandshaking();
    }

    // Pump interface
    @NonNull @Override
    public PumpEnactResult deliverTreatment(DetailedBolusInfo detailedBolusInfo) {
        if (detailedBolusInfo.insulin == 0 || detailedBolusInfo.carbs > 0) {
            throw new IllegalArgumentException(detailedBolusInfo.toString(), new Exception());
        }
        detailedBolusInfo.insulin = constraintChecker.applyBolusConstraints(new ConstraintObject<>(detailedBolusInfo.insulin, getAapsLogger())).value();
<<<<<<< HEAD
        if (detailedBolusInfo.insulin > 0 || detailedBolusInfo.carbs > 0) {
            // v2 stores end time for bolus, we need to adjust time
            // default delivery speed is 12 sec/U
            int preferencesSpeed = sp.getInt(info.nightscout.pump.dana.R.string.key_danars_bolusspeed, 0);
            int speed = 12;
            switch (preferencesSpeed) {
                case 0:
                    speed = 12;
                    break;
                case 1:
                    speed = 30;
                    break;
                case 2:
                    speed = 60;
                    break;
            }
            detailedBolusInfo.timestamp = dateUtil.now() + (long) (speed * detailedBolusInfo.insulin * 1000);
            // clean carbs to prevent counting them as twice because they will picked up as another record
            // I don't think it's necessary to copy DetailedBolusInfo right now for carbs records
            double carbs = detailedBolusInfo.carbs;
            detailedBolusInfo.carbs = 0;
            long carbTimeStamp = detailedBolusInfo.getCarbsTimestamp() != null ? detailedBolusInfo.getCarbsTimestamp() : detailedBolusInfo.timestamp;
            if (carbTimeStamp == detailedBolusInfo.timestamp) carbTimeStamp -= T.Companion.mins(1).msecs(); // better set 1 min back to prevents clash with insulin

            detailedBolusInfoStorage.add(detailedBolusInfo); // will be picked up on reading history

            EventOverviewBolusProgress.Treatment t = new EventOverviewBolusProgress.Treatment(0, 0, detailedBolusInfo.getBolusType() == BS.Type.SMB, detailedBolusInfo.getId());
            boolean connectionOK = false;
            if (detailedBolusInfo.insulin > 0 || carbs > 0)
                connectionOK = sExecutionService.bolus(detailedBolusInfo.insulin, (int) carbs, carbTimeStamp, t);
            PumpEnactResult result = instantiator.providePumpEnactResult();
            result.success(connectionOK && Math.abs(detailedBolusInfo.insulin - t.getInsulin()) < pumpDescription.getBolusStep())
                    .bolusDelivered(t.getInsulin());
            if (!result.getSuccess())
                result.comment(rh.gs(info.nightscout.pump.dana.R.string.boluserrorcode, detailedBolusInfo.insulin, t.getInsulin(),
                        danaPump.getBolusStartErrorCode()));
            else
                result.comment(app.aaps.core.ui.R.string.ok);
            aapsLogger.debug(LTag.PUMP, "deliverTreatment: OK. Asked: " + detailedBolusInfo.insulin + " Delivered: " + result.getBolusDelivered());
            // remove carbs because it's get from history separately
            return result;
        } else {
            PumpEnactResult result = instantiator.providePumpEnactResult();
            result.success(false).bolusDelivered(0d).comment(app.aaps.core.ui.R.string.invalid_input);
            aapsLogger.error("deliverTreatment: Invalid input");
            return result;
=======
        // v2 stores end time for bolus, we need to adjust time
        // default delivery speed is 12 sec/U
        int preferencesSpeed = sp.getInt(info.nightscout.pump.dana.R.string.key_danars_bolusspeed, 0);
        int speed = 12;
        switch (preferencesSpeed) {
            case 0:
                speed = 12;
                break;
            case 1:
                speed = 30;
                break;
            case 2:
                speed = 60;
                break;
>>>>>>> b021dd77
        }
        detailedBolusInfo.timestamp = dateUtil.now() + (long) (speed * detailedBolusInfo.insulin * 1000);
        // clean carbs to prevent counting them as twice because they will picked up as another record
        // I don't think it's necessary to copy DetailedBolusInfo right now for carbs records
        double carbs = detailedBolusInfo.carbs;
        detailedBolusInfo.carbs = 0;
        long carbTimeStamp = detailedBolusInfo.getCarbsTimestamp() != null ? detailedBolusInfo.getCarbsTimestamp() : detailedBolusInfo.timestamp;
        if (carbTimeStamp == detailedBolusInfo.timestamp) carbTimeStamp -= T.Companion.mins(1).msecs(); // better set 1 min back to prevents clash with insulin

        detailedBolusInfoStorage.add(detailedBolusInfo); // will be picked up on reading history

        EventOverviewBolusProgress.Treatment t = new EventOverviewBolusProgress.Treatment(0, 0, detailedBolusInfo.getBolusType() == DetailedBolusInfo.BolusType.SMB, detailedBolusInfo.getId());
        boolean connectionOK = false;
        if (detailedBolusInfo.insulin > 0 || carbs > 0)
            connectionOK = sExecutionService.bolus(detailedBolusInfo.insulin, (int) carbs, carbTimeStamp, t);
        PumpEnactResult result = new PumpEnactResult(getInjector());
        result.success(connectionOK && Math.abs(detailedBolusInfo.insulin - t.getInsulin()) < pumpDescription.getBolusStep())
                .bolusDelivered(t.getInsulin());
        if (!result.getSuccess())
            result.comment(rh.gs(info.nightscout.pump.dana.R.string.boluserrorcode, detailedBolusInfo.insulin, t.getInsulin(),
                    danaPump.getBolusStartErrorCode()));
        else
            result.comment(app.aaps.core.ui.R.string.ok);
        aapsLogger.debug(LTag.PUMP, "deliverTreatment: OK. Asked: " + detailedBolusInfo.insulin + " Delivered: " + result.getBolusDelivered());
        // remove carbs because it's get from history separately
        return result;
    }

    @Override
    public void stopBolusDelivering() {
        if (sExecutionService == null) {
            aapsLogger.error("stopBolusDelivering sExecutionService is null");
            return;
        }
        sExecutionService.bolusStop();
    }

    // This is called from APS
    @NonNull @Override
    public PumpEnactResult setTempBasalAbsolute(double absoluteRate, int durationInMinutes, @NonNull Profile profile, boolean enforceNew, @NonNull PumpSync.TemporaryBasalType tbrType) {

        PumpEnactResult result = instantiator.providePumpEnactResult();

        absoluteRate = constraintChecker.applyBasalConstraints(new ConstraintObject<>(absoluteRate, getAapsLogger()), profile).value();

        boolean doTempOff = getBaseBasalRate() - absoluteRate == 0d && absoluteRate >= 0.10d;
        final boolean doLowTemp = absoluteRate < getBaseBasalRate() || absoluteRate < 0.10d;
        final boolean doHighTemp = absoluteRate > getBaseBasalRate();

        int percentRate = (int) (absoluteRate / getBaseBasalRate() * 100);
        // Any basal less than 0.10u/h will be dumped once per hour, not every 4 minutes. So if it's less than .10u/h, set a zero temp.
        if (absoluteRate < 0.10d) percentRate = 0;
        if (percentRate < 100) percentRate = (int) Round.INSTANCE.ceilTo(percentRate, 10d);
        else percentRate = (int) Round.INSTANCE.floorTo(percentRate, 10d);
        if (percentRate > 500) // Special high temp 500/15min
            percentRate = 500;
        aapsLogger.debug(LTag.PUMP, "setTempBasalAbsolute: Calculated percent rate: " + percentRate);

        if (percentRate == 100) doTempOff = true;

        if (doTempOff) {
            // If temp in progress
            if (danaPump.isTempBasalInProgress()) {
                aapsLogger.debug(LTag.PUMP, "setTempBasalAbsolute: Stopping temp basal (doTempOff)");
                return cancelTempBasal(false);
            }
            result.success(true).enacted(false).percent(100).isPercent(true).isTempCancel(true);
            aapsLogger.debug(LTag.PUMP, "setTempBasalAbsolute: doTempOff OK");
            return result;
        }

        if (doLowTemp || doHighTemp) {
            // Check if some temp is already in progress
            if (danaPump.isTempBasalInProgress()) {
                // Correct basal already set ?
                if (danaPump.getTempBasalPercent() == percentRate && danaPump.getTempBasalRemainingMin() > 4) {
                    if (!enforceNew) {
                        result.success(true).percent(percentRate).enacted(false).duration(danaPump.getTempBasalRemainingMin()).isPercent(true).isTempCancel(false);
                        aapsLogger.debug(LTag.PUMP, "setTempBasalAbsolute: Correct temp basal already set (doLowTemp || doHighTemp)");
                        return result;
                    }
                }
            }
            temporaryBasalStorage.add(new PumpSync.PumpState.TemporaryBasal(dateUtil.now(), T.Companion.mins(durationInMinutes).msecs(), percentRate, false, tbrType, 0L, 0L));
            // Convert duration from minutes to hours
            aapsLogger.debug(LTag.PUMP, "setTempBasalAbsolute: Setting temp basal " + percentRate + "% for " + durationInMinutes + " minutes (doLowTemp || doHighTemp)");
            if (percentRate == 0 && durationInMinutes > 30) {
                result = setTempBasalPercent(percentRate, durationInMinutes, profile, enforceNew, tbrType);
            } else {
                // use special APS temp basal call ... 100+/15min .... 100-/30min
                result = setHighTempBasalPercent(percentRate, durationInMinutes);
            }
            if (!result.getSuccess()) {
                aapsLogger.error("setTempBasalAbsolute: Failed to set high temp basal");
                return result;
            }
            aapsLogger.debug(LTag.PUMP, "setTempBasalAbsolute: high temp basal set ok");
            return result;
        }
        // We should never end here
        aapsLogger.error("setTempBasalAbsolute: Internal error");
        result.success(false).comment("Internal error");
        return result;
    }

    @NonNull @Override
    public PumpEnactResult setTempBasalPercent(int percent, int durationInMinutes, @NonNull Profile profile, boolean enforceNew, @NonNull PumpSync.TemporaryBasalType tbrType) {
        DanaPump pump = danaPump;
        PumpEnactResult result = instantiator.providePumpEnactResult();
        percent = constraintChecker.applyBasalPercentConstraints(new ConstraintObject<>(percent, getAapsLogger()), profile).value();
        if (percent < 0) {
            result.isTempCancel(false).enacted(false).success(false).comment(app.aaps.core.ui.R.string.invalid_input);
            aapsLogger.error("setTempBasalPercent: Invalid input");
            return result;
        }
        if (percent > getPumpDescription().getMaxTempPercent())
            percent = getPumpDescription().getMaxTempPercent();
        if (danaPump.isTempBasalInProgress() && danaPump.getTempBasalPercent() == percent && danaPump.getTempBasalRemainingMin() > 4 && !enforceNew) {
            result.enacted(false).success(true).isTempCancel(false).comment(app.aaps.core.ui.R.string.ok).duration(pump.getTempBasalRemainingMin()).percent(pump.getTempBasalPercent()).isPercent(true);
            aapsLogger.debug(LTag.PUMP, "setTempBasalPercent: Correct value already set");
            return result;
        }
        temporaryBasalStorage.add(new PumpSync.PumpState.TemporaryBasal(dateUtil.now(), T.Companion.mins(durationInMinutes).msecs(), percent, false, tbrType, 0L, 0L));
        boolean connectionOK;
        if (durationInMinutes == 15 || durationInMinutes == 30) {
            connectionOK = sExecutionService.tempBasalShortDuration(percent, durationInMinutes);
        } else {
            int durationInHours = Math.max(durationInMinutes / 60, 1);
            connectionOK = sExecutionService.tempBasal(percent, durationInHours);
        }
        if (connectionOK && pump.isTempBasalInProgress() && pump.getTempBasalPercent() == percent) {
            result.enacted(true).success(true).comment(app.aaps.core.ui.R.string.ok).isTempCancel(false).duration(pump.getTempBasalRemainingMin()).percent(pump.getTempBasalPercent()).isPercent(true);
            aapsLogger.debug(LTag.PUMP, "setTempBasalPercent: OK");
            return result;
        }
        result.enacted(false).success(false).comment(app.aaps.core.ui.R.string.temp_basal_delivery_error);
        aapsLogger.error("setTempBasalPercent: Failed to set temp basal");
        return result;
    }

    private PumpEnactResult setHighTempBasalPercent(Integer percent, int durationInMinutes) {
        DanaPump pump = danaPump;
        PumpEnactResult result = instantiator.providePumpEnactResult();
        boolean connectionOK = sExecutionService.highTempBasal(percent, durationInMinutes);
        if (connectionOK && pump.isTempBasalInProgress() && pump.getTempBasalPercent() == percent) {
            result.enacted(true).success(true).comment(app.aaps.core.ui.R.string.ok).isTempCancel(false).duration(pump.getTempBasalRemainingMin()).percent(pump.getTempBasalPercent()).isPercent(true);
            aapsLogger.debug(LTag.PUMP, "setHighTempBasalPercent: OK");
            return result;
        }
        result.enacted(false).success(false).comment(info.nightscout.pump.dana.R.string.danar_valuenotsetproperly);
        aapsLogger.error("setHighTempBasalPercent: Failed to set temp basal");
        return result;
    }

    @NonNull @Override
    public PumpEnactResult cancelTempBasal(boolean force) {
        PumpEnactResult result = instantiator.providePumpEnactResult();
        if (danaPump.isTempBasalInProgress()) {
            sExecutionService.tempBasalStop();
            result.success(true).enacted(true).isTempCancel(true);
        } else {
            result.success(true).isTempCancel(true).comment(app.aaps.core.ui.R.string.ok);
            aapsLogger.debug(LTag.PUMP, "cancelRealTempBasal: OK");
        }
        return result;
    }

    @NonNull @Override
    public PumpEnactResult setExtendedBolus(double insulin, int durationInMinutes) {
        DanaPump pump = danaPump;
        insulin = constraintChecker.applyExtendedBolusConstraints(new ConstraintObject<>(insulin, getAapsLogger())).value();
        // needs to be rounded
        int durationInHalfHours = Math.max(durationInMinutes / 30, 1);
        insulin = Round.INSTANCE.roundTo(insulin, getPumpDescription().getExtendedBolusStep());

        PumpEnactResult result = instantiator.providePumpEnactResult();
        if (danaPump.isExtendedInProgress() && Math.abs(danaPump.getExtendedBolusAmount() - insulin) < pumpDescription.getExtendedBolusStep()) {
            result.enacted(false)
                    .success(true)
                    .comment(app.aaps.core.ui.R.string.ok)
                    .duration(pump.getExtendedBolusRemainingMinutes())
                    .absolute(pump.getExtendedBolusAbsoluteRate())
                    .isPercent(false)
                    .isTempCancel(false);
            getAapsLogger().debug(LTag.PUMP, "setExtendedBolus: Correct extended bolus already set. Current: " + pump.getExtendedBolusAmount() + " Asked: " + insulin);
            return result;
        }
        boolean connectionOK = sExecutionService.extendedBolus(insulin, durationInHalfHours);
        if (connectionOK && pump.isExtendedInProgress() && Math.abs(pump.getExtendedBolusAmount() - insulin) < getPumpDescription().getExtendedBolusStep()) {
            result.enacted(true)
                    .success(true)
                    .comment(app.aaps.core.ui.R.string.ok)
                    .isTempCancel(false)
                    .duration(pump.getExtendedBolusRemainingMinutes())
                    .absolute(pump.getExtendedBolusAbsoluteRate())
                    .isPercent(false);
            if (!sp.getBoolean("danar_useextended", false))
                result.bolusDelivered(pump.getExtendedBolusAmount());
            getAapsLogger().debug(LTag.PUMP, "setExtendedBolus: OK");
            return result;
        }
        result.enacted(false).success(false).comment(info.nightscout.pump.dana.R.string.danar_valuenotsetproperly);
        getAapsLogger().error("setExtendedBolus: Failed to extended bolus");
        return result;
    }

    @NonNull @Override
    public PumpEnactResult cancelExtendedBolus() {
        PumpEnactResult result = instantiator.providePumpEnactResult();
        if (danaPump.isExtendedInProgress()) {
            sExecutionService.extendedBolusStop();
            result.enacted(true).success(!danaPump.isExtendedInProgress()).isTempCancel(true);
        } else {
            result.success(true).enacted(false).comment(app.aaps.core.ui.R.string.ok);
            getAapsLogger().debug(LTag.PUMP, "cancelExtendedBolus: OK");
        }
        return result;
    }

    @NonNull @Override
    public PumpType model() {
        return PumpType.DANA_RV2;
    }

    @NonNull @Override
    public PumpEnactResult loadEvents() {
        return sExecutionService.loadEvents();
    }

    @NonNull @Override
    public PumpEnactResult setUserOptions() {
        return sExecutionService.setUserOptions();
    }
}<|MERGE_RESOLUTION|>--- conflicted
+++ resolved
@@ -164,54 +164,6 @@
             throw new IllegalArgumentException(detailedBolusInfo.toString(), new Exception());
         }
         detailedBolusInfo.insulin = constraintChecker.applyBolusConstraints(new ConstraintObject<>(detailedBolusInfo.insulin, getAapsLogger())).value();
-<<<<<<< HEAD
-        if (detailedBolusInfo.insulin > 0 || detailedBolusInfo.carbs > 0) {
-            // v2 stores end time for bolus, we need to adjust time
-            // default delivery speed is 12 sec/U
-            int preferencesSpeed = sp.getInt(info.nightscout.pump.dana.R.string.key_danars_bolusspeed, 0);
-            int speed = 12;
-            switch (preferencesSpeed) {
-                case 0:
-                    speed = 12;
-                    break;
-                case 1:
-                    speed = 30;
-                    break;
-                case 2:
-                    speed = 60;
-                    break;
-            }
-            detailedBolusInfo.timestamp = dateUtil.now() + (long) (speed * detailedBolusInfo.insulin * 1000);
-            // clean carbs to prevent counting them as twice because they will picked up as another record
-            // I don't think it's necessary to copy DetailedBolusInfo right now for carbs records
-            double carbs = detailedBolusInfo.carbs;
-            detailedBolusInfo.carbs = 0;
-            long carbTimeStamp = detailedBolusInfo.getCarbsTimestamp() != null ? detailedBolusInfo.getCarbsTimestamp() : detailedBolusInfo.timestamp;
-            if (carbTimeStamp == detailedBolusInfo.timestamp) carbTimeStamp -= T.Companion.mins(1).msecs(); // better set 1 min back to prevents clash with insulin
-
-            detailedBolusInfoStorage.add(detailedBolusInfo); // will be picked up on reading history
-
-            EventOverviewBolusProgress.Treatment t = new EventOverviewBolusProgress.Treatment(0, 0, detailedBolusInfo.getBolusType() == BS.Type.SMB, detailedBolusInfo.getId());
-            boolean connectionOK = false;
-            if (detailedBolusInfo.insulin > 0 || carbs > 0)
-                connectionOK = sExecutionService.bolus(detailedBolusInfo.insulin, (int) carbs, carbTimeStamp, t);
-            PumpEnactResult result = instantiator.providePumpEnactResult();
-            result.success(connectionOK && Math.abs(detailedBolusInfo.insulin - t.getInsulin()) < pumpDescription.getBolusStep())
-                    .bolusDelivered(t.getInsulin());
-            if (!result.getSuccess())
-                result.comment(rh.gs(info.nightscout.pump.dana.R.string.boluserrorcode, detailedBolusInfo.insulin, t.getInsulin(),
-                        danaPump.getBolusStartErrorCode()));
-            else
-                result.comment(app.aaps.core.ui.R.string.ok);
-            aapsLogger.debug(LTag.PUMP, "deliverTreatment: OK. Asked: " + detailedBolusInfo.insulin + " Delivered: " + result.getBolusDelivered());
-            // remove carbs because it's get from history separately
-            return result;
-        } else {
-            PumpEnactResult result = instantiator.providePumpEnactResult();
-            result.success(false).bolusDelivered(0d).comment(app.aaps.core.ui.R.string.invalid_input);
-            aapsLogger.error("deliverTreatment: Invalid input");
-            return result;
-=======
         // v2 stores end time for bolus, we need to adjust time
         // default delivery speed is 12 sec/U
         int preferencesSpeed = sp.getInt(info.nightscout.pump.dana.R.string.key_danars_bolusspeed, 0);
@@ -226,7 +178,6 @@
             case 2:
                 speed = 60;
                 break;
->>>>>>> b021dd77
         }
         detailedBolusInfo.timestamp = dateUtil.now() + (long) (speed * detailedBolusInfo.insulin * 1000);
         // clean carbs to prevent counting them as twice because they will picked up as another record
@@ -238,11 +189,11 @@
 
         detailedBolusInfoStorage.add(detailedBolusInfo); // will be picked up on reading history
 
-        EventOverviewBolusProgress.Treatment t = new EventOverviewBolusProgress.Treatment(0, 0, detailedBolusInfo.getBolusType() == DetailedBolusInfo.BolusType.SMB, detailedBolusInfo.getId());
+        EventOverviewBolusProgress.Treatment t = new EventOverviewBolusProgress.Treatment(0, 0, detailedBolusInfo.getBolusType() == BS.Type.SMB, detailedBolusInfo.getId());
         boolean connectionOK = false;
         if (detailedBolusInfo.insulin > 0 || carbs > 0)
             connectionOK = sExecutionService.bolus(detailedBolusInfo.insulin, (int) carbs, carbTimeStamp, t);
-        PumpEnactResult result = new PumpEnactResult(getInjector());
+        PumpEnactResult result = instantiator.providePumpEnactResult();
         result.success(connectionOK && Math.abs(detailedBolusInfo.insulin - t.getInsulin()) < pumpDescription.getBolusStep())
                 .bolusDelivered(t.getInsulin());
         if (!result.getSuccess())
