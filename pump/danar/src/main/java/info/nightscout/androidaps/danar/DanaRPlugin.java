package info.nightscout.androidaps.danar;

import android.content.ComponentName;
import android.content.Context;
import android.content.Intent;
import android.content.ServiceConnection;
import android.os.IBinder;

import androidx.annotation.NonNull;

import javax.inject.Inject;
import javax.inject.Singleton;

import app.aaps.core.data.model.BS;
import app.aaps.core.data.pump.defs.PumpType;
import app.aaps.core.interfaces.constraints.ConstraintsChecker;
import app.aaps.core.interfaces.logging.AAPSLogger;
import app.aaps.core.interfaces.logging.LTag;
import app.aaps.core.interfaces.objects.Instantiator;
import app.aaps.core.interfaces.plugin.ActivePlugin;
import app.aaps.core.interfaces.profile.Profile;
import app.aaps.core.interfaces.pump.DetailedBolusInfo;
import app.aaps.core.interfaces.pump.PumpEnactResult;
import app.aaps.core.interfaces.pump.PumpSync;
import app.aaps.core.interfaces.pump.defs.PumpDescriptionExtensionKt;
import app.aaps.core.interfaces.queue.CommandQueue;
import app.aaps.core.interfaces.resources.ResourceHelper;
import app.aaps.core.interfaces.rx.AapsSchedulers;
import app.aaps.core.interfaces.rx.bus.RxBus;
import app.aaps.core.interfaces.rx.events.EventAppExit;
import app.aaps.core.interfaces.rx.events.EventOverviewBolusProgress;
import app.aaps.core.interfaces.rx.events.EventPreferenceChange;
import app.aaps.core.interfaces.sharedPreferences.SP;
import app.aaps.core.interfaces.ui.UiInteraction;
import app.aaps.core.interfaces.utils.DateUtil;
import app.aaps.core.interfaces.utils.DecimalFormatter;
import app.aaps.core.interfaces.utils.Round;
import app.aaps.core.interfaces.utils.fabric.FabricPrivacy;
import app.aaps.core.objects.constraints.ConstraintObject;
import info.nightscout.androidaps.danar.services.DanaRExecutionService;
import info.nightscout.pump.dana.DanaPump;
import info.nightscout.pump.dana.database.DanaHistoryDatabase;

@Singleton
public class DanaRPlugin extends AbstractDanaRPlugin {
    private final AAPSLogger aapsLogger;
    private final Context context;
    private final ResourceHelper rh;
    private final FabricPrivacy fabricPrivacy;
    private final ServiceConnection mConnection = new ServiceConnection() {

        public void onServiceDisconnected(ComponentName name) {
            aapsLogger.debug(LTag.PUMP, "Service is disconnected");
            sExecutionService = null;
        }

        public void onServiceConnected(ComponentName name, IBinder service) {
            aapsLogger.debug(LTag.PUMP, "Service is connected");
            DanaRExecutionService.LocalBinder mLocalBinder = (DanaRExecutionService.LocalBinder) service;
            sExecutionService = mLocalBinder.getServiceInstance();
        }
    };

    @Inject
    public DanaRPlugin(
            AAPSLogger aapsLogger,
            AapsSchedulers aapsSchedulers,
            RxBus rxBus,
            Context context,
            ResourceHelper rh,
            ConstraintsChecker constraintsChecker,
            ActivePlugin activePlugin,
            SP sp,
            CommandQueue commandQueue,
            DanaPump danaPump,
            DateUtil dateUtil,
            FabricPrivacy fabricPrivacy,
            PumpSync pumpSync,
            UiInteraction uiInteraction,
            DanaHistoryDatabase danaHistoryDatabase,
            DecimalFormatter decimalFormatter,
            Instantiator instantiator
    ) {
        super(danaPump, rh, constraintsChecker, aapsLogger, aapsSchedulers, commandQueue, rxBus, activePlugin, sp, dateUtil, pumpSync, uiInteraction, danaHistoryDatabase, decimalFormatter
                , instantiator);
        this.aapsLogger = aapsLogger;
        this.context = context;
        this.rh = rh;
        this.fabricPrivacy = fabricPrivacy;

        useExtendedBoluses = sp.getBoolean(app.aaps.core.utils.R.string.key_danar_useextended, false);
        PumpDescriptionExtensionKt.fillFor(pumpDescription, PumpType.DANA_R);
    }

    @Override
    protected void onStart() {
        Intent intent = new Intent(context, DanaRExecutionService.class);
        context.bindService(intent, mConnection, Context.BIND_AUTO_CREATE);
        disposable.add(rxBus
                .toObservable(EventPreferenceChange.class)
                .observeOn(aapsSchedulers.getIo())
                .subscribe(event -> {
                    if (isEnabled()) {
                        boolean previousValue = useExtendedBoluses;
                        useExtendedBoluses = sp.getBoolean(app.aaps.core.utils.R.string.key_danar_useextended, false);

                        if (useExtendedBoluses != previousValue && pumpSync.expectedPumpState().getExtendedBolus() != null) {
                            sExecutionService.extendedBolusStop();
                        }
                    }
                }, fabricPrivacy::logException)
        );
        disposable.add(rxBus
                .toObservable(EventAppExit.class)
                .observeOn(aapsSchedulers.getIo())
                .subscribe(event -> context.unbindService(mConnection), fabricPrivacy::logException)
        );
        super.onStart();
    }

    @Override
    protected void onStop() {
        context.unbindService(mConnection);

        disposable.clear();
        super.onStop();
    }

    // Plugin base interface
    @NonNull
    @Override
    public String getName() {
        return rh.gs(info.nightscout.pump.dana.R.string.danarpump);
    }

    @Override
    public int getPreferencesId() {
        return R.xml.pref_danar;
    }

    // Pump interface
    @Override
    public boolean isFakingTempsByExtendedBoluses() {
        return useExtendedBoluses;
    }

    @Override
    public boolean isInitialized() {
        return danaPump.getLastConnection() > 0 && danaPump.isExtendedBolusEnabled() && danaPump.getMaxBasal() > 0 && danaPump.isPasswordOK();
    }

    @Override
    public boolean isHandshakeInProgress() {
        return sExecutionService != null && sExecutionService.isHandshakeInProgress();
    }

    @Override
    public void finishHandshaking() {
        sExecutionService.finishHandshaking();
    }

    @NonNull @Override
    public PumpEnactResult deliverTreatment(DetailedBolusInfo detailedBolusInfo) {
<<<<<<< HEAD
        detailedBolusInfo.insulin = constraintChecker.applyBolusConstraints(new ConstraintObject<>(detailedBolusInfo.insulin, getAapsLogger())).value();
        if (detailedBolusInfo.insulin > 0 || detailedBolusInfo.carbs > 0) {
            EventOverviewBolusProgress.Treatment t = new EventOverviewBolusProgress.Treatment(0, 0, detailedBolusInfo.getBolusType() == BS.Type.SMB, detailedBolusInfo.getId());
            boolean connectionOK = false;
            if (detailedBolusInfo.insulin > 0 || detailedBolusInfo.carbs > 0)
                connectionOK = sExecutionService.bolus(detailedBolusInfo.insulin, (int) detailedBolusInfo.carbs, detailedBolusInfo.getCarbsTimestamp() != null ? detailedBolusInfo.getCarbsTimestamp() : detailedBolusInfo.timestamp, t);
            PumpEnactResult result = instantiator.providePumpEnactResult();
            result.success(connectionOK && Math.abs(detailedBolusInfo.insulin - t.getInsulin()) < pumpDescription.getBolusStep())
                    .bolusDelivered(t.getInsulin());
            if (!result.getSuccess())
                result.comment(rh.gs(info.nightscout.pump.dana.R.string.boluserrorcode, detailedBolusInfo.insulin, t.getInsulin(), danaPump.getBolusStartErrorCode()));
            else
                result.comment(app.aaps.core.ui.R.string.ok);
            aapsLogger.debug(LTag.PUMP, "deliverTreatment: OK. Asked: " + detailedBolusInfo.insulin + " Delivered: " + result.getBolusDelivered());
            detailedBolusInfo.insulin = t.getInsulin();
            detailedBolusInfo.timestamp = System.currentTimeMillis();
            if (detailedBolusInfo.insulin > 0)
                pumpSync.syncBolusWithPumpId(
                        detailedBolusInfo.timestamp,
                        detailedBolusInfo.insulin,
                        detailedBolusInfo.getBolusType(),
                        dateUtil.now(),
                        PumpType.DANA_R,
                        serialNumber());
            if (detailedBolusInfo.carbs > 0)
                pumpSync.syncCarbsWithTimestamp(
                        detailedBolusInfo.getCarbsTimestamp() != null ? detailedBolusInfo.getCarbsTimestamp() : detailedBolusInfo.timestamp,
                        detailedBolusInfo.carbs,
                        null,
                        PumpType.DANA_R,
                        serialNumber());
            return result;
        } else {
            PumpEnactResult result = instantiator.providePumpEnactResult();
            result.success(false).bolusDelivered(0d).comment(app.aaps.core.ui.R.string.invalid_input);
            aapsLogger.error("deliverTreatment: Invalid input");
            return result;
=======
        if (detailedBolusInfo.insulin == 0 || detailedBolusInfo.carbs > 0) {
            throw new IllegalArgumentException(detailedBolusInfo.toString(), new Exception());
>>>>>>> b021dd77
        }
        detailedBolusInfo.insulin = constraintChecker.applyBolusConstraints(new ConstraintObject<>(detailedBolusInfo.insulin, getAapsLogger())).value();
        EventOverviewBolusProgress.Treatment t = new EventOverviewBolusProgress.Treatment(0, 0, detailedBolusInfo.getBolusType() == DetailedBolusInfo.BolusType.SMB, detailedBolusInfo.getId());
        boolean connectionOK = false;
        if (detailedBolusInfo.insulin > 0)
            connectionOK = sExecutionService.bolus(detailedBolusInfo.insulin, (int) detailedBolusInfo.carbs, detailedBolusInfo.getCarbsTimestamp() != null ? detailedBolusInfo.getCarbsTimestamp() : detailedBolusInfo.timestamp, t);
        PumpEnactResult result = new PumpEnactResult(getInjector());
        result.success(connectionOK && Math.abs(detailedBolusInfo.insulin - t.getInsulin()) < pumpDescription.getBolusStep())
                .bolusDelivered(t.getInsulin());
        if (!result.getSuccess())
            result.comment(rh.gs(info.nightscout.pump.dana.R.string.boluserrorcode, detailedBolusInfo.insulin, t.getInsulin(), danaPump.getBolusStartErrorCode()));
        else
            result.comment(app.aaps.core.ui.R.string.ok);
        aapsLogger.debug(LTag.PUMP, "deliverTreatment: OK. Asked: " + detailedBolusInfo.insulin + " Delivered: " + result.getBolusDelivered());
        detailedBolusInfo.insulin = t.getInsulin();
        detailedBolusInfo.timestamp = System.currentTimeMillis();
        if (detailedBolusInfo.insulin > 0)
            pumpSync.syncBolusWithPumpId(
                    detailedBolusInfo.timestamp,
                    detailedBolusInfo.insulin,
                    detailedBolusInfo.getBolusType(),
                    dateUtil.now(),
                    PumpType.DANA_R,
                    serialNumber());
        if (detailedBolusInfo.carbs > 0)
            pumpSync.syncCarbsWithTimestamp(
                    detailedBolusInfo.getCarbsTimestamp() != null ? detailedBolusInfo.getCarbsTimestamp() : detailedBolusInfo.timestamp,
                    detailedBolusInfo.carbs,
                    null,
                    PumpType.DANA_R,
                    serialNumber());
        return result;
    }

    // This is called from APS
    @NonNull @Override
    public PumpEnactResult setTempBasalAbsolute(double absoluteRate, int durationInMinutes, @NonNull Profile profile, boolean enforceNew, @NonNull PumpSync.TemporaryBasalType tbrType) {
        // Recheck pump status if older than 30 min
        //This should not be needed while using queue because connection should be done before calling this
        PumpEnactResult result = instantiator.providePumpEnactResult();

        absoluteRate = constraintChecker.applyBasalConstraints(new ConstraintObject<>(absoluteRate, getAapsLogger()), profile).value();

        boolean doTempOff = getBaseBasalRate() - absoluteRate == 0d && absoluteRate >= 0.10d;
        final boolean doLowTemp = absoluteRate < getBaseBasalRate() || absoluteRate < 0.10d;
        final boolean doHighTemp = absoluteRate > getBaseBasalRate() && !useExtendedBoluses;
        final boolean doExtendedTemp = absoluteRate > getBaseBasalRate() && useExtendedBoluses;

        int percentRate = (int) (absoluteRate / getBaseBasalRate() * 100);
        // Any basal less than 0.10u/h will be dumped once per hour, not every 4 minutes. So if it's less than .10u/h, set a zero temp.
        if (absoluteRate < 0.10d) percentRate = 0;
        if (percentRate < 100) percentRate = (int) Round.INSTANCE.ceilTo(percentRate, 10d);
        else percentRate = (int) Round.INSTANCE.floorTo(percentRate, 10d);
        if (percentRate > getPumpDescription().getMaxTempPercent()) {
            percentRate = getPumpDescription().getMaxTempPercent();
        }
        aapsLogger.debug(LTag.PUMP, "setTempBasalAbsolute: Calculated percent rate: " + percentRate);

        if (percentRate == 100) doTempOff = true;

        if (doTempOff) {
            // If extended in progress
            if (danaPump.isExtendedInProgress() && useExtendedBoluses) {
                aapsLogger.debug(LTag.PUMP, "setTempBasalAbsolute: Stopping extended bolus (doTempOff)");
                return cancelExtendedBolus();
            }
            // If temp in progress
            if (danaPump.isTempBasalInProgress()) {
                aapsLogger.debug(LTag.PUMP, "setTempBasalAbsolute: Stopping temp basal (doTempOff)");
                return cancelRealTempBasal();
            }
            result.success(true).enacted(false).percent(100).isPercent(true).isTempCancel(true);
            aapsLogger.debug(LTag.PUMP, "setTempBasalAbsolute: doTempOff OK");
            return result;
        }

        if (doLowTemp || doHighTemp) {
            // If extended in progress
            if (danaPump.isExtendedInProgress() && useExtendedBoluses) {
                aapsLogger.debug(LTag.PUMP, "setTempBasalAbsolute: Stopping extended bolus (doLowTemp || doHighTemp)");
                result = cancelExtendedBolus();
                if (!result.getSuccess()) {
                    aapsLogger.error("setTempBasalAbsolute: Failed to stop previous extended bolus (doLowTemp || doHighTemp)");
                    return result;
                }
            }
            // Check if some temp is already in progress
            if (danaPump.isTempBasalInProgress()) {
                // Correct basal already set ?
                aapsLogger.debug(LTag.PUMP, "setTempBasalAbsolute: currently running: " + danaPump.temporaryBasalToString());
                if (danaPump.getTempBasalPercent() == percentRate && danaPump.getTempBasalRemainingMin() > 4) {
                    if (enforceNew) {
                        cancelTempBasal(true);
                    } else {
                        result.success(true).percent(percentRate).enacted(false).duration(danaPump.getTempBasalRemainingMin()).isPercent(true).isTempCancel(false);
                        aapsLogger.debug(LTag.PUMP, "setTempBasalAbsolute: Correct temp basal already set (doLowTemp || doHighTemp)");
                        return result;
                    }
                }
            }
            // Convert duration from minutes to hours
            aapsLogger.debug(LTag.PUMP, "setTempBasalAbsolute: Setting temp basal " + percentRate + "% for " + durationInMinutes + " minutes (doLowTemp || doHighTemp)");
            return setTempBasalPercent(percentRate, durationInMinutes, profile, false, tbrType);
        }
        if (doExtendedTemp) {
            // Check if some temp is already in progress
            if (danaPump.isTempBasalInProgress()) {
                aapsLogger.debug(LTag.PUMP, "setTempBasalAbsolute: Stopping temp basal (doExtendedTemp)");
                result = cancelRealTempBasal();
                // Check for proper result
                if (!result.getSuccess()) {
                    aapsLogger.error("setTempBasalAbsolute: Failed to stop previous temp basal (doExtendedTemp)");
                    return result;
                }
            }

            // Calculate # of halfHours from minutes
            int durationInHalfHours = Math.max(durationInMinutes / 30, 1);
            // We keep current basal running so need to sub current basal
            double extendedRateToSet = absoluteRate - getBaseBasalRate();
            extendedRateToSet = constraintChecker.applyBasalConstraints(new ConstraintObject<>(extendedRateToSet, getAapsLogger()), profile).value();
            // needs to be rounded to 0.1
            extendedRateToSet = Round.INSTANCE.roundTo(extendedRateToSet, pumpDescription.getExtendedBolusStep() * 2); // *2 because of half hours

            // What is current rate of extended bolusing in u/h?
            aapsLogger.debug(LTag.PUMP, "setTempBasalAbsolute: Extended bolus in progress: " + (danaPump.isExtendedInProgress()) + " rate: " + danaPump.getExtendedBolusAbsoluteRate() + "U/h duration remaining: " + danaPump.getExtendedBolusRemainingMinutes() + "min");
            aapsLogger.debug(LTag.PUMP, "setTempBasalAbsolute: Rate to set: " + extendedRateToSet + "U/h");

            // Compare with extended rate in progress
            if (danaPump.isExtendedInProgress() && Math.abs(danaPump.getExtendedBolusAbsoluteRate() - extendedRateToSet) < getPumpDescription().getExtendedBolusStep()) {
                // correct extended already set
                result.success(true).absolute(danaPump.getExtendedBolusAbsoluteRate()).enacted(false).duration(danaPump.getExtendedBolusRemainingMinutes()).isPercent(false).isTempCancel(false);
                aapsLogger.debug(LTag.PUMP, "setTempBasalAbsolute: Correct extended already set");
                return result;
            }

            // Now set new extended, no need to stop previous (if running) because it's replaced
            double extendedAmount = extendedRateToSet / 2 * durationInHalfHours;
            aapsLogger.debug(LTag.PUMP, "setTempBasalAbsolute: Setting extended: " + extendedAmount + "U  half hours: " + durationInHalfHours);
            result = setExtendedBolus(extendedAmount, durationInMinutes);
            if (!result.getSuccess()) {
                aapsLogger.error("setTempBasalAbsolute: Failed to set extended bolus");
                return result;
            }
            aapsLogger.debug(LTag.PUMP, "setTempBasalAbsolute: Extended bolus set ok");
            result.absolute(result.getAbsolute() + getBaseBasalRate());
            return result;
        }
        // We should never end here
        aapsLogger.error("setTempBasalAbsolute: Internal error");
        result.success(false).comment("Internal error");
        return result;
    }

    @NonNull @Override
    public PumpEnactResult cancelTempBasal(boolean force) {
        if (danaPump.isTempBasalInProgress())
            return cancelRealTempBasal();
        if (danaPump.isExtendedInProgress() && useExtendedBoluses) {
            return cancelExtendedBolus();
        }
        PumpEnactResult result = instantiator.providePumpEnactResult();
        result.success(true).enacted(false).comment(app.aaps.core.ui.R.string.ok).isTempCancel(true);
        return result;
    }

    @NonNull @Override
    public PumpType model() {
        return PumpType.DANA_R;
    }

    private PumpEnactResult cancelRealTempBasal() {
        PumpEnactResult result = instantiator.providePumpEnactResult();
        if (danaPump.isTempBasalInProgress()) {
            sExecutionService.tempBasalStop();
            if (!danaPump.isTempBasalInProgress()) {
                pumpSync.syncStopTemporaryBasalWithPumpId(
                        dateUtil.now(),
                        dateUtil.now(),
                        getPumpDescription().getPumpType(),
                        serialNumber()
                );
                result.success(true).enacted(true).isTempCancel(true).comment(app.aaps.core.ui.R.string.ok);
            } else
                result.success(false).enacted(false).isTempCancel(true).comment(app.aaps.core.ui.R.string.canceling_eb_failed);
        } else {
            result.success(true).isTempCancel(true).comment(app.aaps.core.ui.R.string.ok);
            aapsLogger.debug(LTag.PUMP, "cancelRealTempBasal: OK");
        }
        return result;
    }

    @NonNull @Override
    public PumpEnactResult loadEvents() {
        return instantiator.providePumpEnactResult(); // no history, not needed
    }

    @NonNull @Override
    public PumpEnactResult setUserOptions() {
        return sExecutionService.setUserOptions();
    }
}<|MERGE_RESOLUTION|>--- conflicted
+++ resolved
@@ -161,55 +161,15 @@
 
     @NonNull @Override
     public PumpEnactResult deliverTreatment(DetailedBolusInfo detailedBolusInfo) {
-<<<<<<< HEAD
-        detailedBolusInfo.insulin = constraintChecker.applyBolusConstraints(new ConstraintObject<>(detailedBolusInfo.insulin, getAapsLogger())).value();
-        if (detailedBolusInfo.insulin > 0 || detailedBolusInfo.carbs > 0) {
-            EventOverviewBolusProgress.Treatment t = new EventOverviewBolusProgress.Treatment(0, 0, detailedBolusInfo.getBolusType() == BS.Type.SMB, detailedBolusInfo.getId());
-            boolean connectionOK = false;
-            if (detailedBolusInfo.insulin > 0 || detailedBolusInfo.carbs > 0)
-                connectionOK = sExecutionService.bolus(detailedBolusInfo.insulin, (int) detailedBolusInfo.carbs, detailedBolusInfo.getCarbsTimestamp() != null ? detailedBolusInfo.getCarbsTimestamp() : detailedBolusInfo.timestamp, t);
-            PumpEnactResult result = instantiator.providePumpEnactResult();
-            result.success(connectionOK && Math.abs(detailedBolusInfo.insulin - t.getInsulin()) < pumpDescription.getBolusStep())
-                    .bolusDelivered(t.getInsulin());
-            if (!result.getSuccess())
-                result.comment(rh.gs(info.nightscout.pump.dana.R.string.boluserrorcode, detailedBolusInfo.insulin, t.getInsulin(), danaPump.getBolusStartErrorCode()));
-            else
-                result.comment(app.aaps.core.ui.R.string.ok);
-            aapsLogger.debug(LTag.PUMP, "deliverTreatment: OK. Asked: " + detailedBolusInfo.insulin + " Delivered: " + result.getBolusDelivered());
-            detailedBolusInfo.insulin = t.getInsulin();
-            detailedBolusInfo.timestamp = System.currentTimeMillis();
-            if (detailedBolusInfo.insulin > 0)
-                pumpSync.syncBolusWithPumpId(
-                        detailedBolusInfo.timestamp,
-                        detailedBolusInfo.insulin,
-                        detailedBolusInfo.getBolusType(),
-                        dateUtil.now(),
-                        PumpType.DANA_R,
-                        serialNumber());
-            if (detailedBolusInfo.carbs > 0)
-                pumpSync.syncCarbsWithTimestamp(
-                        detailedBolusInfo.getCarbsTimestamp() != null ? detailedBolusInfo.getCarbsTimestamp() : detailedBolusInfo.timestamp,
-                        detailedBolusInfo.carbs,
-                        null,
-                        PumpType.DANA_R,
-                        serialNumber());
-            return result;
-        } else {
-            PumpEnactResult result = instantiator.providePumpEnactResult();
-            result.success(false).bolusDelivered(0d).comment(app.aaps.core.ui.R.string.invalid_input);
-            aapsLogger.error("deliverTreatment: Invalid input");
-            return result;
-=======
         if (detailedBolusInfo.insulin == 0 || detailedBolusInfo.carbs > 0) {
             throw new IllegalArgumentException(detailedBolusInfo.toString(), new Exception());
->>>>>>> b021dd77
         }
         detailedBolusInfo.insulin = constraintChecker.applyBolusConstraints(new ConstraintObject<>(detailedBolusInfo.insulin, getAapsLogger())).value();
-        EventOverviewBolusProgress.Treatment t = new EventOverviewBolusProgress.Treatment(0, 0, detailedBolusInfo.getBolusType() == DetailedBolusInfo.BolusType.SMB, detailedBolusInfo.getId());
+        EventOverviewBolusProgress.Treatment t = new EventOverviewBolusProgress.Treatment(0, 0, detailedBolusInfo.getBolusType() == BS.Type.SMB, detailedBolusInfo.getId());
         boolean connectionOK = false;
         if (detailedBolusInfo.insulin > 0)
             connectionOK = sExecutionService.bolus(detailedBolusInfo.insulin, (int) detailedBolusInfo.carbs, detailedBolusInfo.getCarbsTimestamp() != null ? detailedBolusInfo.getCarbsTimestamp() : detailedBolusInfo.timestamp, t);
-        PumpEnactResult result = new PumpEnactResult(getInjector());
+        PumpEnactResult result = instantiator.providePumpEnactResult();
         result.success(connectionOK && Math.abs(detailedBolusInfo.insulin - t.getInsulin()) < pumpDescription.getBolusStep())
                 .bolusDelivered(t.getInsulin());
         if (!result.getSuccess())
