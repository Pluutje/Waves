package info.nightscout.androidaps.plugins.pump.omnipod.dash.driver.comm.pair

import info.nightscout.androidaps.logging.AAPSLoggerTest
import info.nightscout.androidaps.plugins.pump.omnipod.dash.driver.pod.util.RandomByteGenerator
import info.nightscout.androidaps.plugins.pump.omnipod.dash.driver.pod.util.X25519KeyGenerator
import info.nightscout.androidaps.utils.extensions.toHex
import org.junit.Assert.assertEquals
import org.junit.Test
import org.mockito.ArgumentMatchers.anyInt
import org.mockito.Mockito
import org.mockito.Mockito.mock
import org.mockito.Mockito.spy
import org.spongycastle.util.encoders.Hex

class KeyExchangeTest {

<<<<<<< HEAD
=======
    val keyGenerator = X25519KeyGenerator()
    val keyGeneratorSpy = spy(keyGenerator)

    var randomByteGenerator: RandomByteGenerator = mock(RandomByteGenerator::class.java)

>>>>>>> 95d7f073
    @Test fun testLTK() {
        val aapsLogger = AAPSLoggerTest()

        Mockito.doReturn(Hex.decode("27ec94b71a201c5e92698d668806ae5ba00594c307cf5566e60c1fc53a6f6bb6"))
            .`when`(keyGeneratorSpy).generatePrivateKey()

        val pdmNonce = Hex.decode("edfdacb242c7f4e1d2bc4d93ca3c5706")

        Mockito.`when`(randomByteGenerator.nextBytes(anyInt())).thenReturn(pdmNonce)

        val ke = KeyExchange(
            aapsLogger,
            keyGeneratorSpy,
            randomByteGenerator
        )
        val podPublicKey = Hex.decode("2fe57da347cd62431528daac5fbb290730fff684afc4cfc2ed90995f58cb3b74")
        val podNonce = Hex.decode("00000000000000000000000000000000")
        ke.updatePodPublicData(podPublicKey + podNonce)
        assertEquals(ke.pdmPublic.toHex(), "f2b6940243aba536a66e19fb9a39e37f1e76a1cd50ab59b3e05313b4fc93975e")
        assertEquals(ke.pdmConf.toHex(), "5fc3b4da865e838ceaf1e9e8bb85d1ac")
        ke.validatePodConf(Hex.decode("af4f10db5f96e5d9cd6cfc1f54f4a92f"))
        assertEquals(ke.ltk.toHex(), "341e16d13f1cbf73b19d1c2964fee02b")
    }
}<|MERGE_RESOLUTION|>--- conflicted
+++ resolved
@@ -14,14 +14,11 @@
 
 class KeyExchangeTest {
 
-<<<<<<< HEAD
-=======
     val keyGenerator = X25519KeyGenerator()
     val keyGeneratorSpy = spy(keyGenerator)
 
     var randomByteGenerator: RandomByteGenerator = mock(RandomByteGenerator::class.java)
 
->>>>>>> 95d7f073
     @Test fun testLTK() {
         val aapsLogger = AAPSLoggerTest()
 
