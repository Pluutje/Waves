package info.nightscout.androidaps.plugins.pump.omnipod.dash

import dagger.android.HasAndroidInjector
import info.nightscout.androidaps.data.DetailedBolusInfo
import info.nightscout.androidaps.data.PumpEnactResult
import info.nightscout.androidaps.events.EventProfileSwitchChanged
import info.nightscout.androidaps.events.EventTempBasalChange
import info.nightscout.androidaps.interfaces.*
import info.nightscout.androidaps.logging.AAPSLogger
import info.nightscout.androidaps.logging.LTag
import info.nightscout.androidaps.plugins.bus.RxBusWrapper
import info.nightscout.androidaps.plugins.common.ManufacturerType
import info.nightscout.androidaps.plugins.general.actions.defs.CustomAction
import info.nightscout.androidaps.plugins.general.actions.defs.CustomActionType
import info.nightscout.androidaps.plugins.pump.common.defs.PumpType
import info.nightscout.androidaps.plugins.pump.omnipod.common.definition.OmnipodCommandType
import info.nightscout.androidaps.plugins.pump.omnipod.common.queue.command.*
import info.nightscout.androidaps.plugins.pump.omnipod.dash.driver.OmnipodDashManager
import info.nightscout.androidaps.plugins.pump.omnipod.dash.driver.event.PodEvent
import info.nightscout.androidaps.plugins.pump.omnipod.dash.driver.pod.definition.ActivationProgress
import info.nightscout.androidaps.plugins.pump.omnipod.dash.driver.pod.definition.BeepType
import info.nightscout.androidaps.plugins.pump.omnipod.dash.driver.pod.definition.DeliveryStatus
import info.nightscout.androidaps.plugins.pump.omnipod.dash.driver.pod.definition.PodConstants
import info.nightscout.androidaps.plugins.pump.omnipod.dash.driver.pod.response.ResponseType
import info.nightscout.androidaps.plugins.pump.omnipod.dash.driver.pod.state.CommandConfirmed
import info.nightscout.androidaps.plugins.pump.omnipod.dash.driver.pod.state.OmnipodDashPodStateManager
import info.nightscout.androidaps.plugins.pump.omnipod.dash.history.DashHistory
import info.nightscout.androidaps.plugins.pump.omnipod.dash.history.data.BolusRecord
import info.nightscout.androidaps.plugins.pump.omnipod.dash.history.data.BolusType
import info.nightscout.androidaps.plugins.pump.omnipod.dash.history.data.TempBasalRecord
import info.nightscout.androidaps.plugins.pump.omnipod.dash.ui.OmnipodDashOverviewFragment
import info.nightscout.androidaps.plugins.pump.omnipod.dash.util.mapProfileToBasalProgram
import info.nightscout.androidaps.queue.commands.Command
import info.nightscout.androidaps.queue.commands.CustomCommand
import info.nightscout.androidaps.utils.T
import info.nightscout.androidaps.utils.TimeChangeType
import info.nightscout.androidaps.utils.resources.ResourceHelper
import info.nightscout.androidaps.utils.sharedPreferences.SP
import io.reactivex.Completable
import io.reactivex.Observable
import io.reactivex.Single
import io.reactivex.rxkotlin.plusAssign
import io.reactivex.rxkotlin.subscribeBy
import org.json.JSONObject
import java.util.*
import javax.inject.Inject
import javax.inject.Singleton
import kotlin.random.Random

@Singleton
class OmnipodDashPumpPlugin @Inject constructor(
    private val omnipodManager: OmnipodDashManager,
    private val podStateManager: OmnipodDashPodStateManager,
    private val sp: SP,
    private val profileFunction: ProfileFunction,
    private val history: DashHistory,
    private val pumpSync: PumpSync,
    private val rxBus: RxBusWrapper,
//    private val disposable: CompositeDisposable = CompositeDisposable(),
    //   private val aapsSchedulers: AapsSchedulers,

    injector: HasAndroidInjector,
    aapsLogger: AAPSLogger,
    resourceHelper: ResourceHelper,
    commandQueue: CommandQueueProvider
) : PumpPluginBase(pluginDescription, injector, aapsLogger, resourceHelper, commandQueue), Pump {

    companion object {

        private val pluginDescription = PluginDescription()
            .mainType(PluginType.PUMP)
            .fragmentClass(OmnipodDashOverviewFragment::class.java.name)
            .pluginIcon(R.drawable.ic_pod_128)
            .pluginName(R.string.omnipod_dash_name)
            .shortName(R.string.omnipod_dash_name_short)
            .preferencesId(R.xml.omnipod_dash_preferences)
            .description(R.string.omnipod_dash_pump_description)

        private val pumpDescription = PumpDescription(PumpType.OMNIPOD_DASH)
    }

    override fun isInitialized(): Boolean {
        // TODO
        return true
    }

    override fun isSuspended(): Boolean {
        return podStateManager.isSuspended
    }

    override fun isBusy(): Boolean {
        // prevents the queue from executing commands
        return podStateManager.activationProgress.isBefore(ActivationProgress.COMPLETED)
    }

    override fun isConnected(): Boolean {
        return true
    }

    override fun isConnecting(): Boolean {
        // TODO
        return false
    }

    override fun isHandshakeInProgress(): Boolean {
        // TODO
        return false
    }

    override fun finishHandshaking() {
        // TODO
    }

    override fun connect(reason: String) {
        // empty on purpose
    }

    override fun disconnect(reason: String) {
        // TODO
    }

    override fun stopConnecting() {
        // TODO
    }

    override fun getPumpStatus(reason: String) {
        val throwable = Completable.concat(
            listOf(
                omnipodManager
                    .getStatus(ResponseType.StatusResponseType.DEFAULT_STATUS_RESPONSE)
                    .ignoreElements(),
                history.updateFromState(podStateManager),
                podStateManager.updateActiveCommand()
                    .map { handleCommandConfirmation(it) }
                    .ignoreElement(),
                checkPodKaput()
            )
        ).blockingGet()
        if (throwable != null) {
            aapsLogger.error(LTag.PUMP, "Error in getPumpStatus", throwable)
        } else {
            aapsLogger.info(LTag.PUMP, "getPumpStatus executed with success")
        }
    }

    private fun checkPodKaput(): Completable = Completable.defer {
        val tbr = pumpSync.expectedPumpState().temporaryBasal
        if (podStateManager.isPodKaput &&
            (tbr == null || tbr.rate != 0.0)
        ) {
            pumpSync.syncTemporaryBasalWithPumpId(
                timestamp = System.currentTimeMillis(),
                rate = 0.0,
                duration = T.mins(PodConstants.MAX_POD_LIFETIME.standardMinutes).msecs(),
                isAbsolute = true,
                type = PumpSync.TemporaryBasalType.PUMP_SUSPEND,
                pumpId = Random.Default.nextLong(), // we don't use this, just make sure it's unique
                pumpType = PumpType.OMNIPOD_DASH,
                pumpSerial = serialNumber()
            )
        }
        Completable.complete()
    }

    override fun setNewBasalProfile(profile: Profile): PumpEnactResult {
        val basalProgram = mapProfileToBasalProgram(profile)
        return executeProgrammingCommand(
            pre = suspendDeliveryIfActive(),
            historyEntry = history.createRecord(commandType = OmnipodCommandType.SET_BASAL_PROFILE),
            activeCommandEntry = { historyId ->
                podStateManager.createActiveCommand(historyId, basalProgram = basalProgram)
            },
            command = omnipodManager.setBasalProgram(basalProgram).ignoreElements(),
            post = failWhenUnconfirmed(),
        ).toPumpEnactResult()
    }

    private fun failWhenUnconfirmed(): Completable = Completable.defer {
        rxBus.send(EventTempBasalChange())
        if (podStateManager.activeCommand != null) {
            Completable.error(java.lang.IllegalStateException("Command not confirmed"))
        } else {
            Completable.complete()
        }
    }

    private fun suspendDeliveryIfActive(): Completable = Completable.defer {
        if (podStateManager.deliveryStatus == DeliveryStatus.SUSPENDED)
            Completable.complete()
        else
            executeProgrammingCommand(
                historyEntry = history.createRecord(OmnipodCommandType.SUSPEND_DELIVERY),
                command = omnipodManager.suspendDelivery()
                    .filter { podEvent -> podEvent is PodEvent.CommandSent }
                    .map {
                        pumpSyncTempBasal(
                            it,
                            0.0,
                            PodConstants.MAX_POD_LIFETIME.standardMinutes,
                            PumpSync.TemporaryBasalType.PUMP_SUSPEND
                        )
                        rxBus.send(EventTempBasalChange())
                    }
                    .ignoreElements()
            )
    }

   /* override fun onStop() {
        super.onStop()
        disposable.clear()
    }

    */

    private fun observeDeliverySuspended(): Completable = Completable.defer {
        if (podStateManager.deliveryStatus == DeliveryStatus.SUSPENDED)
            Completable.complete()
        else {
            Completable.error(java.lang.IllegalStateException("Expected suspended delivery"))
        }
    }

    override fun isThisProfileSet(profile: Profile): Boolean {
        if (!podStateManager.isActivationCompleted) {
            // prevent setBasal requests
            return true
        }
        // TODO: what do we have to answer here if delivery is suspended?
        val running = podStateManager.basalProgram
        val equal = (mapProfileToBasalProgram(profile) == running)
        aapsLogger.info(LTag.PUMP, "isThisProfileSet: $equal")
        return equal
    }

    override fun lastDataTime(): Long {
        return podStateManager.lastUpdatedSystem
    }

    override val baseBasalRate: Double
        get() {
            val date = Date()
            val ret = podStateManager.basalProgram?.rateAt(date) ?: 0.0
            aapsLogger.info(LTag.PUMP, "baseBasalRate: %ret at $date}")
            return if (podStateManager.alarmType != null) {
                0.0
            } else
                ret
        }

    override val reservoirLevel: Double
        get() {
            if (podStateManager.activationProgress.isBefore(ActivationProgress.COMPLETED)) {
                return 0.0
            }

            // Omnipod only reports reservoir level when there's < 1023 pulses left
            return podStateManager.pulsesRemaining?.let {
                it * 0.05
            } ?: 75.0
        }

    override val batteryLevel: Int
        // Omnipod Dash doesn't report it's battery level. We return 0 here and hide related fields in the UI
        get() = 0

    override fun deliverTreatment(detailedBolusInfo: DetailedBolusInfo): PumpEnactResult {
        // TODO update Treatments (?)
        // TODO bolus progress
        // TODO report actual delivered amount after Pod Alarm and bolus cancellation

        return Single.create<PumpEnactResult> { source ->
            val bolusBeeps = sp.getBoolean(R.string.key_omnipod_common_bolus_beeps_enabled, false)

            Observable.concat(
                history.createRecord(
                    commandType = OmnipodCommandType.SET_BOLUS,
                    bolusRecord = BolusRecord(
                        detailedBolusInfo.insulin,
                        BolusType.fromBolusInfoBolusType(detailedBolusInfo.bolusType),
                    ),
                ).flatMapObservable { recordId ->
                    podStateManager.createActiveCommand(recordId).toObservable()
                },
                omnipodManager.bolus(
                    detailedBolusInfo.insulin,
                    bolusBeeps,
                    bolusBeeps
                ),
                history.updateFromState(podStateManager).toObservable(),
                podStateManager.updateActiveCommand().toObservable(),
            ).subscribeBy(
                onNext = { podEvent ->
                    aapsLogger.debug(
                        LTag.PUMP,
                        "Received PodEvent in deliverTreatment: $podEvent"
                    )
                },
                onError = { throwable ->
                    aapsLogger.error(LTag.PUMP, "Error in deliverTreatment", throwable)
                    source.onSuccess(
                        PumpEnactResult(injector).success(false).enacted(false).comment(
                            throwable.toString()
                        )
                    )
                },
                onComplete = {
                    aapsLogger.debug("deliverTreatment completed")
                    source.onSuccess(
                        PumpEnactResult(injector).success(true).enacted(true)
                            .bolusDelivered(detailedBolusInfo.insulin)
                            .carbsDelivered(detailedBolusInfo.carbs)
                    )
                }
            )
        }.blockingGet()
    }

    override fun stopBolusDelivering() {
        // TODO update Treatments (?)
        aapsLogger.info(LTag.PUMP, "stopBolusDelivering called")
        val ret = executeProgrammingCommand(
            historyEntry = history.createRecord(OmnipodCommandType.CANCEL_BOLUS),
            command = omnipodManager.stopBolus().ignoreElements()
        ).toPumpEnactResult()
        aapsLogger.info(LTag.PUMP, "stopBolusDelivering finished with result: $ret")
    }

    override fun setTempBasalAbsolute(
        absoluteRate: Double,
        durationInMinutes: Int,
        profile: Profile,
        enforceNew: Boolean,
        tbrType: PumpSync.TemporaryBasalType
    ): PumpEnactResult {
        val tempBasalBeeps = sp.getBoolean(R.string.key_omnipod_common_tbr_beeps_enabled, false)
        aapsLogger.info(
            LTag.PUMP,
            "setTempBasalAbsolute: $durationInMinutes min :: $absoluteRate U/h :: " +
                "enforce: $enforceNew :: tbrType: $tbrType"
        )
        return executeProgrammingCommand(
            historyEntry = history.createRecord(
                commandType = OmnipodCommandType.SET_TEMPORARY_BASAL,
                tempBasalRecord = TempBasalRecord(duration = durationInMinutes, rate = absoluteRate)
            ),
            activeCommandEntry = { historyId ->
                podStateManager.createActiveCommand(
                    historyId,
                    tempBasal = OmnipodDashPodStateManager.TempBasal(
                        startTime = System.currentTimeMillis(),
                        rate = absoluteRate,
                        durationInMinutes = durationInMinutes.toShort(),
                    )
                )
            },
            command = omnipodManager.setTempBasal(
                absoluteRate,
                durationInMinutes.toShort(),
                tempBasalBeeps
            )
                .filter { podEvent -> podEvent is PodEvent.CommandSent }
                .map { pumpSyncTempBasal(it, absoluteRate, durationInMinutes.toLong(), tbrType) }
                .ignoreElements(),
<<<<<<< HEAD
            pre = observeNoActiveTempBasal(true),
=======
            pre = observeNoActiveTempBasal()
>>>>>>> 1c33b84b
        ).toPumpEnactResult()
    }

    private fun pumpSyncTempBasal(
        podEvent: PodEvent,
        absoluteRate: Double,
        durationInMinutes: Long,
        tbrType: PumpSync.TemporaryBasalType
    ): Boolean {
        val activeCommand = podStateManager.activeCommand
        if (activeCommand == null || podEvent !is PodEvent.CommandSent) {
            throw IllegalArgumentException(
                "No active command or illegal podEvent: " +
                    "activeCommand=$activeCommand" +
                    "podEvent=$podEvent"
            )
        }
        val historyEntry = history.getById(activeCommand.historyId)

        val ret = pumpSync.syncTemporaryBasalWithPumpId(
            timestamp = historyEntry.createdAt,
            rate = absoluteRate,
            duration = T.mins(durationInMinutes.toLong()).msecs(),
            isAbsolute = true,
            type = tbrType,
            pumpId = historyEntry.pumpId(),
            pumpType = PumpType.OMNIPOD_DASH,
            pumpSerial = serialNumber()
        )
        aapsLogger.debug(LTag.PUMP, "Pump sync temp basal: $ret")
        return ret
    }

    private fun observeNoActiveTempBasal(): Completable {
        return Completable.defer {
<<<<<<< HEAD
            when {
                podStateManager.deliveryStatus !in
                    arrayOf(DeliveryStatus.TEMP_BASAL_ACTIVE, DeliveryStatus.BOLUS_AND_TEMP_BASAL_ACTIVE) -> {
                    // TODO: what happens if we try to cancel inexistent temp basal?
                    aapsLogger.info(LTag.PUMP, "No temporary basal to cancel")
                    Completable.complete()
                }

                !enforceNew ->
                    Completable.error(
                        IllegalStateException(
                            "Temporary basal already active and enforeNew is not set."
                        )
                    )

                else -> {
                    // enforceNew == true
                    aapsLogger.info(LTag.PUMP, "Canceling existing temp basal")
                    executeProgrammingCommand(
                        historyEntry = history.createRecord(OmnipodCommandType.CANCEL_TEMPORARY_BASAL),
                        command = omnipodManager.stopTempBasal().ignoreElements()
                    )
                }
=======
            val expectedState = pumpSync.expectedPumpState()
            if (expectedState.temporaryBasal == null) {
                aapsLogger.info(LTag.PUMP, "No temporary basal to cancel")
                Completable.complete()
            } else {
                // enforceNew == true
                aapsLogger.info(LTag.PUMP, "Canceling existing temp basal")
                executeSimpleProgrammingCommand(
                    history.createRecord(OmnipodCommandType.CANCEL_TEMPORARY_BASAL),
                    omnipodManager.stopTempBasal().ignoreElements()
                )
>>>>>>> 1c33b84b
            }
        }
    }

    private fun observeActiveTempBasal(): Completable {

        return Completable.defer {
            if (podStateManager.tempBasalActive || pumpSync.expectedPumpState().temporaryBasal != null)
                Completable.complete()
            else
                Completable.error(
                    java.lang.IllegalStateException(
                        "There is no active basal to cancel"
                    )
                )
        }
    }

    override fun setTempBasalPercent(
        percent: Int,
        durationInMinutes: Int,
        profile: Profile,
        enforceNew: Boolean,
        tbrType: PumpSync.TemporaryBasalType
    ): PumpEnactResult {
        // TODO i18n
        return PumpEnactResult(injector).success(false).enacted(false)
            .comment("Omnipod Dash driver does not support percentage temp basals")
    }

    override fun setExtendedBolus(insulin: Double, durationInMinutes: Int): PumpEnactResult {
        // TODO i18n
        return PumpEnactResult(injector).success(false).enacted(false)
            .comment("Omnipod Dash driver does not support extended boluses")
    }

    override fun cancelTempBasal(enforceNew: Boolean): PumpEnactResult {
        return executeProgrammingCommand(
            historyEntry = history.createRecord(OmnipodCommandType.CANCEL_TEMPORARY_BASAL),
            command = omnipodManager.stopTempBasal().ignoreElements(),
            pre = observeActiveTempBasal(),
        ).toPumpEnactResult()
    }

    fun Completable.toPumpEnactResult(): PumpEnactResult {
        return this.toSingleDefault(PumpEnactResult(injector).success(true).enacted(true))
            .doOnError { throwable ->
                aapsLogger.error(LTag.PUMP, "toPumpEnactResult, error executing command: $throwable")
            }
            .onErrorReturnItem(PumpEnactResult(injector).success(false).enacted(false))
            .blockingGet()
    }

    override fun cancelExtendedBolus(): PumpEnactResult {
        // TODO i18n
        return PumpEnactResult(injector).success(false).enacted(false)
            .comment("Omnipod Dash driver does not support extended boluses")
    }

    override fun getJSONStatus(profile: Profile, profileName: String, version: String): JSONObject {
        // TODO
        return JSONObject()
    }

    override val pumpDescription: PumpDescription = Companion.pumpDescription

    override fun manufacturer(): ManufacturerType {
        return ManufacturerType.Insulet
    }

    override fun model(): PumpType {
        return pumpDescription.pumpType
    }

    override fun serialNumber(): String {
        return podStateManager.uniqueId?.toString()
            ?: "n/a" // TODO i18n
    }

    override fun shortStatus(veryShort: Boolean): String {
        // TODO
        return "TODO"
    }

    override val isFakingTempsByExtendedBoluses: Boolean
        get() = false

    override fun loadTDDs(): PumpEnactResult {
        // TODO i18n
        return PumpEnactResult(injector).success(false).enacted(false)
            .comment("Omnipod Dash driver does not support TDD")
    }

    override fun canHandleDST(): Boolean {
        return false
    }

    override fun getCustomActions(): List<CustomAction> {
        return emptyList()
    }

    override fun executeCustomAction(customActionType: CustomActionType) {
        aapsLogger.warn(LTag.PUMP, "Unsupported custom action: $customActionType")
    }

    override fun executeCustomCommand(customCommand: CustomCommand): PumpEnactResult? {
        return when (customCommand) {
            is CommandSilenceAlerts ->
                silenceAlerts()
            is CommandSuspendDelivery ->
                suspendDelivery()
            is CommandResumeDelivery ->
                resumeDelivery()
            is CommandDeactivatePod ->
                deactivatePod()
            is CommandHandleTimeChange ->
                handleTimeChange()
            is CommandUpdateAlertConfiguration ->
                updateAlertConfiguration()
            is CommandPlayTestBeep ->
                playTestBeep()

            else -> {
                aapsLogger.warn(LTag.PUMP, "Unsupported custom command: " + customCommand.javaClass.name)
                PumpEnactResult(injector).success(false).enacted(false).comment(
                    resourceHelper.gs(
                        R.string.omnipod_common_error_unsupported_custom_command,
                        customCommand.javaClass.name
                    )
                )
            }
        }
    }

    private fun silenceAlerts(): PumpEnactResult {
        // TODO filter alert types
        return podStateManager.activeAlerts?.let {
            executeProgrammingCommand(
                historyEntry = history.createRecord(commandType = OmnipodCommandType.ACKNOWLEDGE_ALERTS),
                command = omnipodManager.silenceAlerts(it).ignoreElements(),
            ).toPumpEnactResult()
        } ?: PumpEnactResult(injector).success(false).enacted(false).comment("No active alerts") // TODO i18n
    }

    private fun suspendDelivery(): PumpEnactResult {
        return executeProgrammingCommand(
            historyEntry = history.createRecord(OmnipodCommandType.SUSPEND_DELIVERY),
            command = omnipodManager.suspendDelivery()
                .filter { podEvent -> podEvent is PodEvent.CommandSent }
                .map {
                    pumpSyncTempBasal(
                        it,
                        0.0,
                        PodConstants.MAX_POD_LIFETIME.standardMinutes,
                        PumpSync.TemporaryBasalType.PUMP_SUSPEND
                    )
                }
                .ignoreElements(),
            pre = observeDeliveryActive(),
        ).toPumpEnactResult()
    }

    private fun observeDeliveryActive(): Completable = Completable.defer {
        if (podStateManager.deliveryStatus != DeliveryStatus.SUSPENDED)
            Completable.complete()
        else
            Completable.error(java.lang.IllegalStateException("Expected active delivery"))
    }

    private fun resumeDelivery(): PumpEnactResult {
        return profileFunction.getProfile()?.let {
            executeProgrammingCommand(
                pre = observeDeliverySuspended(),
                historyEntry = history.createRecord(OmnipodCommandType.RESUME_DELIVERY),
                command = omnipodManager.setBasalProgram(mapProfileToBasalProgram(it)).ignoreElements()
            ).toPumpEnactResult()
        } ?: PumpEnactResult(injector).success(false).enacted(false).comment("No profile active") // TODO i18n
    }

    private fun deactivatePod(): PumpEnactResult {
        return executeProgrammingCommand(
            historyEntry = history.createRecord(OmnipodCommandType.DEACTIVATE_POD),
            command = omnipodManager.deactivatePod().ignoreElements()
        ).toPumpEnactResult()
    }

    private fun handleTimeChange(): PumpEnactResult {
        // TODO
        return PumpEnactResult(injector).success(false).enacted(false).comment("NOT IMPLEMENTED")
    }

    private fun updateAlertConfiguration(): PumpEnactResult {
        // TODO
        return PumpEnactResult(injector).success(false).enacted(false).comment("NOT IMPLEMENTED")
    }

    private fun playTestBeep(): PumpEnactResult {
        return executeProgrammingCommand(
            historyEntry = history.createRecord(OmnipodCommandType.PLAY_TEST_BEEP),
            command = omnipodManager.playBeep(BeepType.LONG_SINGLE_BEEP).ignoreElements()
        ).toPumpEnactResult()
    }

    override fun timezoneOrDSTChanged(timeChangeType: TimeChangeType) {
        val eventHandlingEnabled = sp.getBoolean(R.string.key_omnipod_common_time_change_event_enabled, false)

        aapsLogger.info(
            LTag.PUMP,
            "Time, Date and/or TimeZone changed. [timeChangeType=" + timeChangeType.name + ", eventHandlingEnabled=" + eventHandlingEnabled + "]"
        )

        if (timeChangeType == TimeChangeType.TimeChanged) {
            aapsLogger.info(LTag.PUMP, "Ignoring time change because it is not a DST or TZ change")
            return
        } else if (!podStateManager.isPodRunning) {
            aapsLogger.info(LTag.PUMP, "Ignoring time change because no Pod is active")
            return
        }

        aapsLogger.info(LTag.PUMP, "Handling time change")

        commandQueue.customCommand(CommandHandleTimeChange(false), null)
    }

    private fun executeProgrammingCommand(
        pre: Completable = Completable.complete(),
        historyEntry: Single<String>,
        activeCommandEntry: (historyId: String) -> Single<OmnipodDashPodStateManager.ActiveCommand> =
            { historyId -> podStateManager.createActiveCommand(historyId) },
        command: Completable,
        post: Completable = Completable.complete(),
    ): Completable {
        return Completable.concat(
            listOf(
                pre,
                podStateManager.observeNoActiveCommand().ignoreElements(),
                historyEntry
                    .flatMap { activeCommandEntry(it) }
                    .ignoreElement(),
                command.doOnError {
                    podStateManager.activeCommand?.sendError = it
                    aapsLogger.error(LTag.PUMP, "Error executing command", it)
                }.onErrorComplete(),
                history.updateFromState(podStateManager),
                podStateManager.updateActiveCommand()
                    .map { handleCommandConfirmation(it) }
                    .ignoreElement(),
                post,
            )
        )
    }

    private fun handleCommandConfirmation(confirmation: CommandConfirmed) {
        val command = confirmation.command
        val historyEntry = history.getById(command.historyId)
        aapsLogger.debug(LTag.PUMPCOMM, "handling command confirmation: $confirmation")
        when (historyEntry.commandType) {
            OmnipodCommandType.CANCEL_TEMPORARY_BASAL,
            OmnipodCommandType.RESUME_DELIVERY ->
                // We can't invalidate this command,
                // and this is why it is pumpSync-ed at this point
                if (confirmation.success) {
                    pumpSync.syncStopTemporaryBasalWithPumpId(
                        historyEntry.createdAt,
                        historyEntry.pumpId(),
                        PumpType.OMNIPOD_DASH,
                        serialNumber()
                    )
                    podStateManager.tempBasal = null
                }

            OmnipodCommandType.SET_BASAL_PROFILE -> {
                if (confirmation.success) {
                    podStateManager.basalProgram = command.basalProgram
                    if (podStateManager.basalProgram == null) {
                        aapsLogger.warn(LTag.PUMP, "Saving null basal profile")
                    }
                    if (!commandQueue.isRunning(Command.CommandType.BASAL_PROFILE)) {
                        // we are late-confirming this command. before that, we answered with success:false
                        rxBus.send(EventProfileSwitchChanged())
                    }
                    pumpSync.syncStopTemporaryBasalWithPumpId(
                        historyEntry.createdAt,
                        historyEntry.pumpId(),
                        PumpType.OMNIPOD_DASH,
                        serialNumber()
                    )
                }
            }

            OmnipodCommandType.SET_TEMPORARY_BASAL -> {
                // This treatment was synced before sending the command
                aapsLogger.info(LTag.PUMPCOMM, "temporary basal denied. PumpId: ${historyEntry.pumpId()}")
                if (!confirmation.success) {
                    pumpSync.invalidateTemporaryBasal(historyEntry.pumpId())
                } else {
                    podStateManager.tempBasal = command.tempBasal
                }
            }

            OmnipodCommandType.SUSPEND_DELIVERY -> {
                if (!confirmation.success) {
                    pumpSync.invalidateTemporaryBasal(historyEntry.pumpId())
                } else {
                    podStateManager.tempBasal = null
                }
            }

            else ->
                aapsLogger.warn(
                    LTag.PUMP,
                    "Will not sync confirmed command of type: $historyEntry and " +
                        "succes: ${confirmation.success}"
                )
        }
    }
}<|MERGE_RESOLUTION|>--- conflicted
+++ resolved
@@ -361,11 +361,7 @@
                 .filter { podEvent -> podEvent is PodEvent.CommandSent }
                 .map { pumpSyncTempBasal(it, absoluteRate, durationInMinutes.toLong(), tbrType) }
                 .ignoreElements(),
-<<<<<<< HEAD
             pre = observeNoActiveTempBasal(true),
-=======
-            pre = observeNoActiveTempBasal()
->>>>>>> 1c33b84b
         ).toPumpEnactResult()
     }
 
@@ -401,7 +397,6 @@
 
     private fun observeNoActiveTempBasal(): Completable {
         return Completable.defer {
-<<<<<<< HEAD
             when {
                 podStateManager.deliveryStatus !in
                     arrayOf(DeliveryStatus.TEMP_BASAL_ACTIVE, DeliveryStatus.BOLUS_AND_TEMP_BASAL_ACTIVE) -> {
@@ -425,19 +420,6 @@
                         command = omnipodManager.stopTempBasal().ignoreElements()
                     )
                 }
-=======
-            val expectedState = pumpSync.expectedPumpState()
-            if (expectedState.temporaryBasal == null) {
-                aapsLogger.info(LTag.PUMP, "No temporary basal to cancel")
-                Completable.complete()
-            } else {
-                // enforceNew == true
-                aapsLogger.info(LTag.PUMP, "Canceling existing temp basal")
-                executeSimpleProgrammingCommand(
-                    history.createRecord(OmnipodCommandType.CANCEL_TEMPORARY_BASAL),
-                    omnipodManager.stopTempBasal().ignoreElements()
-                )
->>>>>>> 1c33b84b
             }
         }
     }
