package info.nightscout.androidaps.plugins.pump.omnipod.dash.driver.comm.pair

import info.nightscout.androidaps.logging.AAPSLogger
import info.nightscout.androidaps.logging.LTag
import info.nightscout.androidaps.plugins.pump.omnipod.dash.BuildConfig
import info.nightscout.androidaps.plugins.pump.omnipod.dash.driver.comm.exceptions.MessageIOException
import info.nightscout.androidaps.plugins.pump.omnipod.dash.driver.pod.util.RandomByteGenerator
import info.nightscout.androidaps.plugins.pump.omnipod.dash.driver.pod.util.X25519KeyGenerator
import info.nightscout.androidaps.utils.extensions.toHex
import org.spongycastle.crypto.engines.AESEngine
import org.spongycastle.crypto.macs.CMac
import org.spongycastle.crypto.params.KeyParameter

class KeyExchange(
    private val aapsLogger: AAPSLogger,
    private val x25519: X25519KeyGenerator,
    randomByteGenerator: RandomByteGenerator
) {

<<<<<<< HEAD
    val pdmPublic = X25519.publicFromPrivate(pdmPrivate)
=======
    val pdmNonce: ByteArray = randomByteGenerator.nextBytes(NONCE_SIZE)
    val pdmPrivate: ByteArray = x25519.generatePrivateKey()
    val pdmPublic = x25519.publicFromPrivate(pdmPrivate)
>>>>>>> 12dad666

    var podPublic = ByteArray(PUBLIC_KEY_SIZE)
        private set
    var podNonce: ByteArray = ByteArray(NONCE_SIZE)

    val podConf = ByteArray(CMAC_SIZE)
    val pdmConf = ByteArray(CMAC_SIZE)

    var ltk = ByteArray(CMAC_SIZE)

    fun updatePodPublicData(payload: ByteArray) {
        if (payload.size != PUBLIC_KEY_SIZE + NONCE_SIZE) {
            throw MessageIOException("Invalid payload size")
        }
        podPublic = payload.copyOfRange(0, PUBLIC_KEY_SIZE)
        podNonce = payload.copyOfRange(PUBLIC_KEY_SIZE, PUBLIC_KEY_SIZE + NONCE_SIZE)
        generateKeys()
    }

    fun validatePodConf(payload: ByteArray) {
        if (!podConf.contentEquals(payload)) {
            aapsLogger.warn(
                LTag.PUMPBTCOMM,
                "Received invalid podConf. Expected: ${podConf.toHex()}. Got: ${payload.toHex()}"
            )
            throw MessageIOException("Invalid podConf value received")
        }
    }

    private fun generateKeys() {
        val curveLTK = x25519.computeSharedSecret(pdmPrivate, podPublic)

        val firstKey = podPublic.copyOfRange(podPublic.size - 4, podPublic.size) +
            pdmPublic.copyOfRange(pdmPublic.size - 4, pdmPublic.size) +
            podNonce.copyOfRange(podNonce.size - 4, podNonce.size) +
            pdmNonce.copyOfRange(pdmNonce.size - 4, pdmNonce.size)
        aapsLogger.debug(LTag.PUMPBTCOMM, "First key for LTK: ${firstKey.toHex()}")

        val intermediateKey = ByteArray(CMAC_SIZE)
        aesCmac(firstKey, curveLTK, intermediateKey)

        val ltkData = byteArrayOf(2.toByte()) +
            INTERMEDIARY_KEY_MAGIC_STRING +
            podNonce +
            pdmNonce +
            byteArrayOf(0.toByte(), 1.toByte())
        aesCmac(intermediateKey, ltkData, ltk)

        val confData = byteArrayOf(1.toByte()) +
            INTERMEDIARY_KEY_MAGIC_STRING +
            podNonce +
            pdmNonce +
            byteArrayOf(0.toByte(), 1.toByte())
        val confKey = ByteArray(CMAC_SIZE)
        aesCmac(intermediateKey, confData, confKey)

        val pdmConfData = PDM_CONF_MAGIC_PREFIX +
            pdmNonce +
            podNonce
        aesCmac(confKey, pdmConfData, pdmConf)
        aapsLogger.debug(LTag.PUMPBTCOMM, "pdmConf: ${pdmConf.toHex()}")

        val podConfData = POD_CONF_MAGIC_PREFIX +
            podNonce +
            pdmNonce
        aesCmac(confKey, podConfData, podConf)
        aapsLogger.debug(LTag.PUMPBTCOMM, "podConf: ${podConf.toHex()}")

        if (BuildConfig.DEBUG) {
            aapsLogger.debug(LTag.PUMPBTCOMM, "pdmPrivate: ${pdmPrivate.toHex()}")
            aapsLogger.debug(LTag.PUMPBTCOMM, "pdmPublic: ${pdmPublic.toHex()}")
            aapsLogger.debug(LTag.PUMPBTCOMM, "podPublic: ${podPublic.toHex()}")
            aapsLogger.debug(LTag.PUMPBTCOMM, "pdmNonce: ${pdmNonce.toHex()}")
            aapsLogger.debug(LTag.PUMPBTCOMM, "podNonce: ${podNonce.toHex()}")

            aapsLogger.debug(LTag.PUMPBTCOMM, "LTK, donna key: ${curveLTK.toHex()}")
            aapsLogger.debug(LTag.PUMPBTCOMM, "Intermediate key: ${intermediateKey.toHex()}")
            aapsLogger.debug(LTag.PUMPBTCOMM, "LTK: ${ltk.toHex()}")
            aapsLogger.debug(LTag.PUMPBTCOMM, "Conf KEY: ${confKey.toHex()}")
        }
    }

    companion object {

        private const val PUBLIC_KEY_SIZE = 32
        private const val NONCE_SIZE = 16

        const val CMAC_SIZE = 16

        private val INTERMEDIARY_KEY_MAGIC_STRING = "TWIt".toByteArray()
        private val PDM_CONF_MAGIC_PREFIX = "KC_2_U".toByteArray()
        private val POD_CONF_MAGIC_PREFIX = "KC_2_V".toByteArray()
    }
}

private fun aesCmac(key: ByteArray, data: ByteArray, result: ByteArray) {
    val aesEngine = AESEngine()
    val mac = CMac(aesEngine)
    mac.init(KeyParameter(key))
    mac.update(data, 0, data.size)
    mac.doFinal(result, 0)
}<|MERGE_RESOLUTION|>--- conflicted
+++ resolved
@@ -17,13 +17,9 @@
     randomByteGenerator: RandomByteGenerator
 ) {
 
-<<<<<<< HEAD
-    val pdmPublic = X25519.publicFromPrivate(pdmPrivate)
-=======
     val pdmNonce: ByteArray = randomByteGenerator.nextBytes(NONCE_SIZE)
     val pdmPrivate: ByteArray = x25519.generatePrivateKey()
     val pdmPublic = x25519.publicFromPrivate(pdmPrivate)
->>>>>>> 12dad666
 
     var podPublic = ByteArray(PUBLIC_KEY_SIZE)
         private set
