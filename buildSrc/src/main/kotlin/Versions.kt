import org.gradle.api.JavaVersion

object Versions {

<<<<<<< HEAD
    const val appVersion = "3.2.0.0"
=======
    const val appVersion = "3.2.0.1-dev"
>>>>>>> c1d388d9
    const val versionCode = 1500

    const val ndkVersion = "21.1.6352462"

    const val compileSdk = 34
    const val minSdk = 28
    const val targetSdk = 28
    const val wearMinSdk = 26
    const val wearTargetSdk = 29

    val javaVersion = JavaVersion.VERSION_11
    const val jacoco = "0.8.11"
}<|MERGE_RESOLUTION|>--- conflicted
+++ resolved
@@ -2,11 +2,7 @@
 
 object Versions {
 
-<<<<<<< HEAD
-    const val appVersion = "3.2.0.0"
-=======
     const val appVersion = "3.2.0.1-dev"
->>>>>>> c1d388d9
     const val versionCode = 1500
 
     const val ndkVersion = "21.1.6352462"
