--- conflicted
+++ resolved
@@ -1,13 +1,6 @@
 package app.aaps.core.interfaces.utils
 
-<<<<<<< HEAD
-import app.aaps.core.data.iob.InMemoryGlucoseValue
-import app.aaps.core.data.model.GV
 import app.aaps.core.data.model.TrendArrow
-=======
-import app.aaps.core.interfaces.aps.AutosensDataStore
-import app.aaps.database.entities.GlucoseValue
->>>>>>> 90251178
 
 /**
  *  Convert BG direction value to trend arrow or calculate it if not provided
@@ -16,25 +9,6 @@
 interface TrendCalculator {
 
     /**
-<<<<<<< HEAD
-     * Provide or calculate trend
-     *
-     * @param glucoseValue BG
-     * @return TrendArrow
-     */
-    fun getTrendArrow(glucoseValue: GV?): TrendArrow
-
-    /**
-     * Provide or calculate trend
-     *
-     * @param glucoseValue BG
-     * @return TrendArrow
-     */
-    fun getTrendArrow(glucoseValue: InMemoryGlucoseValue?): TrendArrow
-
-    /**
-=======
->>>>>>> 90251178
      * Provide or calculate trend from newest bucketed data
      *
      * @return TrendArrow
@@ -42,17 +16,6 @@
     fun getTrendArrow(): TrendArrow?
 
     /**
-<<<<<<< HEAD
-     * Provide or calculate trend
-     *
-     * @param glucoseValue BG
-     * @return string description of TrendArrow
-     */
-    fun getTrendDescription(glucoseValue: GV?): String
-
-    /**
-=======
->>>>>>> 90251178
      * Provide or calculate trend from newest bucketed data
      *
      * @return string description of TrendArrow
