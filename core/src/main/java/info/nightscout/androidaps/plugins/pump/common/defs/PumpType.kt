--- conflicted
+++ resolved
@@ -369,8 +369,7 @@
         baseBasalMaxValue = 3.0,
         baseBasalStep = 0.01,
         baseBasalSpecialSteps = null,
-<<<<<<< HEAD
-        pumpCapability = PumpCapability.DanaWithHistoryCapabilities,
+        pumpCapability = PumpCapability.DiaconnCapabilities,
         source = Sources.DiaconnG8),
 		
     //EOPatch Pump
@@ -390,12 +389,6 @@
         pumpCapability = PumpCapability.EopatchCapabilities,
         isPatchPump = true,
         source = Sources.EOPatch2);
-=======
-        pumpCapability = PumpCapability.DiaconnCapabilities,
-        source = Sources.DiaconnG8,
-        useHardwareLink = true
-    );
->>>>>>> bc2cd2c5
 
     val description: String
     var manufacturer: ManufacturerType? = null
@@ -483,11 +476,8 @@
                 InterfaceIDs.PumpType.MDI                         -> MDI
                 InterfaceIDs.PumpType.USER                        -> USER
                 InterfaceIDs.PumpType.DIACONN_G8                  -> DIACONN_G8
-<<<<<<< HEAD
                 InterfaceIDs.PumpType.EOPATCH2                    -> EOFLOW_EOPATCH2
-=======
-                InterfaceIDs.PumpType.CACHE                       -> TODO()
->>>>>>> bc2cd2c5
+                InterfaceIDs.PumpType.CACHE                       -> CACHE
             }
     }
 
@@ -594,33 +584,6 @@
             ACCU_CHEK_INSIGHT_VIRTUAL -> InterfaceIDs.PumpType.ACCU_CHEK_INSIGHT
             ACCU_CHEK_INSIGHT         -> InterfaceIDs.PumpType.ACCU_CHEK_INSIGHT_BLUETOOTH
             ACCU_CHEK_SOLO            -> InterfaceIDs.PumpType.ACCU_CHEK_SOLO
-<<<<<<< HEAD
-            ANIMAS_VIBE                 -> InterfaceIDs.PumpType.ANIMAS_VIBE
-            ANIMAS_PING                 -> InterfaceIDs.PumpType.ANIMAS_PING
-            DANA_R                      -> InterfaceIDs.PumpType.DANA_R
-            DANA_R_KOREAN               -> InterfaceIDs.PumpType.DANA_R_KOREAN
-            DANA_RS                     -> InterfaceIDs.PumpType.DANA_RS
-            DANA_RS_KOREAN              -> InterfaceIDs.PumpType.DANA_RS_KOREAN
-            DANA_RV2                    -> InterfaceIDs.PumpType.DANA_RV2
-            DANA_I                      -> InterfaceIDs.PumpType.DANA_I
-            OMNIPOD_EROS                -> InterfaceIDs.PumpType.OMNIPOD_EROS
-            OMNIPOD_DASH                -> InterfaceIDs.PumpType.OMNIPOD_DASH
-            MEDTRONIC_512_712           -> InterfaceIDs.PumpType.MEDTRONIC_512_517
-            MEDTRONIC_515_715           -> InterfaceIDs.PumpType.MEDTRONIC_515_715
-            MEDTRONIC_522_722           -> InterfaceIDs.PumpType.MEDTRONIC_522_722
-            MEDTRONIC_523_723_REVEL     -> InterfaceIDs.PumpType.MEDTRONIC_523_723_REVEL
-            MEDTRONIC_554_754_VEO       -> InterfaceIDs.PumpType.MEDTRONIC_554_754_VEO
-            MEDTRONIC_640G              -> InterfaceIDs.PumpType.MEDTRONIC_640G
-            TANDEM_T_SLIM               -> InterfaceIDs.PumpType.TANDEM_T_SLIM
-            TANDEM_T_SLIM_G4            -> InterfaceIDs.PumpType.TANDEM_T_SLIM_G4
-            TANDEM_T_FLEX               -> InterfaceIDs.PumpType.TANDEM_T_FLEX
-            TANDEM_T_SLIM_X2            -> InterfaceIDs.PumpType.TANDEM_T_SLIM_X2
-            YPSOPUMP                    -> InterfaceIDs.PumpType.YPSOPUMP
-            MDI                         -> InterfaceIDs.PumpType.MDI
-            USER                        -> InterfaceIDs.PumpType.USER
-            DIACONN_G8                  -> InterfaceIDs.PumpType.DIACONN_G8
-            EOFLOW_EOPATCH2             -> InterfaceIDs.PumpType.EOPATCH2
-=======
             ANIMAS_VIBE               -> InterfaceIDs.PumpType.ANIMAS_VIBE
             ANIMAS_PING               -> InterfaceIDs.PumpType.ANIMAS_PING
             DANA_R                    -> InterfaceIDs.PumpType.DANA_R
@@ -645,7 +608,7 @@
             MDI                       -> InterfaceIDs.PumpType.MDI
             USER                      -> InterfaceIDs.PumpType.USER
             DIACONN_G8                -> InterfaceIDs.PumpType.DIACONN_G8
+            EOFLOW_EOPATCH2           -> InterfaceIDs.PumpType.EOPATCH2
             CACHE                     -> InterfaceIDs.PumpType.CACHE
->>>>>>> bc2cd2c5
         }
 }