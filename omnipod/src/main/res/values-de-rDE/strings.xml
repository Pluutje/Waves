<?xml version="1.0" encoding="utf-8"?>
<resources>
    <!-- Omnipod -->
    <!-- Omnipod - Base -->
    <string name="description_pump_omnipod">Um den Omnipod nutzen zu können, brauchst Du einen RileyLink (mind. Firmware 2.0).</string>
    <!-- Omnipod Configuration -->
    <string name="omnipod_config_bolus_beeps_enabled">Bolus-Piep aktiviert</string>
    <string name="omnipod_config_basal_beeps_enabled">Basal-Piep aktiviert</string>
    <string name="omnipod_config_smb_beeps_enabled">SMB-Piep aktiviert</string>
    <string name="omnipod_config_tbr_beeps_enabled">TBR-Piep aktiviert</string>
    <string name="omnipod_config_suspend_delivery_button_enabled">Button Abgabe aussetzen aktiviert</string>
    <string name="omnipod_config_time_change_enabled">Sommerzeit/Zeitzonen-Erkennung aktiviert</string>
    <string name="omnipod_config_expiration_reminder_enabled">Ablauferinnerung aktiviert</string>
    <string name="omnipod_config_low_reservoir_alert_enabled">Warnung niedriger Reservoirstand aktiviert</string>
    <string name="omnipod_config_low_reservoir_alert_units">Anzahl der Einheiten</string>
    <!-- Omnipod - Fragment -->
    <string name="omnipod_moments_ago">gerade eben</string>
    <string name="omnipod_pod_mgmt">Pod mgmt</string>
    <string name="omnipod_pod_status">Pod Status</string>
    <string name="omnipod_total_delivered_label">Insgesamt abgegeben</string>
    <string name="omnipod_total_delivered">%1$.2f IE</string>
    <string name="omnipod_reservoir_left">%1$.2f IE übrig</string>
    <string name="omnipod_reservoir_over50">über 50 IE</string>
    <string name="omnipod_pod_address">Pod Adresse</string>
    <string name="omnipod_pod_expiry">Pod läuft ab</string>
    <string name="omnipod_warning">Warnung</string>
    <string name="omnipod_pod_status_no_active_pod">Kein aktiver Pod</string>
    <string name="omnipod_pod_status_waiting_for_pair_and_prime">Einrichtung im Gang (Warten auf Verbindung und Füllen)</string>
    <string name="omnipod_pod_status_waiting_for_cannula_insertion">Einrichtung im Gang (Warten auf Setzen der Kanüle)</string>
    <string name="omnipod_pod_status_running">In Betrieb</string>
    <string name="omnipod_pod_status_suspended">Angehalten</string>
    <string name="omnipod_pod_status_pod_fault">Pod-Fehler</string>
    <string name="omnipod_pod_status_activation_time_exceeded">Aktivierungszeit überschritten</string>
    <string name="omnipod_pod_status_inactive">Inaktiv</string>
    <string name="omnipod_pod_status_pod_fault_description">Pod-Fehler: %1$s %2$s</string>
    <string name="omnipod_pod_active_alerts">Aktive Pod-Warnungen</string>
    <string name="omnipod_acknowledge_active_alerts_short">Alarm bestätigen</string>
    <!-- Omnipod - Dialogs -->
    <string name="omnipod_frequency">Omnipod (433.91 MHz)</string>
    <!-- Omnipod - Error -->
    <string name="omnipod_error_rileylink_address_invalid">RileyLink Adresse ungültig.</string>
    <string name="omnipod_error_operation_not_possible_no_configuration">Aktion ist nicht möglich.\n\n Du musst zuerst den Omnipod konfigurieren, bevor Du diese Operation verwenden kannst.</string>
    <string name="omnipod_error_operation_not_possible_no_profile">Aktion ist nicht möglich.\n\n Du musst ein paar Minuten warten bis AAPS versucht, das Basalprofil zum ersten Mal zu setzen.</string>
    <string name="omnipod_error_illegal_init_action_type">Illegal PodInitActionType: %1$s</string>
    <string name="omnipod_error_pod_not_attached">Kein aktiver Pod</string>
    <string name="omnipod_driver_error_setup_action_verification_failed">Kommandoprüfung fehlgeschlagen</string>
    <string name="omnipod_driver_error_unexpected_exception_type">Es ist ein unerwarteter Fehler aufgetreten. Bitte melden! (Typ: %1$s).</string>
    <string name="omnipod_driver_error_invalid_parameters">Kommunikation fehlgeschlagen: Ungültige Eingabeparameter empfangen</string>
    <string name="omnipod_driver_error_communication_failed_timeout">Keine Verbindung: Zeitüberschreitung</string>
    <string name="omnipod_driver_error_communication_failed_unexpected_exception">Keine Verbindung: Es ist ein unerwarteter Fehler aufgetreten. Bitte melden!</string>
    <string name="omnipod_driver_error_crc_mismatch">Kommunikation fehlgeschlagen: Die Überprüfung der Nachrichtenintegrität ist fehlgeschlagen</string>
    <string name="omnipod_driver_error_invalid_packet_type">Kommunikation fehlgeschlagen: Es wurde ein ungültiges Paket vom Pod empfangen</string>
    <string name="omnipod_driver_error_invalid_progress_state">Kommunikation fehlgeschlagen: Der Pod befindet sich in einem falschen Status</string>
    <string name="omnipod_driver_error_invalid_response">Kommunikation fehlgeschlagen: Es wurde eine ungültige Antwort vom Pod empfangen</string>
    <string name="omnipod_driver_error_invalid_message_sequence_number">Kommunikation fehlgeschlagen: Ungültige Zeichenfolge vom Pod empfangen</string>
    <string name="omnipod_driver_error_invalid_message_address">Kommunikation fehlgeschlagen: Ungültige Adresse vom Pod empfangen</string>
    <string name="omnipod_driver_error_message_decoding_failed">Kommunikation fehlgeschlagen: Nachricht vom Pod konnte nicht decodiert werden</string>
    <string name="omnipod_driver_error_nonce_resync_failed">Kommunikation fehlgeschlagen: Nonce resync fehlgeschlagen</string>
    <string name="omnipod_driver_error_nonce_out_of_sync">Kommunikation fehlgeschlagen: Nonce nicht synchronisiert</string>
    <string name="omnipod_driver_error_not_enough_data">Kommunikation fehlgeschlagen: Nicht genügend Daten vom Pod empfangen</string>
    <string name="omnipod_driver_error_pod_fault">Ein Pod-Fehler (%1$03d %2$s) wurde festgestellt. Bitte deaktiviere den Pod und starte einen neuen</string>
    <string name="omnipod_driver_error_pod_returned_error_response">Kommunikation fehlgeschlagen: Fehlerhafte Antwort vom Pod</string>
    <!-- Omnipod - Pod Mgmt -->
    <string name="omnipod_pod_mgmt_title">Pod Management</string>
    <string name="omnipod_cmd_init_pod">Init Pod</string>
    <string name="omnipod_cmd_deactivate_pod">Pod deaktivieren</string>
    <string name="omnipod_cmd_discard_pod">Pod ablegen</string>
    <string name="omnipod_cmd_pod_history">Pod Historie</string>
    <string name="omnipod_cmd_set_bolus">Mahlzeiten Bolus abgeben</string>
    <string name="omnipod_cmd_cancel_bolus">Bolus abbrechen</string>
    <string name="omnipod_cmd_set_tbr">Temp. Basalrate setzen</string>
    <string name="omnipod_cmd_cancel_tbr_by_driver">Temporäre Basalrate abbrechen (intern über den Treiber)</string>
    <string name="omnipod_cmd_cancel_tbr">Temp. Basalrate abbrechen</string>
    <string name="omnipod_cmd_set_basal_schedule">Basalrate festlegen</string>
    <string name="omnipod_cmd_get_pod_status">Pod-Status abrufen</string>
    <string name="omnipod_cmd_get_pod_info">Pod-Info abrufen</string>
    <string name="omnipod_cmd_set_time">Zeit einstellen</string>
    <string name="omnipod_cmd_configure_alerts">Warnungen konfigurieren</string>
    <string name="omnipod_cmd_acknowledge_alerts">Alarme bestätigen</string>
    <string name="omnipod_cmd_suspend_delivery">Abgabe unterbrechen</string>
    <string name="omnipod_cmd_resume_delivery">Abgabe fortsetzen</string>
    <string name="omnipod_cmd_unknown_entry">Unbekannte Eingabe</string>
<<<<<<< HEAD
    <string name="omnipod_cmd_bolus_value">%1$.2f IE</string>
    <string name="omnipod_cmd_bolus_value_with_carbs">%1$.2f IE, CH=%2$.1f g</string>
    <string name="omnipod_cmd_pod_history_na">Pod Historie derzeit nicht verfügbar.</string>
    <string name="omnipod_init_pod_wizard_step1_title">Befülle den Pod</string>
    <string name="omnipod_init_pod_wizard_step2_title">Befüllen</string>
    <string name="omnipod_init_pod_wizard_step3_title">Befestige den Pod</string>
    <string name="omnipod_init_pod_wizard_step3_desc">\nBereite die Infusionsstelle vor. Entferne den Nadelschutz des Pods und die Schutzfolie über dem Kleber. Klebe dann den Pod an die gewünschte Körperstelle.\n\nFalls die Kanüle herausragt, klicke <b>Abbrechen</b> und verwirf den Pod.\n\nKlicke <b>Weiter</b>; um die Kanüle zu setzen und die Insulinabgabe zu beginnen.</string>
    <string name="omnipod_init_pod_wizard_step4_title">Kanüle setzen</string>
    <string name="omnipod_init_pod_wizard_step4_action_header">Erste Basalrate und Kanüle werden nun gesetzt.\n\nWenn alle Häkchen gesetzt sind, kannst Du <b>Weiter</b> klicken.</string>
    <string name="omnipod_init_pod_wizard_pod_info_init_pod_description">\nDer Pod ist jetzt aktiv.\n\nDeine Basalrate ist programmiert und die Kanüle wurde gesetzt.\n\nBitte überprüfe, ob die Kanüle korrekt gesetzt wurde und ersetze den Pod, wenn Du das Gefühl hast, dass dies nicht erfolgreich war.</string>
    <string name="omnipod_remove_pod_wizard_step1_title">Pod deaktivieren</string>
    <string name="omnipod_remove_pod_wizard_step1_desc">\nDrücke <b>Weiter</b> um den Pod zu deaktivieren.\n\n<b>Hinweis:</b> Dies unterbricht die gesamte Insulinabgabe und deaktiviert den Pod.</string>
    <string name="omnipod_remove_pod_wizard_step2_title">Deaktiviere den Pod</string>
    <string name="omnipod_init_pod_wizard_pod_info_remove_pod_description">Pod deaktiviert.\n\nBitte entferne den Pod von Deinem Körper und entsorge ihn.</string>
    <string name="omnipod_init_pod_pair_pod">Pod verbinden</string>
    <string name="omnipod_init_pod_prime_pod">Pod befüllen</string>
    <string name="omnipod_deactivate_pod_deactivate_pod">Pod deaktivieren</string>
=======
    <string name="omnipod_history_bolus_value">%1$.2f IE</string>
    <string name="omnipod_history_bolus_value_with_carbs">%1$.2f IE, CH=%2$.1f g</string>
    <string name="omnipod_pod_activation_wizard_fill_pod_title">Befülle den Pod</string>
    <string name="omnipod_pod_activation_wizard_initialize_pod_title">Befüllen</string>
    <string name="omnipod_pod_activation_wizard_attach_pod_title">Befestige den Pod</string>
    <string name="omnipod_pod_activation_wizard_attach_pod_text">\nBereite die Infusionsstelle vor. Entferne den Nadelschutz des Pods und die Schutzfolie über dem Kleber. Klebe dann den Pod an die gewünschte Körperstelle.\n\nFalls die Kanüle herausragt, klicke <b>Abbrechen</b> und verwirf den Pod.\n\nKlicke <b>Weiter</b>; um die Kanüle zu setzen und die Insulinabgabe zu beginnen.</string>
    <string name="omnipod_pod_activation_wizard_insert_cannula_title">Kanüle setzen</string>
    <string name="omnipod_pod_activation_wizard_insert_cannula_text">Erste Basalrate und Kanüle werden nun gesetzt.\n\nWenn alle Häkchen gesetzt sind, kannst Du <b>Weiter</b> klicken.</string>
    <string name="omnipod_pod_activation_wizard_pod_activated_text">\nDer Pod ist jetzt aktiv.\n\nDeine Basalrate ist programmiert und die Kanüle wurde gesetzt.\n\nBitte überprüfe, ob die Kanüle korrekt gesetzt wurde und ersetze den Pod, wenn Du das Gefühl hast, dass dies nicht erfolgreich war.</string>
    <string name="omnipod_pod_deactivation_wizard_deactivate_pod_title">Pod deaktivieren</string>
    <string name="omnipod_pod_deactivation_wizard_deactivate_pod_text">\nDrücke <b>Weiter</b> um den Pod zu deaktivieren.\n\n<b>Hinweis:</b> Dies unterbricht die gesamte Insulinabgabe und deaktiviert den Pod.</string>
    <string name="omnipod_pod_deactivation_wizard_deactivating_pod_title">Deaktiviere den Pod</string>
    <string name="omnipod_pod_deactivation_wizard_pod_deactivated_text">Pod deaktiviert.\n\nBitte entferne den Pod von Deinem Körper und entsorge ihn.</string>
>>>>>>> 2d9443ad
    <!-- Omnipod - Base -->
    <string name="omnipod_alert_finish_pairing_reminder">Erinnerung Kopplung beendet</string>
    <string name="omnipod_alert_finish_setup_reminder_reminder">Erinnerung Setup beendet</string>
    <string name="omnipod_alert_expiration">Pod läuft in Kürze ab</string>
    <string name="omnipod_alert_expiration_advisory">Pod läuft in Kürze ab</string>
    <string name="omnipod_alert_shutdown_imminent">Herunterfahren steht unmittelbar bevor</string>
    <string name="omnipod_alert_low_reservoir">Niedriger Reservoirstand</string>
    <string name="omnipod_alert_unknown_alert">Unbekannter Alarm</string>
    <string name="omnipod_errors">Fehler</string>
    <string name="omnipod_cmd_basal_profile_not_set_is_same">Basalprofil, unverändert wird nicht erneut eingestellt.</string>
    <string name="omnipod_refresh">Aktualisieren</string>
    <string name="omnipod_suspend_delivery_short">Unterbrechungen</string>
    <string name="omnipod_preference_category_rileylink">RileyLink</string>
    <string name="omnipod_preference_category_other">Andere</string>
<<<<<<< HEAD
    <string name="omnipod_wizard_button_exit">Schließen</string>
=======
>>>>>>> 2d9443ad
    <string name="omnipod_wizard_button_next">Weiter</string>
    <string name="omnipod_history_item_description">Beschreibung</string>
    <string name="omnipod_history_item_date">Datum</string>
    <plurals name="omnipod_minutes">
        <item quantity="one">%1$d Minute</item>
        <item quantity="other">%1$d Minuten</item>
    </plurals>
    <plurals name="omnipod_hours">
        <item quantity="one">%1$d Stunde</item>
        <item quantity="other">%1$d Stunden</item>
    </plurals>
    <plurals name="omnipod_days">
        <item quantity="one">%1$d Tag</item>
        <item quantity="other">%1$d Tage</item>
    </plurals>
</resources><|MERGE_RESOLUTION|>--- conflicted
+++ resolved
@@ -2,7 +2,7 @@
 <resources>
     <!-- Omnipod -->
     <!-- Omnipod - Base -->
-    <string name="description_pump_omnipod">Um den Omnipod nutzen zu können, brauchst Du einen RileyLink (mind. Firmware 2.0).</string>
+    <string name="omnipod_pump_description">Um den Omnipod nutzen zu können, brauchst Du einen RileyLink (mind. Firmware 2.0).</string>
     <!-- Omnipod Configuration -->
     <string name="omnipod_config_bolus_beeps_enabled">Bolus-Piep aktiviert</string>
     <string name="omnipod_config_basal_beeps_enabled">Basal-Piep aktiviert</string>
@@ -15,17 +15,17 @@
     <string name="omnipod_config_low_reservoir_alert_units">Anzahl der Einheiten</string>
     <!-- Omnipod - Fragment -->
     <string name="omnipod_moments_ago">gerade eben</string>
-    <string name="omnipod_pod_mgmt">Pod mgmt</string>
-    <string name="omnipod_pod_status">Pod Status</string>
-    <string name="omnipod_total_delivered_label">Insgesamt abgegeben</string>
-    <string name="omnipod_total_delivered">%1$.2f IE</string>
-    <string name="omnipod_reservoir_left">%1$.2f IE übrig</string>
-    <string name="omnipod_reservoir_over50">über 50 IE</string>
-    <string name="omnipod_pod_address">Pod Adresse</string>
-    <string name="omnipod_pod_expiry">Pod läuft ab</string>
+    <string name="omnipod_overview_button_pod_management">Pod mgmt</string>
+    <string name="omnipod_overview_pod_status">Pod Status</string>
+    <string name="omnipod_overview_total_delivered">Insgesamt abgegeben</string>
+    <string name="omnipod_overview_total_delivered_value">%1$.2f IE</string>
+    <string name="omnipod_overview_reservoir_value">%1$.2f IE übrig</string>
+    <string name="omnipod_overview_reservoir_value_over50">über 50 IE</string>
+    <string name="omnipod_overview_pod_address">Pod Adresse</string>
+    <string name="omnipod_overview_pod_expiry_date">Pod läuft ab</string>
     <string name="omnipod_warning">Warnung</string>
     <string name="omnipod_pod_status_no_active_pod">Kein aktiver Pod</string>
-    <string name="omnipod_pod_status_waiting_for_pair_and_prime">Einrichtung im Gang (Warten auf Verbindung und Füllen)</string>
+    <string name="omnipod_pod_status_waiting_for_activation">Einrichtung im Gang (Warten auf Verbindung und Füllen)</string>
     <string name="omnipod_pod_status_waiting_for_cannula_insertion">Einrichtung im Gang (Warten auf Setzen der Kanüle)</string>
     <string name="omnipod_pod_status_running">In Betrieb</string>
     <string name="omnipod_pod_status_suspended">Angehalten</string>
@@ -33,39 +33,31 @@
     <string name="omnipod_pod_status_activation_time_exceeded">Aktivierungszeit überschritten</string>
     <string name="omnipod_pod_status_inactive">Inaktiv</string>
     <string name="omnipod_pod_status_pod_fault_description">Pod-Fehler: %1$s %2$s</string>
-    <string name="omnipod_pod_active_alerts">Aktive Pod-Warnungen</string>
-    <string name="omnipod_acknowledge_active_alerts_short">Alarm bestätigen</string>
+    <string name="omnipod_overview_pod_active_alerts">Aktive Pod-Warnungen</string>
+    <string name="omnipod_overview_button_acknowledge_active_alerts">Alarm bestätigen</string>
     <!-- Omnipod - Dialogs -->
     <string name="omnipod_frequency">Omnipod (433.91 MHz)</string>
     <!-- Omnipod - Error -->
     <string name="omnipod_error_rileylink_address_invalid">RileyLink Adresse ungültig.</string>
     <string name="omnipod_error_operation_not_possible_no_configuration">Aktion ist nicht möglich.\n\n Du musst zuerst den Omnipod konfigurieren, bevor Du diese Operation verwenden kannst.</string>
-    <string name="omnipod_error_operation_not_possible_no_profile">Aktion ist nicht möglich.\n\n Du musst ein paar Minuten warten bis AAPS versucht, das Basalprofil zum ersten Mal zu setzen.</string>
-    <string name="omnipod_error_illegal_init_action_type">Illegal PodInitActionType: %1$s</string>
     <string name="omnipod_error_pod_not_attached">Kein aktiver Pod</string>
-    <string name="omnipod_driver_error_setup_action_verification_failed">Kommandoprüfung fehlgeschlagen</string>
-    <string name="omnipod_driver_error_unexpected_exception_type">Es ist ein unerwarteter Fehler aufgetreten. Bitte melden! (Typ: %1$s).</string>
-    <string name="omnipod_driver_error_invalid_parameters">Kommunikation fehlgeschlagen: Ungültige Eingabeparameter empfangen</string>
-    <string name="omnipod_driver_error_communication_failed_timeout">Keine Verbindung: Zeitüberschreitung</string>
-    <string name="omnipod_driver_error_communication_failed_unexpected_exception">Keine Verbindung: Es ist ein unerwarteter Fehler aufgetreten. Bitte melden!</string>
-    <string name="omnipod_driver_error_crc_mismatch">Kommunikation fehlgeschlagen: Die Überprüfung der Nachrichtenintegrität ist fehlgeschlagen</string>
-    <string name="omnipod_driver_error_invalid_packet_type">Kommunikation fehlgeschlagen: Es wurde ein ungültiges Paket vom Pod empfangen</string>
-    <string name="omnipod_driver_error_invalid_progress_state">Kommunikation fehlgeschlagen: Der Pod befindet sich in einem falschen Status</string>
-    <string name="omnipod_driver_error_invalid_response">Kommunikation fehlgeschlagen: Es wurde eine ungültige Antwort vom Pod empfangen</string>
-    <string name="omnipod_driver_error_invalid_message_sequence_number">Kommunikation fehlgeschlagen: Ungültige Zeichenfolge vom Pod empfangen</string>
-    <string name="omnipod_driver_error_invalid_message_address">Kommunikation fehlgeschlagen: Ungültige Adresse vom Pod empfangen</string>
-    <string name="omnipod_driver_error_message_decoding_failed">Kommunikation fehlgeschlagen: Nachricht vom Pod konnte nicht decodiert werden</string>
-    <string name="omnipod_driver_error_nonce_resync_failed">Kommunikation fehlgeschlagen: Nonce resync fehlgeschlagen</string>
-    <string name="omnipod_driver_error_nonce_out_of_sync">Kommunikation fehlgeschlagen: Nonce nicht synchronisiert</string>
-    <string name="omnipod_driver_error_not_enough_data">Kommunikation fehlgeschlagen: Nicht genügend Daten vom Pod empfangen</string>
-    <string name="omnipod_driver_error_pod_fault">Ein Pod-Fehler (%1$03d %2$s) wurde festgestellt. Bitte deaktiviere den Pod und starte einen neuen</string>
-    <string name="omnipod_driver_error_pod_returned_error_response">Kommunikation fehlgeschlagen: Fehlerhafte Antwort vom Pod</string>
+    <string name="omnipod_error_crc_mismatch">Kommunikation fehlgeschlagen: Die Überprüfung der Nachrichtenintegrität ist fehlgeschlagen</string>
+    <string name="omnipod_error_invalid_packet_type">Kommunikation fehlgeschlagen: Es wurde ein ungültiges Paket vom Pod empfangen</string>
+    <string name="omnipod_error_invalid_progress_state">Kommunikation fehlgeschlagen: Der Pod befindet sich in einem falschen Status</string>
+    <string name="omnipod_error_invalid_response">Kommunikation fehlgeschlagen: Es wurde eine ungültige Antwort vom Pod empfangen</string>
+    <string name="omnipod_error_invalid_message_sequence_number">Kommunikation fehlgeschlagen: Ungültige Zeichenfolge vom Pod empfangen</string>
+    <string name="omnipod_error_invalid_message_address">Kommunikation fehlgeschlagen: Ungültige Adresse vom Pod empfangen</string>
+    <string name="omnipod_error_message_decoding_failed">Kommunikation fehlgeschlagen: Nachricht vom Pod konnte nicht decodiert werden</string>
+    <string name="omnipod_error_nonce_resync_failed">Kommunikation fehlgeschlagen: Nonce resync fehlgeschlagen</string>
+    <string name="omnipod_error_nonce_out_of_sync">Kommunikation fehlgeschlagen: Nonce nicht synchronisiert</string>
+    <string name="omnipod_error_not_enough_data">Kommunikation fehlgeschlagen: Nicht genügend Daten vom Pod empfangen</string>
+    <string name="omnipod_error_pod_fault">Ein Pod-Fehler (%1$03d %2$s) wurde festgestellt. Bitte deaktiviere den Pod und starte einen neuen</string>
+    <string name="omnipod_error_pod_returned_error_response">Kommunikation fehlgeschlagen: Fehlerhafte Antwort vom Pod</string>
     <!-- Omnipod - Pod Mgmt -->
-    <string name="omnipod_pod_mgmt_title">Pod Management</string>
-    <string name="omnipod_cmd_init_pod">Init Pod</string>
+    <string name="omnipod_pod_management_title">Pod Management</string>
     <string name="omnipod_cmd_deactivate_pod">Pod deaktivieren</string>
     <string name="omnipod_cmd_discard_pod">Pod ablegen</string>
-    <string name="omnipod_cmd_pod_history">Pod Historie</string>
+    <string name="omnipod_pod_management_button_pod_history">Pod Historie</string>
     <string name="omnipod_cmd_set_bolus">Mahlzeiten Bolus abgeben</string>
     <string name="omnipod_cmd_cancel_bolus">Bolus abbrechen</string>
     <string name="omnipod_cmd_set_tbr">Temp. Basalrate setzen</string>
@@ -80,25 +72,6 @@
     <string name="omnipod_cmd_suspend_delivery">Abgabe unterbrechen</string>
     <string name="omnipod_cmd_resume_delivery">Abgabe fortsetzen</string>
     <string name="omnipod_cmd_unknown_entry">Unbekannte Eingabe</string>
-<<<<<<< HEAD
-    <string name="omnipod_cmd_bolus_value">%1$.2f IE</string>
-    <string name="omnipod_cmd_bolus_value_with_carbs">%1$.2f IE, CH=%2$.1f g</string>
-    <string name="omnipod_cmd_pod_history_na">Pod Historie derzeit nicht verfügbar.</string>
-    <string name="omnipod_init_pod_wizard_step1_title">Befülle den Pod</string>
-    <string name="omnipod_init_pod_wizard_step2_title">Befüllen</string>
-    <string name="omnipod_init_pod_wizard_step3_title">Befestige den Pod</string>
-    <string name="omnipod_init_pod_wizard_step3_desc">\nBereite die Infusionsstelle vor. Entferne den Nadelschutz des Pods und die Schutzfolie über dem Kleber. Klebe dann den Pod an die gewünschte Körperstelle.\n\nFalls die Kanüle herausragt, klicke <b>Abbrechen</b> und verwirf den Pod.\n\nKlicke <b>Weiter</b>; um die Kanüle zu setzen und die Insulinabgabe zu beginnen.</string>
-    <string name="omnipod_init_pod_wizard_step4_title">Kanüle setzen</string>
-    <string name="omnipod_init_pod_wizard_step4_action_header">Erste Basalrate und Kanüle werden nun gesetzt.\n\nWenn alle Häkchen gesetzt sind, kannst Du <b>Weiter</b> klicken.</string>
-    <string name="omnipod_init_pod_wizard_pod_info_init_pod_description">\nDer Pod ist jetzt aktiv.\n\nDeine Basalrate ist programmiert und die Kanüle wurde gesetzt.\n\nBitte überprüfe, ob die Kanüle korrekt gesetzt wurde und ersetze den Pod, wenn Du das Gefühl hast, dass dies nicht erfolgreich war.</string>
-    <string name="omnipod_remove_pod_wizard_step1_title">Pod deaktivieren</string>
-    <string name="omnipod_remove_pod_wizard_step1_desc">\nDrücke <b>Weiter</b> um den Pod zu deaktivieren.\n\n<b>Hinweis:</b> Dies unterbricht die gesamte Insulinabgabe und deaktiviert den Pod.</string>
-    <string name="omnipod_remove_pod_wizard_step2_title">Deaktiviere den Pod</string>
-    <string name="omnipod_init_pod_wizard_pod_info_remove_pod_description">Pod deaktiviert.\n\nBitte entferne den Pod von Deinem Körper und entsorge ihn.</string>
-    <string name="omnipod_init_pod_pair_pod">Pod verbinden</string>
-    <string name="omnipod_init_pod_prime_pod">Pod befüllen</string>
-    <string name="omnipod_deactivate_pod_deactivate_pod">Pod deaktivieren</string>
-=======
     <string name="omnipod_history_bolus_value">%1$.2f IE</string>
     <string name="omnipod_history_bolus_value_with_carbs">%1$.2f IE, CH=%2$.1f g</string>
     <string name="omnipod_pod_activation_wizard_fill_pod_title">Befülle den Pod</string>
@@ -112,7 +85,6 @@
     <string name="omnipod_pod_deactivation_wizard_deactivate_pod_text">\nDrücke <b>Weiter</b> um den Pod zu deaktivieren.\n\n<b>Hinweis:</b> Dies unterbricht die gesamte Insulinabgabe und deaktiviert den Pod.</string>
     <string name="omnipod_pod_deactivation_wizard_deactivating_pod_title">Deaktiviere den Pod</string>
     <string name="omnipod_pod_deactivation_wizard_pod_deactivated_text">Pod deaktiviert.\n\nBitte entferne den Pod von Deinem Körper und entsorge ihn.</string>
->>>>>>> 2d9443ad
     <!-- Omnipod - Base -->
     <string name="omnipod_alert_finish_pairing_reminder">Erinnerung Kopplung beendet</string>
     <string name="omnipod_alert_finish_setup_reminder_reminder">Erinnerung Setup beendet</string>
@@ -121,16 +93,11 @@
     <string name="omnipod_alert_shutdown_imminent">Herunterfahren steht unmittelbar bevor</string>
     <string name="omnipod_alert_low_reservoir">Niedriger Reservoirstand</string>
     <string name="omnipod_alert_unknown_alert">Unbekannter Alarm</string>
-    <string name="omnipod_errors">Fehler</string>
-    <string name="omnipod_cmd_basal_profile_not_set_is_same">Basalprofil, unverändert wird nicht erneut eingestellt.</string>
-    <string name="omnipod_refresh">Aktualisieren</string>
-    <string name="omnipod_suspend_delivery_short">Unterbrechungen</string>
+    <string name="omnipod_overview_errors">Fehler</string>
+    <string name="omnipod_overview_button_refresh">Aktualisieren</string>
+    <string name="omnipod_overview_button_suspend_delivery">Unterbrechungen</string>
     <string name="omnipod_preference_category_rileylink">RileyLink</string>
     <string name="omnipod_preference_category_other">Andere</string>
-<<<<<<< HEAD
-    <string name="omnipod_wizard_button_exit">Schließen</string>
-=======
->>>>>>> 2d9443ad
     <string name="omnipod_wizard_button_next">Weiter</string>
     <string name="omnipod_history_item_description">Beschreibung</string>
     <string name="omnipod_history_item_date">Datum</string>
