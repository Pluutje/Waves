<?xml version="1.0" encoding="utf-8"?>
<resources>
    <!-- Omnipod -->
    <!-- Omnipod - Base -->
    <string name="description_pump_omnipod">Для интеграции с помпой Omnipod требуется устройство RileyLink (с прошивкой 2.0 и выше).</string>
    <!-- Omnipod Configuration -->
    <string name="omnipod_config_bolus_beeps_enabled">Звуковой сигнал болюса включен</string>
    <string name="omnipod_config_basal_beeps_enabled">Звуковой сигнал базала включен</string>
    <string name="omnipod_config_smb_beeps_enabled">Звуковой сигнал микроболюса SMB включен</string>
    <string name="omnipod_config_tbr_beeps_enabled">Звуковой сигнал временного базала TBR включен</string>
    <string name="omnipod_config_suspend_delivery_button_enabled">Кнопка приостановки подачи инсулина активирована</string>
    <string name="omnipod_config_pulse_log_button_enabled">Кнопка журнала событий активирована</string>
    <string name="omnipod_config_time_change_enabled">Включено обнаружение часового пояса</string>
    <string name="omnipod_config_expiration_reminder_enabled">Включено напоминание об истечении срока действия</string>
    <string name="omnipod_config_expiration_reminder_hours_before_shutdown">Часов до выключения</string>
    <string name="omnipod_config_low_reservoir_alert_enabled">Предупреждение о низком уровне в резервуаре включено</string>
    <string name="omnipod_config_low_reservoir_alert_units">К-во единиц</string>
    <!-- Omnipod - Fragment -->
    <string name="omnipod_moments_ago">Только что</string>
    <string name="omnipod_pod_mgmt">Управление помпой</string>
    <string name="omnipod_pod_status">Статус помпы</string>
    <string name="omnipod_total_delivered_label">Всего подано</string>
    <string name="omnipod_total_delivered">%1$.2f ед</string>
    <string name="omnipod_reservoir_left">%1$.2f ед. осталось</string>
    <string name="omnipod_reservoir_over50">Более 50 ед.</string>
    <string name="omnipod_pod_address">Адрес Пода</string>
    <string name="omnipod_pod_expiry">Срок Пода истекает</string>
    <string name="omnipod_warning">Внимание</string>
    <string name="omnipod_pod_status_no_active_pod">Активная помпа не выбрана</string>
    <string name="omnipod_pod_status_waiting_for_pair_and_prime">Выполняется настройка (ожидание сопряжения и заполнения)</string>
    <string name="omnipod_pod_status_waiting_for_cannula_insertion">Выполняется настройка (ожидание ввода катетера)</string>
    <string name="omnipod_pod_status_running">Выполняется</string>
    <string name="omnipod_pod_status_suspended">Приостановлено</string>
    <string name="omnipod_pod_status_pod_fault">Сбой Пода</string>
    <string name="omnipod_pod_status_activation_time_exceeded">Превышено время активации</string>
    <string name="omnipod_pod_status_inactive">Неактивирован</string>
    <string name="omnipod_pod_status_pod_fault_description">Ошибка Пода: %1$s %2$s</string>
    <string name="omnipod_pod_active_alerts">Активные оповещения помпы</string>
    <string name="omnipod_acknowledge_active_alerts_short">Оповещения активны</string>
    <!-- Omnipod - Dialogs -->
    <string name="omnipod_frequency">Omnipod (433.91 МГц)</string>
    <!-- Omnipod - Error -->
    <string name="omnipod_error_rileylink_address_invalid">Недопустимый адрес RileyLink.</string>
    <string name="omnipod_error_operation_not_possible_no_configuration">Операция невозможна.\n\n Сначала нужно настроить помпу Omnipod.</string>
    <string name="omnipod_error_operation_not_possible_no_profile">Операция невозможна.\n\n Подождите несколько минут, пока AAPS пытается задать профиль.</string>
    <string name="omnipod_error_illegal_init_action_type">Недопустимый тип инициализации: %1$s</string>
    <string name="omnipod_error_pod_not_attached">Активная помпа не включена</string>
    <string name="omnipod_driver_error_setup_action_verification_failed">Командная верификация не состоялась</string>
    <string name="omnipod_driver_error_unexpected_exception_type">Произошла непредвиденная ошибка. Пожалуйста, сообщите об ошибке! (сообщить:: %1$s).</string>
    <string name="omnipod_driver_error_invalid_parameters">Ошибка связи: недопустимые входные параметры</string>
    <string name="omnipod_driver_error_communication_failed_timeout">Ошибка связи: время ожидания истекло</string>
    <string name="omnipod_driver_error_communication_failed_unexpected_exception">Ошибка связи: возникла непредвиденная ошибка. Пожалуйста, сообщите!</string>
    <string name="omnipod_driver_error_crc_mismatch">Ошибка связи: проверка целостности сообщения завершилась неудачно</string>
    <string name="omnipod_driver_error_invalid_packet_type">Ошибка связи: получен недопустимый пакет от Pod</string>
    <string name="omnipod_driver_error_invalid_progress_state">Ошибка связи: Pod находится в неверном состоянии</string>
    <string name="omnipod_driver_error_invalid_response">Ошибка связи: недопустимый ответ от помпы</string>
    <string name="omnipod_driver_error_invalid_message_sequence_number">Ошибка связи: получено сообщение с недопустимым порядковым номером от Pod</string>
    <string name="omnipod_driver_error_invalid_message_address">Ошибка связи: получено сообщение с некорректным адресом от Pod</string>
    <string name="omnipod_driver_error_message_decoding_failed">Ошибка связи: не удалось декодировать сообщение от Pod</string>
    <string name="omnipod_driver_error_nonce_resync_failed">Ошибка связи: не удалось выполнить повторную синхронизацию nonce</string>
    <string name="omnipod_driver_error_nonce_out_of_sync">Ошибка соединения: вне синхронизации</string>
    <string name="omnipod_driver_error_not_enough_data">Ошибка связи: недостаточно данных от Pod</string>
    <string name="omnipod_driver_error_pod_fault">Обнаружена ошибка Pod (%1$03d %2$s). Деактивируйте Pod и запустите новый</string>
    <string name="omnipod_driver_error_pod_returned_error_response">Ошибка связи: Pod ответил ошибкой</string>
    <!-- Omnipod - Pod Mgmt -->
    <string name="omnipod_pod_mgmt_title">Управление помпой Omnipod</string>
    <string name="omnipod_cmd_init_pod">Инициализировать Pod</string>
    <string name="omnipod_cmd_deactivate_pod">Деактивировать Pod</string>
    <string name="omnipod_cmd_discard_pod">Выбросить помпу</string>
    <string name="omnipod_cmd_pod_history">Журнал помпы</string>
    <string name="omnipod_cmd_set_bolus">Настроить болюс</string>
    <string name="omnipod_cmd_cancel_bolus">Отменить болюс</string>
    <string name="omnipod_cmd_set_tbr">Установить временный базал</string>
    <string name="omnipod_cmd_cancel_tbr_by_driver">Отменить временный базал (внутренний драйвер)</string>
    <string name="omnipod_cmd_cancel_tbr">Отменить временный базал</string>
    <string name="omnipod_cmd_set_basal_schedule">Задать расписание базала</string>
    <string name="omnipod_cmd_get_pod_status">Получить статус помпы</string>
    <string name="omnipod_cmd_get_pod_info">Получить инф о помпе</string>
    <string name="omnipod_cmd_set_time">Установить время</string>
    <string name="omnipod_cmd_configure_alerts">Сконфигурировать оповещения</string>
    <string name="omnipod_cmd_acknowledge_alerts">Подтвердить оповещения</string>
    <string name="omnipod_cmd_suspend_delivery">Приостановить подачу</string>
    <string name="omnipod_cmd_resume_delivery">Возобновить подачу</string>
    <string name="omnipod_cmd_unknown_entry">Неизвестная запись</string>
<<<<<<< HEAD
    <string name="omnipod_cmd_bolus_value">%1$.2f ед</string>
    <string name="omnipod_cmd_bolus_value_with_carbs">%1$.2f ед, CH=%2$.1f г</string>
    <string name="omnipod_cmd_tbr_value">Скорость: %1$.2f ед, Продолжительность: %2$d мин</string>
    <string name="omnipod_cmd_discard_pod_desc">Если нажать <b>OK</b>, состояние помпы будет принудительно сброшено, и вы больше не сможете обмениваться командами с Pod. Сделайте это только в том случае, если вы не можете связаться с помпой. Если связь с Pod еще возможна, воспользуйтесь опцией <b>Деактивировать Pod</b>.\n\nЕсли хотите продолжить, также снимите помпу с тела.</string>
    <string name="omnipod_cmd_pod_history_na">В настоящее время история помпы недоступна.</string>
    <string name="omnipod_init_pod_wizard_step1_title">Заполнить Pod</string>
    <string name="omnipod_init_pod_wizard_step1_desc">\nЗаполните новый Pod запасом инсулина на 3 дня.\n\nПоступят два звуковых сигнала от помпы во время заправки. Это означает, что минимальное количество 85U заправлено. Не забудьте опустошить заправочный шприц даже после того, как услышите два звуковых сигнала.\n\nПосле заполнения Pod нажмите <b>Next</b>.\n\n<b>Примечание:</b> Пока не снимайте с помпы колпачок с иглой.\n<b>Примечание:</b>поставьте RileyLink вертикально рядом с Pod.</string>
    <string name="omnipod_init_pod_wizard_step2_title">Первичное заполнение инфузионной секции пода</string>
    <string name="omnipod_init_pod_wizard_step2_action_header">Попытка сопряжения с новым Podом и первичного заполнения инфузионного отсека..\n\n После проверки всех \'nfgjd можно нажать <b>Далее</b>.\n\n<b>Примечание:</b> В это время RileyLink должен находиться в вертикальном положении рядом с Pod.</string>
    <string name="omnipod_init_pod_wizard_step3_title">Подключить Под</string>
    <string name="omnipod_init_pod_wizard_step3_desc">\nПодготовьте место инфузии. Удалите колпачок с иглы и защиту липкого слоя, Установите Pod на тело.\n\nесли канюля выступает, нажмите <b>отменить</b> и утилизируйте Pod.\n\Нажмите <b>Далее</b> чтобы вставить канюлю и начать подачу базала.</string>
    <string name="omnipod_init_pod_wizard_step4_title">Установка канюли (катетера) </string>
    <string name="omnipod_init_pod_wizard_step4_action_header">Определение графика подачи базала и установка канюли. \n\n Когда проверены все шаги, нажмите <b>Далее</b>.</string>
    <string name="omnipod_init_pod_wizard_pod_info_title">Информация о Pod</string>
    <string name="omnipod_init_pod_wizard_pod_info_init_pod_description">\nПомпа сейчас активна.\n\nБазальный график запрограммирован и катетер установлен.\n\nУбедитесь в том, что канюля установлена правильно и замените Pod, если такой уверенности нет.</string>
    <string name="omnipod_remove_pod_wizard_step1_title">Деактивировать Pod</string>
    <string name="omnipod_remove_pod_wizard_step1_desc">\nНажмите <b>Далее</b> для деактивации Пода\n\n<b>Примечание:</b> Это Приостановит всякую подачу инсулина и деактивирует помпу.</string>
    <string name="omnipod_remove_pod_wizard_step2_title">Деактивация помпы</string>
    <string name="omnipod_remove_pod_wizard_step2_action_header">Деактивация помпы.\n\n, Когда проверены все элементы, нажмите <b>Далее</b>.\n\n<b>Примечание:</b> Если деактивация постоянно завершается ошибкой, нажмите <b>Отменить</b> и примените <b>Сброс помпы</b> чтобы принудительно сбросить состояние Pod\'a.</string>
    <string name="omnipod_init_pod_wizard_pod_info_remove_pod_description">Pod деактивирован.\n\nУдалите и утилизируйте Pod.</string>
    <string name="omnipod_init_pod_pair_pod">Сопряжение Pod</string>
    <string name="omnipod_init_pod_prime_pod">Заполнение инфузионной секции Pod\'a</string>
    <string name="omnipod_init_pod_fill_cannula">Заполнение катетера</string>
    <string name="omnipod_init_pod_set_basal_profile">Установка базального профиля</string>
    <string name="omnipod_deactivate_pod_cancel_delivery">Отмена подачи инсулина</string>
    <string name="omnipod_deactivate_pod_deactivate_pod">Деактивировать Pod</string>
=======
    <string name="omnipod_pod_activation_wizard_fill_pod_title">Заполнить Pod</string>
    <string name="omnipod_pod_activation_wizard_fill_pod_text">\nЗаполните новый Pod запасом инсулина на 3 дня.\n\nПоступят два звуковых сигнала от помпы во время заправки. Это означает, что минимальное количество 85U заправлено. Не забудьте опустошить заправочный шприц даже после того, как услышите два звуковых сигнала.\n\nПосле заполнения Pod нажмите <b>Next</b>.\n\n<b>Примечание:</b> Пока не снимайте с помпы колпачок с иглой.\n<b>Примечание:</b>поставьте RileyLink вертикально рядом с Pod.</string>
    <string name="omnipod_pod_activation_wizard_initialize_pod_title">Первичное заполнение инфузионной секции пода</string>
    <string name="omnipod_pod_activation_wizard_initialize_pod_text">Попытка сопряжения с новым Podом и первичного заполнения инфузионного отсека..\n\n После проверки всех \'nfgjd можно нажать <b>Далее</b>.\n\n<b>Примечание:</b> В это время RileyLink должен находиться в вертикальном положении рядом с Pod.</string>
    <string name="omnipod_pod_activation_wizard_attach_pod_title">Подключить Под</string>
    <string name="omnipod_pod_activation_wizard_attach_pod_text">\nПодготовьте место инфузии. Удалите колпачок с иглы и защиту липкого слоя, Установите Pod на тело.\n\nесли канюля выступает, нажмите <b>отменить</b> и утилизируйте Pod.\n\Нажмите <b>Далее</b> чтобы вставить канюлю и начать подачу базала.</string>
    <string name="omnipod_pod_activation_wizard_insert_cannula_title">Установка канюли (катетера) </string>
    <string name="omnipod_pod_activation_wizard_insert_cannula_text">Определение графика подачи базала и установка канюли. \n\n Когда проверены все шаги, нажмите <b>Далее</b>.</string>
    <string name="omnipod_pod_activation_wizard_pod_activated_title">Информация о Pod</string>
    <string name="omnipod_pod_activation_wizard_pod_activated_text">\nПомпа сейчас активна.\n\nБазальный график запрограммирован и катетер установлен.\n\nУбедитесь в том, что канюля установлена правильно и замените Pod, если такой уверенности нет.</string>
    <string name="omnipod_pod_deactivation_wizard_deactivate_pod_title">Деактивировать Pod</string>
    <string name="omnipod_pod_deactivation_wizard_deactivate_pod_text">\nНажмите <b>Далее</b> для деактивации Пода\n\n<b>Примечание:</b> Это Приостановит всякую подачу инсулина и деактивирует помпу.</string>
    <string name="omnipod_pod_deactivation_wizard_deactivating_pod_title">Деактивация помпы</string>
    <string name="omnipod_pod_deactivation_wizard_deactivating_pod_text">Деактивация помпы.\n\n, Когда проверены все элементы, нажмите <b>Далее</b>.\n\n<b>Примечание:</b> Если деактивация постоянно завершается ошибкой, нажмите <b>Отменить</b> и примените <b>Сброс помпы</b> чтобы принудительно сбросить состояние Pod\'a.</string>
    <string name="omnipod_pod_deactivation_wizard_pod_deactivated_text">Pod деактивирован.\n\nУдалите и утилизируйте Pod.</string>
>>>>>>> 2d9443ad
    <!-- Omnipod - Base -->
    <string name="omnipod_alert_finish_pairing_reminder">Напоминание о завершении сопряжения</string>
    <string name="omnipod_alert_finish_setup_reminder_reminder">Напоминание о завершении настройки</string>
    <string name="omnipod_alert_expiration">Срок работы Pod\'a истекает</string>
    <string name="omnipod_alert_expiration_advisory">Срок Pod\'a истекает в ближайшее время</string>
    <string name="omnipod_alert_shutdown_imminent">Остановка неизбежна</string>
    <string name="omnipod_alert_low_reservoir">В резервуаре мало инсулина</string>
    <string name="omnipod_alert_unknown_alert">Неизвестное оповещение</string>
    <string name="omnipod_error_set_basal_failed_delivery_might_be_suspended">Не удалось задать базовый профиль. Подача инсулина может быть приостановлена! Обновите вручную состояние Pod на вкладке Omnipod и при необходимости возобновите процесс подачи.</string>
    <string name="omnipod_error_set_basal_might_have_failed_delivery_might_be_suspended">Возможно не удалось задать базовый профиль. Подача инсулина может быть приостановлена! Обновите вручную состояние Pod на вкладке Omnipod и при необходимости возобновите процесс подачи.</string>
    <string name="omnipod_error_set_basal_failed_delivery_suspended">Не удалось задать базовый профиль. Подача инсулина приостановлена! Вручную возобновите подачу с вкладки Omnipod.</string>
    <string name="omnipod_error_set_temp_basal_failed_old_tbr_might_be_cancelled">Не удалось задать временный базал. Если ранее был запущен временный базал, он мог быть отменен. Обновите вручную состояние Pod на вкладке Omnipod.</string>
    <string name="omnipod_error_set_temp_basal_failed_old_tbr_cancelled_new_might_have_failed">Не удалось задать временный базал. Если ранее был запущен временный базал, он мог быть отменен. Обновите вручную состояние Pod на вкладке Omnipod.</string>
    <string name="omnipod_error_set_time_failed_delivery_might_be_suspended">Возможно, не удалось задать время. Подача инсулина может быть приостановлена! Обновите вручную состояние Pod на вкладке Omnipod и при необходимости возобновите подачу.</string>
    <string name="omnipod_error_set_time_failed_delivery_suspended">Не удалось задать время. Подача инсулина приостановлена! Вручную возобновите подачу с вкладки Omnipod.</string>
    <string name="omnipod_bolus_failed_uncertain">Не удалось проверить, подан ли болюс. Проверьте, издаются ли звуки подачи болюса. <b>Если вы уверены, что болюс не подан, следует вручную удалить запись болюса из Treatments, даже если вы нажмете \'Cancel bolus\' сейчас!</b></string>
    <string name="omnipod_bolus_failed_uncertain_smb">Не удалось проверить, успешно ли выполнен микроболюс SMB (%1$.2f ед). <b>Если вы уверены, что болюс не подан, следует вручную удалить запись SMB из Treatments.</b></string>
    <string name="omnipod_rl_stats">Статистика RL</string>
    <string name="omnipod_read_pulse_log_short">Журнал Pulse</string>
    <string name="omnipod_pod_lot">LOT</string>
    <string name="omnipod_pod_tid">TID</string>
    <string name="omnipod_pod_firmware_version">Версия прошивки</string>
    <string name="omnipod_errors">ошибки</string>
    <string name="omnipod_cmd_basal_profile_not_set_is_same">Базовый профиль идентичен, он не будет задан повторно.</string>
    <string name="omnipod_custom_action_reset_rileylink">Сбросить конфигурацию RileyLink</string>
    <string name="omnipod_time_or_timezone_change">Время и/или часовой пояс изменены на Pod</string>
    <string name="omnipod_composite_time">%1$s и %2$s</string>
    <string name="omnipod_time_ago">%1$s назад</string>
    <string name="omnipod_waiting_for_rileylink_connection">Ожидание соединения RileyLink...</string>
    <string name="omnipod_bolus_did_not_succeed">Болюс не подан</string>
    <string name="omnipod_refresh">Обновить</string>
    <string name="omnipod_resume_delivery">Возобновить подачу</string>
    <string name="omnipod_error_pod_suspended">Omnipod остановлен</string>
    <string name="omnipod_less_than_a_minute_ago">Менее минуты назад</string>
<<<<<<< HEAD
    <string name="omnipod_suspend_delivery_short">Останов</string>
    <string name="omnipod_cmd_pair_and_prime">Выполнить сопряжение и заполнить</string>
    <string name="omnipod_cmd_fill_cannula_set_basal_profile">Заполнить катетер и установить базовый профиль</string>
    <string name="omnipod_cmd_get_pulse_log">Получить журнал импульсов</string>
    <string name="omnipod_uncertain_failure">Неизвестная ошибка</string>
    <string name="omnipod_cancelled_old_tbr_failed_to_set_new">Старый временный базал отменен, но не удалось установить новый</string>
=======
    <string name="omnipod_cmd_initialize_pod">Выполнить сопряжение и заполнить</string>
    <string name="omnipod_cmd_insert_cannula">Заполнить катетер и установить базовый профиль</string>
>>>>>>> 2d9443ad
    <string name="omnipod_cmd_set_fake_suspended_tbr">Установить фейковый временный базал, так как Pod остановлен</string>
    <string name="omnipod_cmd_cancel_fake_suspended_tbr">Отменить фейковый временный базал, который был создан из-за приостановки действия Pod</string>
    <string name="omnipod_uncertain">не подтверждено</string>
    <string name="omnipod_expiration_alerts_updated">Конфигурация оповещений обновлена в Pod</string>
    <string name="omnipod_preference_category_rileylink">RileyLink</string>
    <string name="omnipod_preference_category_other">Другое</string>
    <string name="omnipod_preference_category_alerts">Оповещения</string>
    <string name="omnipod_preference_category_confirmation_beeps">Звуковые сигналы подтверждения</string>
<<<<<<< HEAD
    <string name="omnipod_wizard_button_exit">Выход</string>
    <string name="omnipod_wizard_button_previous">Предыдущие</string>
    <string name="omnipod_wizard_button_next">Далее</string>
    <string name="omnipod_wizard_button_finish">Завершить</string>
=======
    <string name="omnipod_wizard_button_next">Далее</string>
>>>>>>> 2d9443ad
    <string name="omnipod_history_item_description">Описание</string>
    <string name="omnipod_history_item_source">Источник</string>
    <string name="omnipod_history_item_date">дата</string>
    <string name="omnipod_history_type">Тип:</string>
    <plurals name="omnipod_minutes">
        <item quantity="one">%1$d минута</item>
        <item quantity="few">%1$d мин</item>
        <item quantity="many">%1$d мин</item>
        <item quantity="other">%1$d мин</item>
    </plurals>
    <plurals name="omnipod_hours">
        <item quantity="one">%1$d час</item>
        <item quantity="few">%1$d ч</item>
        <item quantity="many">%1$d ч</item>
        <item quantity="other">%1$d час</item>
    </plurals>
    <plurals name="omnipod_days">
        <item quantity="one">%1$d день</item>
        <item quantity="few">%1$d дня</item>
        <item quantity="many">%1$d дней</item>
        <item quantity="other">%1$d дн</item>
    </plurals>
</resources><|MERGE_RESOLUTION|>--- conflicted
+++ resolved
@@ -2,7 +2,7 @@
 <resources>
     <!-- Omnipod -->
     <!-- Omnipod - Base -->
-    <string name="description_pump_omnipod">Для интеграции с помпой Omnipod требуется устройство RileyLink (с прошивкой 2.0 и выше).</string>
+    <string name="omnipod_pump_description">Для интеграции с помпой Omnipod требуется устройство RileyLink (с прошивкой 2.0 и выше).</string>
     <!-- Omnipod Configuration -->
     <string name="omnipod_config_bolus_beeps_enabled">Звуковой сигнал болюса включен</string>
     <string name="omnipod_config_basal_beeps_enabled">Звуковой сигнал базала включен</string>
@@ -17,17 +17,16 @@
     <string name="omnipod_config_low_reservoir_alert_units">К-во единиц</string>
     <!-- Omnipod - Fragment -->
     <string name="omnipod_moments_ago">Только что</string>
-    <string name="omnipod_pod_mgmt">Управление помпой</string>
-    <string name="omnipod_pod_status">Статус помпы</string>
-    <string name="omnipod_total_delivered_label">Всего подано</string>
-    <string name="omnipod_total_delivered">%1$.2f ед</string>
-    <string name="omnipod_reservoir_left">%1$.2f ед. осталось</string>
-    <string name="omnipod_reservoir_over50">Более 50 ед.</string>
-    <string name="omnipod_pod_address">Адрес Пода</string>
-    <string name="omnipod_pod_expiry">Срок Пода истекает</string>
+    <string name="omnipod_overview_pod_status">Статус помпы</string>
+    <string name="omnipod_overview_total_delivered">Всего подано</string>
+    <string name="omnipod_overview_total_delivered_value">%1$.2f ед</string>
+    <string name="omnipod_overview_reservoir_value">%1$.2f ед. осталось</string>
+    <string name="omnipod_overview_reservoir_value_over50">Более 50 ед.</string>
+    <string name="omnipod_overview_pod_address">Адрес Пода</string>
+    <string name="omnipod_overview_pod_expiry_date">Срок Пода истекает</string>
     <string name="omnipod_warning">Внимание</string>
     <string name="omnipod_pod_status_no_active_pod">Активная помпа не выбрана</string>
-    <string name="omnipod_pod_status_waiting_for_pair_and_prime">Выполняется настройка (ожидание сопряжения и заполнения)</string>
+    <string name="omnipod_pod_status_waiting_for_activation">Выполняется настройка (ожидание сопряжения и заполнения)</string>
     <string name="omnipod_pod_status_waiting_for_cannula_insertion">Выполняется настройка (ожидание ввода катетера)</string>
     <string name="omnipod_pod_status_running">Выполняется</string>
     <string name="omnipod_pod_status_suspended">Приостановлено</string>
@@ -35,39 +34,16 @@
     <string name="omnipod_pod_status_activation_time_exceeded">Превышено время активации</string>
     <string name="omnipod_pod_status_inactive">Неактивирован</string>
     <string name="omnipod_pod_status_pod_fault_description">Ошибка Пода: %1$s %2$s</string>
-    <string name="omnipod_pod_active_alerts">Активные оповещения помпы</string>
-    <string name="omnipod_acknowledge_active_alerts_short">Оповещения активны</string>
+    <string name="omnipod_overview_pod_active_alerts">Активные оповещения помпы</string>
     <!-- Omnipod - Dialogs -->
     <string name="omnipod_frequency">Omnipod (433.91 МГц)</string>
     <!-- Omnipod - Error -->
     <string name="omnipod_error_rileylink_address_invalid">Недопустимый адрес RileyLink.</string>
     <string name="omnipod_error_operation_not_possible_no_configuration">Операция невозможна.\n\n Сначала нужно настроить помпу Omnipod.</string>
-    <string name="omnipod_error_operation_not_possible_no_profile">Операция невозможна.\n\n Подождите несколько минут, пока AAPS пытается задать профиль.</string>
-    <string name="omnipod_error_illegal_init_action_type">Недопустимый тип инициализации: %1$s</string>
     <string name="omnipod_error_pod_not_attached">Активная помпа не включена</string>
-    <string name="omnipod_driver_error_setup_action_verification_failed">Командная верификация не состоялась</string>
-    <string name="omnipod_driver_error_unexpected_exception_type">Произошла непредвиденная ошибка. Пожалуйста, сообщите об ошибке! (сообщить:: %1$s).</string>
-    <string name="omnipod_driver_error_invalid_parameters">Ошибка связи: недопустимые входные параметры</string>
-    <string name="omnipod_driver_error_communication_failed_timeout">Ошибка связи: время ожидания истекло</string>
-    <string name="omnipod_driver_error_communication_failed_unexpected_exception">Ошибка связи: возникла непредвиденная ошибка. Пожалуйста, сообщите!</string>
-    <string name="omnipod_driver_error_crc_mismatch">Ошибка связи: проверка целостности сообщения завершилась неудачно</string>
-    <string name="omnipod_driver_error_invalid_packet_type">Ошибка связи: получен недопустимый пакет от Pod</string>
-    <string name="omnipod_driver_error_invalid_progress_state">Ошибка связи: Pod находится в неверном состоянии</string>
-    <string name="omnipod_driver_error_invalid_response">Ошибка связи: недопустимый ответ от помпы</string>
-    <string name="omnipod_driver_error_invalid_message_sequence_number">Ошибка связи: получено сообщение с недопустимым порядковым номером от Pod</string>
-    <string name="omnipod_driver_error_invalid_message_address">Ошибка связи: получено сообщение с некорректным адресом от Pod</string>
-    <string name="omnipod_driver_error_message_decoding_failed">Ошибка связи: не удалось декодировать сообщение от Pod</string>
-    <string name="omnipod_driver_error_nonce_resync_failed">Ошибка связи: не удалось выполнить повторную синхронизацию nonce</string>
-    <string name="omnipod_driver_error_nonce_out_of_sync">Ошибка соединения: вне синхронизации</string>
-    <string name="omnipod_driver_error_not_enough_data">Ошибка связи: недостаточно данных от Pod</string>
-    <string name="omnipod_driver_error_pod_fault">Обнаружена ошибка Pod (%1$03d %2$s). Деактивируйте Pod и запустите новый</string>
-    <string name="omnipod_driver_error_pod_returned_error_response">Ошибка связи: Pod ответил ошибкой</string>
     <!-- Omnipod - Pod Mgmt -->
-    <string name="omnipod_pod_mgmt_title">Управление помпой Omnipod</string>
-    <string name="omnipod_cmd_init_pod">Инициализировать Pod</string>
     <string name="omnipod_cmd_deactivate_pod">Деактивировать Pod</string>
     <string name="omnipod_cmd_discard_pod">Выбросить помпу</string>
-    <string name="omnipod_cmd_pod_history">Журнал помпы</string>
     <string name="omnipod_cmd_set_bolus">Настроить болюс</string>
     <string name="omnipod_cmd_cancel_bolus">Отменить болюс</string>
     <string name="omnipod_cmd_set_tbr">Установить временный базал</string>
@@ -82,34 +58,6 @@
     <string name="omnipod_cmd_suspend_delivery">Приостановить подачу</string>
     <string name="omnipod_cmd_resume_delivery">Возобновить подачу</string>
     <string name="omnipod_cmd_unknown_entry">Неизвестная запись</string>
-<<<<<<< HEAD
-    <string name="omnipod_cmd_bolus_value">%1$.2f ед</string>
-    <string name="omnipod_cmd_bolus_value_with_carbs">%1$.2f ед, CH=%2$.1f г</string>
-    <string name="omnipod_cmd_tbr_value">Скорость: %1$.2f ед, Продолжительность: %2$d мин</string>
-    <string name="omnipod_cmd_discard_pod_desc">Если нажать <b>OK</b>, состояние помпы будет принудительно сброшено, и вы больше не сможете обмениваться командами с Pod. Сделайте это только в том случае, если вы не можете связаться с помпой. Если связь с Pod еще возможна, воспользуйтесь опцией <b>Деактивировать Pod</b>.\n\nЕсли хотите продолжить, также снимите помпу с тела.</string>
-    <string name="omnipod_cmd_pod_history_na">В настоящее время история помпы недоступна.</string>
-    <string name="omnipod_init_pod_wizard_step1_title">Заполнить Pod</string>
-    <string name="omnipod_init_pod_wizard_step1_desc">\nЗаполните новый Pod запасом инсулина на 3 дня.\n\nПоступят два звуковых сигнала от помпы во время заправки. Это означает, что минимальное количество 85U заправлено. Не забудьте опустошить заправочный шприц даже после того, как услышите два звуковых сигнала.\n\nПосле заполнения Pod нажмите <b>Next</b>.\n\n<b>Примечание:</b> Пока не снимайте с помпы колпачок с иглой.\n<b>Примечание:</b>поставьте RileyLink вертикально рядом с Pod.</string>
-    <string name="omnipod_init_pod_wizard_step2_title">Первичное заполнение инфузионной секции пода</string>
-    <string name="omnipod_init_pod_wizard_step2_action_header">Попытка сопряжения с новым Podом и первичного заполнения инфузионного отсека..\n\n После проверки всех \'nfgjd можно нажать <b>Далее</b>.\n\n<b>Примечание:</b> В это время RileyLink должен находиться в вертикальном положении рядом с Pod.</string>
-    <string name="omnipod_init_pod_wizard_step3_title">Подключить Под</string>
-    <string name="omnipod_init_pod_wizard_step3_desc">\nПодготовьте место инфузии. Удалите колпачок с иглы и защиту липкого слоя, Установите Pod на тело.\n\nесли канюля выступает, нажмите <b>отменить</b> и утилизируйте Pod.\n\Нажмите <b>Далее</b> чтобы вставить канюлю и начать подачу базала.</string>
-    <string name="omnipod_init_pod_wizard_step4_title">Установка канюли (катетера) </string>
-    <string name="omnipod_init_pod_wizard_step4_action_header">Определение графика подачи базала и установка канюли. \n\n Когда проверены все шаги, нажмите <b>Далее</b>.</string>
-    <string name="omnipod_init_pod_wizard_pod_info_title">Информация о Pod</string>
-    <string name="omnipod_init_pod_wizard_pod_info_init_pod_description">\nПомпа сейчас активна.\n\nБазальный график запрограммирован и катетер установлен.\n\nУбедитесь в том, что канюля установлена правильно и замените Pod, если такой уверенности нет.</string>
-    <string name="omnipod_remove_pod_wizard_step1_title">Деактивировать Pod</string>
-    <string name="omnipod_remove_pod_wizard_step1_desc">\nНажмите <b>Далее</b> для деактивации Пода\n\n<b>Примечание:</b> Это Приостановит всякую подачу инсулина и деактивирует помпу.</string>
-    <string name="omnipod_remove_pod_wizard_step2_title">Деактивация помпы</string>
-    <string name="omnipod_remove_pod_wizard_step2_action_header">Деактивация помпы.\n\n, Когда проверены все элементы, нажмите <b>Далее</b>.\n\n<b>Примечание:</b> Если деактивация постоянно завершается ошибкой, нажмите <b>Отменить</b> и примените <b>Сброс помпы</b> чтобы принудительно сбросить состояние Pod\'a.</string>
-    <string name="omnipod_init_pod_wizard_pod_info_remove_pod_description">Pod деактивирован.\n\nУдалите и утилизируйте Pod.</string>
-    <string name="omnipod_init_pod_pair_pod">Сопряжение Pod</string>
-    <string name="omnipod_init_pod_prime_pod">Заполнение инфузионной секции Pod\'a</string>
-    <string name="omnipod_init_pod_fill_cannula">Заполнение катетера</string>
-    <string name="omnipod_init_pod_set_basal_profile">Установка базального профиля</string>
-    <string name="omnipod_deactivate_pod_cancel_delivery">Отмена подачи инсулина</string>
-    <string name="omnipod_deactivate_pod_deactivate_pod">Деактивировать Pod</string>
-=======
     <string name="omnipod_pod_activation_wizard_fill_pod_title">Заполнить Pod</string>
     <string name="omnipod_pod_activation_wizard_fill_pod_text">\nЗаполните новый Pod запасом инсулина на 3 дня.\n\nПоступят два звуковых сигнала от помпы во время заправки. Это означает, что минимальное количество 85U заправлено. Не забудьте опустошить заправочный шприц даже после того, как услышите два звуковых сигнала.\n\nПосле заполнения Pod нажмите <b>Next</b>.\n\n<b>Примечание:</b> Пока не снимайте с помпы колпачок с иглой.\n<b>Примечание:</b>поставьте RileyLink вертикально рядом с Pod.</string>
     <string name="omnipod_pod_activation_wizard_initialize_pod_title">Первичное заполнение инфузионной секции пода</string>
@@ -125,7 +73,6 @@
     <string name="omnipod_pod_deactivation_wizard_deactivating_pod_title">Деактивация помпы</string>
     <string name="omnipod_pod_deactivation_wizard_deactivating_pod_text">Деактивация помпы.\n\n, Когда проверены все элементы, нажмите <b>Далее</b>.\n\n<b>Примечание:</b> Если деактивация постоянно завершается ошибкой, нажмите <b>Отменить</b> и примените <b>Сброс помпы</b> чтобы принудительно сбросить состояние Pod\'a.</string>
     <string name="omnipod_pod_deactivation_wizard_pod_deactivated_text">Pod деактивирован.\n\nУдалите и утилизируйте Pod.</string>
->>>>>>> 2d9443ad
     <!-- Omnipod - Base -->
     <string name="omnipod_alert_finish_pairing_reminder">Напоминание о завершении сопряжения</string>
     <string name="omnipod_alert_finish_setup_reminder_reminder">Напоминание о завершении настройки</string>
@@ -141,52 +88,25 @@
     <string name="omnipod_error_set_temp_basal_failed_old_tbr_cancelled_new_might_have_failed">Не удалось задать временный базал. Если ранее был запущен временный базал, он мог быть отменен. Обновите вручную состояние Pod на вкладке Omnipod.</string>
     <string name="omnipod_error_set_time_failed_delivery_might_be_suspended">Возможно, не удалось задать время. Подача инсулина может быть приостановлена! Обновите вручную состояние Pod на вкладке Omnipod и при необходимости возобновите подачу.</string>
     <string name="omnipod_error_set_time_failed_delivery_suspended">Не удалось задать время. Подача инсулина приостановлена! Вручную возобновите подачу с вкладки Omnipod.</string>
-    <string name="omnipod_bolus_failed_uncertain">Не удалось проверить, подан ли болюс. Проверьте, издаются ли звуки подачи болюса. <b>Если вы уверены, что болюс не подан, следует вручную удалить запись болюса из Treatments, даже если вы нажмете \'Cancel bolus\' сейчас!</b></string>
-    <string name="omnipod_bolus_failed_uncertain_smb">Не удалось проверить, успешно ли выполнен микроболюс SMB (%1$.2f ед). <b>Если вы уверены, что болюс не подан, следует вручную удалить запись SMB из Treatments.</b></string>
-    <string name="omnipod_rl_stats">Статистика RL</string>
-    <string name="omnipod_read_pulse_log_short">Журнал Pulse</string>
-    <string name="omnipod_pod_lot">LOT</string>
-    <string name="omnipod_pod_tid">TID</string>
-    <string name="omnipod_pod_firmware_version">Версия прошивки</string>
-    <string name="omnipod_errors">ошибки</string>
-    <string name="omnipod_cmd_basal_profile_not_set_is_same">Базовый профиль идентичен, он не будет задан повторно.</string>
+    <string name="omnipod_lot">LOT</string>
+    <string name="omnipod_tid">TID</string>
+    <string name="omnipod_overview_firmware_version">Версия прошивки</string>
+    <string name="omnipod_overview_errors">ошибки</string>
     <string name="omnipod_custom_action_reset_rileylink">Сбросить конфигурацию RileyLink</string>
-    <string name="omnipod_time_or_timezone_change">Время и/или часовой пояс изменены на Pod</string>
     <string name="omnipod_composite_time">%1$s и %2$s</string>
     <string name="omnipod_time_ago">%1$s назад</string>
-    <string name="omnipod_waiting_for_rileylink_connection">Ожидание соединения RileyLink...</string>
-    <string name="omnipod_bolus_did_not_succeed">Болюс не подан</string>
-    <string name="omnipod_refresh">Обновить</string>
-    <string name="omnipod_resume_delivery">Возобновить подачу</string>
-    <string name="omnipod_error_pod_suspended">Omnipod остановлен</string>
+    <string name="omnipod_pod_management_waiting_for_rileylink_connection">Ожидание соединения RileyLink...</string>
     <string name="omnipod_less_than_a_minute_ago">Менее минуты назад</string>
-<<<<<<< HEAD
-    <string name="omnipod_suspend_delivery_short">Останов</string>
-    <string name="omnipod_cmd_pair_and_prime">Выполнить сопряжение и заполнить</string>
-    <string name="omnipod_cmd_fill_cannula_set_basal_profile">Заполнить катетер и установить базовый профиль</string>
-    <string name="omnipod_cmd_get_pulse_log">Получить журнал импульсов</string>
-    <string name="omnipod_uncertain_failure">Неизвестная ошибка</string>
-    <string name="omnipod_cancelled_old_tbr_failed_to_set_new">Старый временный базал отменен, но не удалось установить новый</string>
-=======
     <string name="omnipod_cmd_initialize_pod">Выполнить сопряжение и заполнить</string>
     <string name="omnipod_cmd_insert_cannula">Заполнить катетер и установить базовый профиль</string>
->>>>>>> 2d9443ad
     <string name="omnipod_cmd_set_fake_suspended_tbr">Установить фейковый временный базал, так как Pod остановлен</string>
     <string name="omnipod_cmd_cancel_fake_suspended_tbr">Отменить фейковый временный базал, который был создан из-за приостановки действия Pod</string>
     <string name="omnipod_uncertain">не подтверждено</string>
-    <string name="omnipod_expiration_alerts_updated">Конфигурация оповещений обновлена в Pod</string>
     <string name="omnipod_preference_category_rileylink">RileyLink</string>
     <string name="omnipod_preference_category_other">Другое</string>
     <string name="omnipod_preference_category_alerts">Оповещения</string>
     <string name="omnipod_preference_category_confirmation_beeps">Звуковые сигналы подтверждения</string>
-<<<<<<< HEAD
-    <string name="omnipod_wizard_button_exit">Выход</string>
-    <string name="omnipod_wizard_button_previous">Предыдущие</string>
     <string name="omnipod_wizard_button_next">Далее</string>
-    <string name="omnipod_wizard_button_finish">Завершить</string>
-=======
-    <string name="omnipod_wizard_button_next">Далее</string>
->>>>>>> 2d9443ad
     <string name="omnipod_history_item_description">Описание</string>
     <string name="omnipod_history_item_source">Источник</string>
     <string name="omnipod_history_item_date">дата</string>
