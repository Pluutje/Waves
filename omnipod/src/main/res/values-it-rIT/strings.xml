<?xml version="1.0" encoding="utf-8"?>
<resources>
    <!-- Omnipod -->
    <!-- Omnipod - Base -->
    <string name="description_pump_omnipod">Integrazione del microinfusore Omnipod, richiede un dispositivo RileyLink (con almeno il firmware 2.0).</string>
    <!-- Omnipod Configuration -->
    <string name="omnipod_config_bolus_beeps_enabled">BIP bolo abilitato</string>
    <string name="omnipod_config_basal_beeps_enabled">BIP basale abilitato</string>
    <string name="omnipod_config_smb_beeps_enabled">BIP SMB abilitato</string>
    <string name="omnipod_config_tbr_beeps_enabled">BIP TBR abilitato</string>
    <string name="omnipod_config_suspend_delivery_button_enabled">Tasto \'sospendi erogazione\' abilitato</string>
    <string name="omnipod_config_pulse_log_button_enabled">Tasto \'log impulsi\' abilitato</string>
    <string name="omnipod_config_time_change_enabled">Rilevamento ora legale/fuso orario abilitato</string>
    <string name="omnipod_config_expiration_reminder_enabled">Promemoria scadenza abilitato</string>
    <string name="omnipod_config_expiration_reminder_hours_before_shutdown">Ore prima dell\'arresto</string>
    <string name="omnipod_config_low_reservoir_alert_enabled">Avviso livello serbatoio basso abilitato</string>
    <string name="omnipod_config_low_reservoir_alert_units">Numero di unità</string>
    <!-- Omnipod - Fragment -->
    <string name="omnipod_moments_ago">Momenti fa</string>
    <string name="omnipod_pod_mgmt">GSTN pod</string>
    <string name="omnipod_pod_status">Stato pod</string>
    <string name="omnipod_total_delivered_label">Totale erogato</string>
    <string name="omnipod_total_delivered">%1$.2f U</string>
    <string name="omnipod_reservoir_left">%1$.2f U rimanenti</string>
    <string name="omnipod_reservoir_over50">Oltre 50 U</string>
    <string name="omnipod_pod_address">Indirizzo pod</string>
    <string name="omnipod_pod_expiry">Scadenza pod</string>
    <string name="omnipod_warning">Avviso</string>
    <string name="omnipod_pod_status_no_active_pod">Nessun pod attivo</string>
    <string name="omnipod_pod_status_waiting_for_pair_and_prime">Configurazione in corso (attesa associazione e caricamento)</string>
    <string name="omnipod_pod_status_waiting_for_cannula_insertion">Configurazione in corso (attesa inserimento cannula)</string>
    <string name="omnipod_pod_status_running">In esecuzione</string>
    <string name="omnipod_pod_status_suspended">Sospeso</string>
    <string name="omnipod_pod_status_pod_fault">Guasto pod</string>
    <string name="omnipod_pod_status_activation_time_exceeded">Tempo di attivazione superato</string>
    <string name="omnipod_pod_status_inactive">Inattivo</string>
    <string name="omnipod_pod_status_pod_fault_description">Guasto pod: %1$s %2$s</string>
    <string name="omnipod_pod_active_alerts">Attiva avvisi pod</string>
    <string name="omnipod_acknowledge_active_alerts_short">Conferma avvisi</string>
    <!-- Omnipod - Dialogs -->
    <string name="omnipod_frequency">Omnipod (433.91 MHz)</string>
    <!-- Omnipod - Error -->
    <string name="omnipod_error_rileylink_address_invalid">Indirizzo RileyLink non valido.</string>
    <string name="omnipod_error_operation_not_possible_no_configuration">Operazione non possibile.\n\nDevi prima configurare Omnipod.</string>
    <string name="omnipod_error_operation_not_possible_no_profile">Operazione non possibile.\n\n Devi attendere qualche minuto che AAPS imposti il profilo basale per la prima volta.</string>
    <string name="omnipod_error_illegal_init_action_type">Illegal PodInitActionType: %1$s</string>
    <string name="omnipod_error_pod_not_attached">Nessun pod attivo</string>
    <string name="omnipod_driver_error_setup_action_verification_failed">Verifica comando fallita</string>
    <string name="omnipod_driver_error_unexpected_exception_type">Si è verificato un errore imprevisto. Segnalalo! (%1$s).</string>
    <string name="omnipod_driver_error_invalid_parameters">Comunicazione fallita: ricevuti parametri di input non validi</string>
    <string name="omnipod_driver_error_communication_failed_timeout">Comunicazione fallita: timeout</string>
    <string name="omnipod_driver_error_communication_failed_unexpected_exception">Comunicazione fallita: si è verificato un errore imprevisto. Segnalalo!</string>
    <string name="omnipod_driver_error_crc_mismatch">Comunicazione fallita: verifica dell\'integrità del messaggio fallita</string>
    <string name="omnipod_driver_error_invalid_packet_type">Comunicazione fallita: ricevuto un pacchetto non valido dal pod</string>
    <string name="omnipod_driver_error_invalid_progress_state">Comunicazione fallita: il pod è in uno stato non corretto</string>
    <string name="omnipod_driver_error_invalid_response">Comunicazione fallita: ricevuta una risposta non valida dal pod</string>
    <string name="omnipod_driver_error_invalid_message_sequence_number">Comunicazione fallita: ricevuto dal pod un messaggio con una sequenza numerica non valida</string>
    <string name="omnipod_driver_error_invalid_message_address">Comunicazione fallita: ricevuto dal pod un messaggio con un indirizzo non valido</string>
    <string name="omnipod_driver_error_message_decoding_failed">Comunicazione fallita: non si è riuscito a decodificare il messaggio dal pod</string>
    <string name="omnipod_driver_error_nonce_resync_failed">Comunicazione fallita: risincronizzazione \'nonce\' non riuscita</string>
    <string name="omnipod_driver_error_nonce_out_of_sync">Comunicazione fallita: \'nonce\' non sincronizzato</string>
    <string name="omnipod_driver_error_not_enough_data">Comunicazione fallita: non abbastanza dati ricevuti dal pod</string>
    <string name="omnipod_driver_error_pod_fault">È stato rilevato un guasto al pod (%1$03d %2$s). Disattiva il tuo pod e avviane uno nuovo</string>
    <string name="omnipod_driver_error_pod_returned_error_response">Comunicazione fallita: il pod ha restituito una risposta di errore</string>
    <!-- Omnipod - Pod Mgmt -->
    <string name="omnipod_pod_mgmt_title">Gestione pod</string>
    <string name="omnipod_cmd_init_pod">Inizializza pod</string>
    <string name="omnipod_cmd_deactivate_pod">Disattiva pod</string>
    <string name="omnipod_cmd_discard_pod">Scarta pod</string>
    <string name="omnipod_cmd_pod_history">Storico pod</string>
    <string name="omnipod_cmd_set_bolus">Imposta bolo</string>
    <string name="omnipod_cmd_cancel_bolus">Cancella bolo</string>
    <string name="omnipod_cmd_set_tbr">Imposta basale temporanea</string>
    <string name="omnipod_cmd_cancel_tbr_by_driver">Cancella basale temporanea (internamente dal driver)</string>
    <string name="omnipod_cmd_cancel_tbr">Cancella basale temporanea</string>
    <string name="omnipod_cmd_set_basal_schedule">Imposta piano basale</string>
    <string name="omnipod_cmd_get_pod_status">Ottieni stato pod</string>
    <string name="omnipod_cmd_get_pod_info">Ottieni info pod</string>
    <string name="omnipod_cmd_set_time">Imposta ora</string>
    <string name="omnipod_cmd_configure_alerts">Configura avvisi</string>
    <string name="omnipod_cmd_acknowledge_alerts">Conferma avvisi</string>
    <string name="omnipod_cmd_suspend_delivery">Sospendi erogazione</string>
    <string name="omnipod_cmd_resume_delivery">Riprendi erogazione</string>
    <string name="omnipod_cmd_unknown_entry">Inserimento sconosciuto</string>
<<<<<<< HEAD
    <string name="omnipod_cmd_bolus_value">%1$.2f U</string>
    <string name="omnipod_cmd_bolus_value_with_carbs">%1$.2f U, CHO=%2$.1f g</string>
    <string name="omnipod_cmd_tbr_value">Tasso: %1$.2f U, durata: %2$d min</string>
    <string name="omnipod_cmd_discard_pod_desc">Se premi <b>OK</b>, lo stato del pod verrà resettato forzatamente e non sarai più in grado di comunicare con il pod. Fallo solo se non riesci più a comunicare con il pod. Se puoi ancora comunicare con il pod, utilizza l\'opzione <b>Disattiva pod</b>.\n\nSe desideri procedere, assicurati anche di rimuovere il pod dal tuo corpo.</string>
    <string name="omnipod_cmd_pod_history_na">Storico pod non disponibile al momento.</string>
    <string name="omnipod_init_pod_wizard_step1_title">Riempi il pod</string>
    <string name="omnipod_init_pod_wizard_step1_desc">\nRiempi il nuovo pod con abbastanza insulina per 3 giorni.\n\nResta in ascolto di due bip dal pod durante il processo di riempimento. Questi indicano che è stata inserita la quantità minima di 85U. Assicurati di svuotare completamente la siringa di riempimento, anche dopo aver sentito i due segnali acustici.\n\nDopo il riempimento del pod, premi <b>Avanti</b>.\n\n<b>Nota:</b> non rimuovere la protezione dell\'ago del pod in questo momento.\n<b>Nota:</b> colloca il RileyLink in posizione verticale e il pod a pochi centimetri di distanza.</string>
    <string name="omnipod_init_pod_wizard_step2_title">Caricamento</string>
    <string name="omnipod_init_pod_wizard_step2_action_header">Prova associazione nuovo pod e caricamento.\n\nQuando tutti gli elementi sono stati controllati, puoi premere <b>Avanti</b>.\n\n<b>Nota:</b> colloca il RileyLink in posizione verticale e il pod a pochi centimetri di distanza.</string>
    <string name="omnipod_init_pod_wizard_step3_title">Attacca il pod</string>
    <string name="omnipod_init_pod_wizard_step3_desc">\nPrepara il sito di infusione. Rimuovi la protezione dell\'ago del pod e il supporto adesivo e attacca il pod al sito di infusione.\n\nSe la cannula fuoriesce premi <b>Annulla</b> e cambia pod.\n\nPremi <b>Avanti</b> per inserire la cannula e iniziare l\'erogazione della basale.</string>
    <string name="omnipod_init_pod_wizard_step4_title">Inserimento cannula</string>
    <string name="omnipod_init_pod_wizard_step4_action_header">Prova impostazione piano basale iniziale e inserimento cannula.\n\nQuando tutti gli elementi sono stati controllati, puoi premere <b>Avanti</b>.</string>
    <string name="omnipod_init_pod_wizard_pod_info_title">Info pod</string>
    <string name="omnipod_init_pod_wizard_pod_info_init_pod_description">\nIl pod è adesso attivo.\n\nIl tuo piano basale è stato programmato e la cannula è stata inserita.\n\nVerifica che la cannula sia stata inserita correttamente e sostituisci il tuo pod se avverti il contrario.</string>
    <string name="omnipod_remove_pod_wizard_step1_title">Disattiva pod</string>
    <string name="omnipod_remove_pod_wizard_step1_desc">\nPremi <b>Avanti</b> per disattivare il pod.\n\n<b>Nota:</b> Questo sospenderà tutta l\'erogazione di insulina e disattiverà il pod.</string>
    <string name="omnipod_remove_pod_wizard_step2_title">Disattivazione del pod</string>
    <string name="omnipod_remove_pod_wizard_step2_action_header">Disattivazione del pod.\n\nQuando tutti gli elementi sono stati controllati, puoi premere <b>Avanti</b>.\n\n<b>Nota:</b> se la disattivazione fallisce di continuo, premi <b>Annulla</b> e usa l\'opzione <b>Scarta pod</b> per resettare forzatamente lo stato del pod.</string>
    <string name="omnipod_init_pod_wizard_pod_info_remove_pod_description">Pod disattivato.\n\nRimuovi il pod dal tuo corpo e gettalo.</string>
    <string name="omnipod_init_pod_pair_pod">Associa pod</string>
    <string name="omnipod_init_pod_prime_pod">Carica pod</string>
    <string name="omnipod_init_pod_fill_cannula">Riempi cannula</string>
    <string name="omnipod_init_pod_set_basal_profile">Imposta profilo basale</string>
    <string name="omnipod_deactivate_pod_cancel_delivery">Cancella erogazione</string>
    <string name="omnipod_deactivate_pod_deactivate_pod">Disattiva pod</string>
=======
    <string name="omnipod_pod_activation_wizard_fill_pod_title">Riempi il pod</string>
    <string name="omnipod_pod_activation_wizard_fill_pod_text">\nRiempi il nuovo pod con abbastanza insulina per 3 giorni.\n\nResta in ascolto di due bip dal pod durante il processo di riempimento. Questi indicano che è stata inserita la quantità minima di 85U. Assicurati di svuotare completamente la siringa di riempimento, anche dopo aver sentito i due segnali acustici.\n\nDopo il riempimento del pod, premi <b>Avanti</b>.\n\n<b>Nota:</b> non rimuovere la protezione dell\'ago del pod in questo momento.\n<b>Nota:</b> colloca il RileyLink in posizione verticale e il pod a pochi centimetri di distanza.</string>
    <string name="omnipod_pod_activation_wizard_initialize_pod_title">Caricamento</string>
    <string name="omnipod_pod_activation_wizard_initialize_pod_text">Prova associazione nuovo pod e caricamento.\n\nQuando tutti gli elementi sono stati controllati, puoi premere <b>Avanti</b>.\n\n<b>Nota:</b> colloca il RileyLink in posizione verticale e il pod a pochi centimetri di distanza.</string>
    <string name="omnipod_pod_activation_wizard_attach_pod_title">Attacca il pod</string>
    <string name="omnipod_pod_activation_wizard_attach_pod_text">\nPrepara il sito di infusione. Rimuovi la protezione dell\'ago del pod e il supporto adesivo e attacca il pod al sito di infusione.\n\nSe la cannula fuoriesce premi <b>Annulla</b> e cambia pod.\n\nPremi <b>Avanti</b> per inserire la cannula e iniziare l\'erogazione della basale.</string>
    <string name="omnipod_pod_activation_wizard_insert_cannula_title">Inserimento cannula</string>
    <string name="omnipod_pod_activation_wizard_insert_cannula_text">Prova impostazione piano basale iniziale e inserimento cannula.\n\nQuando tutti gli elementi sono stati controllati, puoi premere <b>Avanti</b>.</string>
    <string name="omnipod_pod_activation_wizard_pod_activated_title">Info pod</string>
    <string name="omnipod_pod_activation_wizard_pod_activated_text">\nIl pod è adesso attivo.\n\nIl tuo piano basale è stato programmato e la cannula è stata inserita.\n\nVerifica che la cannula sia stata inserita correttamente e sostituisci il tuo pod se avverti il contrario.</string>
    <string name="omnipod_pod_deactivation_wizard_deactivate_pod_title">Disattiva pod</string>
    <string name="omnipod_pod_deactivation_wizard_deactivate_pod_text">\nPremi <b>Avanti</b> per disattivare il pod.\n\n<b>Nota:</b> Questo sospenderà tutta l\'erogazione di insulina e disattiverà il pod.</string>
    <string name="omnipod_pod_deactivation_wizard_deactivating_pod_title">Disattivazione del pod</string>
    <string name="omnipod_pod_deactivation_wizard_deactivating_pod_text">Disattivazione del pod.\n\nQuando tutti gli elementi sono stati controllati, puoi premere <b>Avanti</b>.\n\n<b>Nota:</b> se la disattivazione fallisce di continuo, premi <b>Annulla</b> e usa l\'opzione <b>Scarta pod</b> per resettare forzatamente lo stato del pod.</string>
    <string name="omnipod_pod_deactivation_wizard_pod_deactivated_text">Pod disattivato.\n\nRimuovi il pod dal tuo corpo e gettalo.</string>
>>>>>>> 2d9443ad
    <!-- Omnipod - Base -->
    <string name="omnipod_alert_finish_pairing_reminder">Fine promemoria associazione</string>
    <string name="omnipod_alert_finish_setup_reminder_reminder">Fine promemoria configurazione</string>
    <string name="omnipod_alert_expiration">Il pod scadrà presto</string>
    <string name="omnipod_alert_expiration_advisory">Il pod scadrà presto</string>
    <string name="omnipod_alert_shutdown_imminent">L\'arresto è imminente</string>
    <string name="omnipod_alert_low_reservoir">Livello serbatoio basso</string>
    <string name="omnipod_alert_unknown_alert">Avviso sconosciuto</string>
    <string name="omnipod_error_set_basal_failed_delivery_might_be_suspended">Impostazione profilo basale fallita. L\'erogazione potrebbe essere sospesa! Aggiorna manualmente lo stato del pod dalla scheda Omnipod e riprendi l\'erogazione se necessario.</string>
    <string name="omnipod_error_set_basal_might_have_failed_delivery_might_be_suspended">L\'Impostazione del profilo basale potrebbe essere fallita. L\'erogazione potrebbe essere sospesa! Aggiorna manualmente lo stato del pod dalla scheda Omnipod e riprendi l\'erogazione se necessario.</string>
    <string name="omnipod_error_set_basal_failed_delivery_suspended">Impostazione profilo basale fallita. L\'erogazione è sospesa! Riprendi manualmente l\'erogazione dalla scheda Omnipod.</string>
    <string name="omnipod_error_set_temp_basal_failed_old_tbr_might_be_cancelled">Impostazione basale temporanea fallita. Se una basale temporanea era precedentemente in esecuzione, potrebbe essere stata cancellata. Aggiorna manualmente lo stato del pod dalla scheda Omnipod.</string>
    <string name="omnipod_error_set_temp_basal_failed_old_tbr_cancelled_new_might_have_failed">Impostazione basale temporanea fallita. Se una basale temporanea era precedentemente in esecuzione, è stata cancellata. Aggiorna manualmente lo stato del pod dalla scheda Omnipod.</string>
    <string name="omnipod_error_set_time_failed_delivery_might_be_suspended">L\'Impostazione dell\'ora potrebbe essere fallita. L\'erogazione potrebbe essere sospesa! Aggiorna manualmente lo stato del pod dalla scheda Omnipod e riprendi l\'erogazione se necessario.</string>
    <string name="omnipod_error_set_time_failed_delivery_suspended">Impostazione ora fallita. L\'erogazione è sospesa! Riprendi manualmente l\'erogazione dalla scheda Omnipod.</string>
    <string name="omnipod_bolus_failed_uncertain">Impossibile verificare se il bolo è riuscito. Verifica manualmente che il tuo pod stia erogando insulina ascoltando i click. <b>Se sei sicuro che il bolo non sia riuscito, dovresti eliminare manualmente l\'inserimento del bolo dalla sezione Trattamenti, anche se fai click su \'Cancella bolo\' in questo momento!</b></string>
    <string name="omnipod_bolus_failed_uncertain_smb">Impossibile verificare se il bolo SMB (%1$.2f U) è riuscito. <b>Se sei sicuro che il bolo non sia riuscito, dovresti eliminare manualmente l\'inserimento dalla sezione Trattamenti.</b></string>
    <string name="omnipod_rl_stats">Statistiche RL</string>
    <string name="omnipod_read_pulse_log_short">Log impulsi</string>
    <string name="omnipod_pod_lot">LOT</string>
    <string name="omnipod_pod_tid">TID</string>
    <string name="omnipod_pod_firmware_version">Versione firmware</string>
    <string name="omnipod_errors">Errori</string>
    <string name="omnipod_cmd_basal_profile_not_set_is_same">Il profilo basale è lo stesso, non sarà impostato di nuovo.</string>
    <string name="omnipod_custom_action_reset_rileylink">Reset config.ne RileyLink</string>
    <string name="omnipod_time_or_timezone_change">Ora e/o fuso orario cambiati nel pod</string>
    <string name="omnipod_composite_time">%1$s e %2$s</string>
    <string name="omnipod_time_ago">%1$s fa</string>
    <string name="omnipod_waiting_for_rileylink_connection">Attesa connessione RileyLink...</string>
    <string name="omnipod_bolus_did_not_succeed">Il bolo non è riuscito</string>
    <string name="omnipod_refresh">Aggiorna</string>
    <string name="omnipod_resume_delivery">Riprendi erogazione</string>
    <string name="omnipod_error_pod_suspended">Pod sospeso</string>
    <string name="omnipod_less_than_a_minute_ago">Meno di un minuto fa</string>
<<<<<<< HEAD
    <string name="omnipod_suspend_delivery_short">Sospendi</string>
    <string name="omnipod_cmd_pair_and_prime">Associa e carica</string>
    <string name="omnipod_cmd_fill_cannula_set_basal_profile">Riempi cannula e imposta profilo basale</string>
    <string name="omnipod_cmd_get_pulse_log">Ottieni log impulsi</string>
    <string name="omnipod_uncertain_failure">Errore indeterminato</string>
    <string name="omnipod_cancelled_old_tbr_failed_to_set_new">Cancellata la vecchia basale temporanea, ma fallita l\'impostazione della nuova basale temporanea</string>
=======
    <string name="omnipod_cmd_initialize_pod">Associa e carica</string>
    <string name="omnipod_cmd_insert_cannula">Riempi cannula e imposta profilo basale</string>
>>>>>>> 2d9443ad
    <string name="omnipod_cmd_set_fake_suspended_tbr">Imposta basale temporanea fittizia perché il pod è sospeso</string>
    <string name="omnipod_cmd_cancel_fake_suspended_tbr">Cancella basale temporanea fittizia creata perché il pod era sospeso</string>
    <string name="omnipod_uncertain">indeterminato</string>
    <string name="omnipod_expiration_alerts_updated">Configurazione avviso aggiornata nel pod</string>
    <string name="omnipod_preference_category_rileylink">RileyLink</string>
    <string name="omnipod_preference_category_other">Altro</string>
    <string name="omnipod_preference_category_alerts">Avvisi</string>
    <string name="omnipod_preference_category_confirmation_beeps">Beep di conferma</string>
<<<<<<< HEAD
    <string name="omnipod_wizard_button_exit">Esci</string>
    <string name="omnipod_wizard_button_previous">Indietro</string>
    <string name="omnipod_wizard_button_next">Avanti</string>
    <string name="omnipod_wizard_button_finish">Fine</string>
=======
    <string name="omnipod_wizard_button_next">Avanti</string>
>>>>>>> 2d9443ad
    <string name="omnipod_history_item_description">Descrizione</string>
    <string name="omnipod_history_item_source">Fonte</string>
    <string name="omnipod_history_item_date">Data</string>
    <string name="omnipod_history_type">Tipo:</string>
    <plurals name="omnipod_minutes">
        <item quantity="one">%1$d minuto</item>
        <item quantity="other">%1$d minuti</item>
    </plurals>
    <plurals name="omnipod_hours">
        <item quantity="one">%1$d ora</item>
        <item quantity="other">%1$d ore</item>
    </plurals>
    <plurals name="omnipod_days">
        <item quantity="one">%1$d giorno</item>
        <item quantity="other">%1$d giorni</item>
    </plurals>
</resources><|MERGE_RESOLUTION|>--- conflicted
+++ resolved
@@ -2,7 +2,7 @@
 <resources>
     <!-- Omnipod -->
     <!-- Omnipod - Base -->
-    <string name="description_pump_omnipod">Integrazione del microinfusore Omnipod, richiede un dispositivo RileyLink (con almeno il firmware 2.0).</string>
+    <string name="omnipod_pump_description">Integrazione del microinfusore Omnipod, richiede un dispositivo RileyLink (con almeno il firmware 2.0).</string>
     <!-- Omnipod Configuration -->
     <string name="omnipod_config_bolus_beeps_enabled">BIP bolo abilitato</string>
     <string name="omnipod_config_basal_beeps_enabled">BIP basale abilitato</string>
@@ -17,17 +17,16 @@
     <string name="omnipod_config_low_reservoir_alert_units">Numero di unità</string>
     <!-- Omnipod - Fragment -->
     <string name="omnipod_moments_ago">Momenti fa</string>
-    <string name="omnipod_pod_mgmt">GSTN pod</string>
-    <string name="omnipod_pod_status">Stato pod</string>
-    <string name="omnipod_total_delivered_label">Totale erogato</string>
-    <string name="omnipod_total_delivered">%1$.2f U</string>
-    <string name="omnipod_reservoir_left">%1$.2f U rimanenti</string>
-    <string name="omnipod_reservoir_over50">Oltre 50 U</string>
-    <string name="omnipod_pod_address">Indirizzo pod</string>
-    <string name="omnipod_pod_expiry">Scadenza pod</string>
+    <string name="omnipod_overview_pod_status">Stato pod</string>
+    <string name="omnipod_overview_total_delivered">Totale erogato</string>
+    <string name="omnipod_overview_total_delivered_value">%1$.2f U</string>
+    <string name="omnipod_overview_reservoir_value">%1$.2f U rimanenti</string>
+    <string name="omnipod_overview_reservoir_value_over50">Oltre 50 U</string>
+    <string name="omnipod_overview_pod_address">Indirizzo pod</string>
+    <string name="omnipod_overview_pod_expiry_date">Scadenza pod</string>
     <string name="omnipod_warning">Avviso</string>
     <string name="omnipod_pod_status_no_active_pod">Nessun pod attivo</string>
-    <string name="omnipod_pod_status_waiting_for_pair_and_prime">Configurazione in corso (attesa associazione e caricamento)</string>
+    <string name="omnipod_pod_status_waiting_for_activation">Configurazione in corso (attesa associazione e caricamento)</string>
     <string name="omnipod_pod_status_waiting_for_cannula_insertion">Configurazione in corso (attesa inserimento cannula)</string>
     <string name="omnipod_pod_status_running">In esecuzione</string>
     <string name="omnipod_pod_status_suspended">Sospeso</string>
@@ -35,39 +34,16 @@
     <string name="omnipod_pod_status_activation_time_exceeded">Tempo di attivazione superato</string>
     <string name="omnipod_pod_status_inactive">Inattivo</string>
     <string name="omnipod_pod_status_pod_fault_description">Guasto pod: %1$s %2$s</string>
-    <string name="omnipod_pod_active_alerts">Attiva avvisi pod</string>
-    <string name="omnipod_acknowledge_active_alerts_short">Conferma avvisi</string>
+    <string name="omnipod_overview_pod_active_alerts">Attiva avvisi pod</string>
     <!-- Omnipod - Dialogs -->
     <string name="omnipod_frequency">Omnipod (433.91 MHz)</string>
     <!-- Omnipod - Error -->
     <string name="omnipod_error_rileylink_address_invalid">Indirizzo RileyLink non valido.</string>
     <string name="omnipod_error_operation_not_possible_no_configuration">Operazione non possibile.\n\nDevi prima configurare Omnipod.</string>
-    <string name="omnipod_error_operation_not_possible_no_profile">Operazione non possibile.\n\n Devi attendere qualche minuto che AAPS imposti il profilo basale per la prima volta.</string>
-    <string name="omnipod_error_illegal_init_action_type">Illegal PodInitActionType: %1$s</string>
     <string name="omnipod_error_pod_not_attached">Nessun pod attivo</string>
-    <string name="omnipod_driver_error_setup_action_verification_failed">Verifica comando fallita</string>
-    <string name="omnipod_driver_error_unexpected_exception_type">Si è verificato un errore imprevisto. Segnalalo! (%1$s).</string>
-    <string name="omnipod_driver_error_invalid_parameters">Comunicazione fallita: ricevuti parametri di input non validi</string>
-    <string name="omnipod_driver_error_communication_failed_timeout">Comunicazione fallita: timeout</string>
-    <string name="omnipod_driver_error_communication_failed_unexpected_exception">Comunicazione fallita: si è verificato un errore imprevisto. Segnalalo!</string>
-    <string name="omnipod_driver_error_crc_mismatch">Comunicazione fallita: verifica dell\'integrità del messaggio fallita</string>
-    <string name="omnipod_driver_error_invalid_packet_type">Comunicazione fallita: ricevuto un pacchetto non valido dal pod</string>
-    <string name="omnipod_driver_error_invalid_progress_state">Comunicazione fallita: il pod è in uno stato non corretto</string>
-    <string name="omnipod_driver_error_invalid_response">Comunicazione fallita: ricevuta una risposta non valida dal pod</string>
-    <string name="omnipod_driver_error_invalid_message_sequence_number">Comunicazione fallita: ricevuto dal pod un messaggio con una sequenza numerica non valida</string>
-    <string name="omnipod_driver_error_invalid_message_address">Comunicazione fallita: ricevuto dal pod un messaggio con un indirizzo non valido</string>
-    <string name="omnipod_driver_error_message_decoding_failed">Comunicazione fallita: non si è riuscito a decodificare il messaggio dal pod</string>
-    <string name="omnipod_driver_error_nonce_resync_failed">Comunicazione fallita: risincronizzazione \'nonce\' non riuscita</string>
-    <string name="omnipod_driver_error_nonce_out_of_sync">Comunicazione fallita: \'nonce\' non sincronizzato</string>
-    <string name="omnipod_driver_error_not_enough_data">Comunicazione fallita: non abbastanza dati ricevuti dal pod</string>
-    <string name="omnipod_driver_error_pod_fault">È stato rilevato un guasto al pod (%1$03d %2$s). Disattiva il tuo pod e avviane uno nuovo</string>
-    <string name="omnipod_driver_error_pod_returned_error_response">Comunicazione fallita: il pod ha restituito una risposta di errore</string>
     <!-- Omnipod - Pod Mgmt -->
-    <string name="omnipod_pod_mgmt_title">Gestione pod</string>
-    <string name="omnipod_cmd_init_pod">Inizializza pod</string>
     <string name="omnipod_cmd_deactivate_pod">Disattiva pod</string>
     <string name="omnipod_cmd_discard_pod">Scarta pod</string>
-    <string name="omnipod_cmd_pod_history">Storico pod</string>
     <string name="omnipod_cmd_set_bolus">Imposta bolo</string>
     <string name="omnipod_cmd_cancel_bolus">Cancella bolo</string>
     <string name="omnipod_cmd_set_tbr">Imposta basale temporanea</string>
@@ -82,34 +58,6 @@
     <string name="omnipod_cmd_suspend_delivery">Sospendi erogazione</string>
     <string name="omnipod_cmd_resume_delivery">Riprendi erogazione</string>
     <string name="omnipod_cmd_unknown_entry">Inserimento sconosciuto</string>
-<<<<<<< HEAD
-    <string name="omnipod_cmd_bolus_value">%1$.2f U</string>
-    <string name="omnipod_cmd_bolus_value_with_carbs">%1$.2f U, CHO=%2$.1f g</string>
-    <string name="omnipod_cmd_tbr_value">Tasso: %1$.2f U, durata: %2$d min</string>
-    <string name="omnipod_cmd_discard_pod_desc">Se premi <b>OK</b>, lo stato del pod verrà resettato forzatamente e non sarai più in grado di comunicare con il pod. Fallo solo se non riesci più a comunicare con il pod. Se puoi ancora comunicare con il pod, utilizza l\'opzione <b>Disattiva pod</b>.\n\nSe desideri procedere, assicurati anche di rimuovere il pod dal tuo corpo.</string>
-    <string name="omnipod_cmd_pod_history_na">Storico pod non disponibile al momento.</string>
-    <string name="omnipod_init_pod_wizard_step1_title">Riempi il pod</string>
-    <string name="omnipod_init_pod_wizard_step1_desc">\nRiempi il nuovo pod con abbastanza insulina per 3 giorni.\n\nResta in ascolto di due bip dal pod durante il processo di riempimento. Questi indicano che è stata inserita la quantità minima di 85U. Assicurati di svuotare completamente la siringa di riempimento, anche dopo aver sentito i due segnali acustici.\n\nDopo il riempimento del pod, premi <b>Avanti</b>.\n\n<b>Nota:</b> non rimuovere la protezione dell\'ago del pod in questo momento.\n<b>Nota:</b> colloca il RileyLink in posizione verticale e il pod a pochi centimetri di distanza.</string>
-    <string name="omnipod_init_pod_wizard_step2_title">Caricamento</string>
-    <string name="omnipod_init_pod_wizard_step2_action_header">Prova associazione nuovo pod e caricamento.\n\nQuando tutti gli elementi sono stati controllati, puoi premere <b>Avanti</b>.\n\n<b>Nota:</b> colloca il RileyLink in posizione verticale e il pod a pochi centimetri di distanza.</string>
-    <string name="omnipod_init_pod_wizard_step3_title">Attacca il pod</string>
-    <string name="omnipod_init_pod_wizard_step3_desc">\nPrepara il sito di infusione. Rimuovi la protezione dell\'ago del pod e il supporto adesivo e attacca il pod al sito di infusione.\n\nSe la cannula fuoriesce premi <b>Annulla</b> e cambia pod.\n\nPremi <b>Avanti</b> per inserire la cannula e iniziare l\'erogazione della basale.</string>
-    <string name="omnipod_init_pod_wizard_step4_title">Inserimento cannula</string>
-    <string name="omnipod_init_pod_wizard_step4_action_header">Prova impostazione piano basale iniziale e inserimento cannula.\n\nQuando tutti gli elementi sono stati controllati, puoi premere <b>Avanti</b>.</string>
-    <string name="omnipod_init_pod_wizard_pod_info_title">Info pod</string>
-    <string name="omnipod_init_pod_wizard_pod_info_init_pod_description">\nIl pod è adesso attivo.\n\nIl tuo piano basale è stato programmato e la cannula è stata inserita.\n\nVerifica che la cannula sia stata inserita correttamente e sostituisci il tuo pod se avverti il contrario.</string>
-    <string name="omnipod_remove_pod_wizard_step1_title">Disattiva pod</string>
-    <string name="omnipod_remove_pod_wizard_step1_desc">\nPremi <b>Avanti</b> per disattivare il pod.\n\n<b>Nota:</b> Questo sospenderà tutta l\'erogazione di insulina e disattiverà il pod.</string>
-    <string name="omnipod_remove_pod_wizard_step2_title">Disattivazione del pod</string>
-    <string name="omnipod_remove_pod_wizard_step2_action_header">Disattivazione del pod.\n\nQuando tutti gli elementi sono stati controllati, puoi premere <b>Avanti</b>.\n\n<b>Nota:</b> se la disattivazione fallisce di continuo, premi <b>Annulla</b> e usa l\'opzione <b>Scarta pod</b> per resettare forzatamente lo stato del pod.</string>
-    <string name="omnipod_init_pod_wizard_pod_info_remove_pod_description">Pod disattivato.\n\nRimuovi il pod dal tuo corpo e gettalo.</string>
-    <string name="omnipod_init_pod_pair_pod">Associa pod</string>
-    <string name="omnipod_init_pod_prime_pod">Carica pod</string>
-    <string name="omnipod_init_pod_fill_cannula">Riempi cannula</string>
-    <string name="omnipod_init_pod_set_basal_profile">Imposta profilo basale</string>
-    <string name="omnipod_deactivate_pod_cancel_delivery">Cancella erogazione</string>
-    <string name="omnipod_deactivate_pod_deactivate_pod">Disattiva pod</string>
-=======
     <string name="omnipod_pod_activation_wizard_fill_pod_title">Riempi il pod</string>
     <string name="omnipod_pod_activation_wizard_fill_pod_text">\nRiempi il nuovo pod con abbastanza insulina per 3 giorni.\n\nResta in ascolto di due bip dal pod durante il processo di riempimento. Questi indicano che è stata inserita la quantità minima di 85U. Assicurati di svuotare completamente la siringa di riempimento, anche dopo aver sentito i due segnali acustici.\n\nDopo il riempimento del pod, premi <b>Avanti</b>.\n\n<b>Nota:</b> non rimuovere la protezione dell\'ago del pod in questo momento.\n<b>Nota:</b> colloca il RileyLink in posizione verticale e il pod a pochi centimetri di distanza.</string>
     <string name="omnipod_pod_activation_wizard_initialize_pod_title">Caricamento</string>
@@ -125,7 +73,6 @@
     <string name="omnipod_pod_deactivation_wizard_deactivating_pod_title">Disattivazione del pod</string>
     <string name="omnipod_pod_deactivation_wizard_deactivating_pod_text">Disattivazione del pod.\n\nQuando tutti gli elementi sono stati controllati, puoi premere <b>Avanti</b>.\n\n<b>Nota:</b> se la disattivazione fallisce di continuo, premi <b>Annulla</b> e usa l\'opzione <b>Scarta pod</b> per resettare forzatamente lo stato del pod.</string>
     <string name="omnipod_pod_deactivation_wizard_pod_deactivated_text">Pod disattivato.\n\nRimuovi il pod dal tuo corpo e gettalo.</string>
->>>>>>> 2d9443ad
     <!-- Omnipod - Base -->
     <string name="omnipod_alert_finish_pairing_reminder">Fine promemoria associazione</string>
     <string name="omnipod_alert_finish_setup_reminder_reminder">Fine promemoria configurazione</string>
@@ -141,52 +88,25 @@
     <string name="omnipod_error_set_temp_basal_failed_old_tbr_cancelled_new_might_have_failed">Impostazione basale temporanea fallita. Se una basale temporanea era precedentemente in esecuzione, è stata cancellata. Aggiorna manualmente lo stato del pod dalla scheda Omnipod.</string>
     <string name="omnipod_error_set_time_failed_delivery_might_be_suspended">L\'Impostazione dell\'ora potrebbe essere fallita. L\'erogazione potrebbe essere sospesa! Aggiorna manualmente lo stato del pod dalla scheda Omnipod e riprendi l\'erogazione se necessario.</string>
     <string name="omnipod_error_set_time_failed_delivery_suspended">Impostazione ora fallita. L\'erogazione è sospesa! Riprendi manualmente l\'erogazione dalla scheda Omnipod.</string>
-    <string name="omnipod_bolus_failed_uncertain">Impossibile verificare se il bolo è riuscito. Verifica manualmente che il tuo pod stia erogando insulina ascoltando i click. <b>Se sei sicuro che il bolo non sia riuscito, dovresti eliminare manualmente l\'inserimento del bolo dalla sezione Trattamenti, anche se fai click su \'Cancella bolo\' in questo momento!</b></string>
-    <string name="omnipod_bolus_failed_uncertain_smb">Impossibile verificare se il bolo SMB (%1$.2f U) è riuscito. <b>Se sei sicuro che il bolo non sia riuscito, dovresti eliminare manualmente l\'inserimento dalla sezione Trattamenti.</b></string>
-    <string name="omnipod_rl_stats">Statistiche RL</string>
-    <string name="omnipod_read_pulse_log_short">Log impulsi</string>
-    <string name="omnipod_pod_lot">LOT</string>
-    <string name="omnipod_pod_tid">TID</string>
-    <string name="omnipod_pod_firmware_version">Versione firmware</string>
-    <string name="omnipod_errors">Errori</string>
-    <string name="omnipod_cmd_basal_profile_not_set_is_same">Il profilo basale è lo stesso, non sarà impostato di nuovo.</string>
+    <string name="omnipod_lot">LOT</string>
+    <string name="omnipod_tid">TID</string>
+    <string name="omnipod_overview_firmware_version">Versione firmware</string>
+    <string name="omnipod_overview_errors">Errori</string>
     <string name="omnipod_custom_action_reset_rileylink">Reset config.ne RileyLink</string>
-    <string name="omnipod_time_or_timezone_change">Ora e/o fuso orario cambiati nel pod</string>
     <string name="omnipod_composite_time">%1$s e %2$s</string>
     <string name="omnipod_time_ago">%1$s fa</string>
-    <string name="omnipod_waiting_for_rileylink_connection">Attesa connessione RileyLink...</string>
-    <string name="omnipod_bolus_did_not_succeed">Il bolo non è riuscito</string>
-    <string name="omnipod_refresh">Aggiorna</string>
-    <string name="omnipod_resume_delivery">Riprendi erogazione</string>
-    <string name="omnipod_error_pod_suspended">Pod sospeso</string>
+    <string name="omnipod_pod_management_waiting_for_rileylink_connection">Attesa connessione RileyLink...</string>
     <string name="omnipod_less_than_a_minute_ago">Meno di un minuto fa</string>
-<<<<<<< HEAD
-    <string name="omnipod_suspend_delivery_short">Sospendi</string>
-    <string name="omnipod_cmd_pair_and_prime">Associa e carica</string>
-    <string name="omnipod_cmd_fill_cannula_set_basal_profile">Riempi cannula e imposta profilo basale</string>
-    <string name="omnipod_cmd_get_pulse_log">Ottieni log impulsi</string>
-    <string name="omnipod_uncertain_failure">Errore indeterminato</string>
-    <string name="omnipod_cancelled_old_tbr_failed_to_set_new">Cancellata la vecchia basale temporanea, ma fallita l\'impostazione della nuova basale temporanea</string>
-=======
     <string name="omnipod_cmd_initialize_pod">Associa e carica</string>
     <string name="omnipod_cmd_insert_cannula">Riempi cannula e imposta profilo basale</string>
->>>>>>> 2d9443ad
     <string name="omnipod_cmd_set_fake_suspended_tbr">Imposta basale temporanea fittizia perché il pod è sospeso</string>
     <string name="omnipod_cmd_cancel_fake_suspended_tbr">Cancella basale temporanea fittizia creata perché il pod era sospeso</string>
     <string name="omnipod_uncertain">indeterminato</string>
-    <string name="omnipod_expiration_alerts_updated">Configurazione avviso aggiornata nel pod</string>
     <string name="omnipod_preference_category_rileylink">RileyLink</string>
     <string name="omnipod_preference_category_other">Altro</string>
     <string name="omnipod_preference_category_alerts">Avvisi</string>
     <string name="omnipod_preference_category_confirmation_beeps">Beep di conferma</string>
-<<<<<<< HEAD
-    <string name="omnipod_wizard_button_exit">Esci</string>
-    <string name="omnipod_wizard_button_previous">Indietro</string>
     <string name="omnipod_wizard_button_next">Avanti</string>
-    <string name="omnipod_wizard_button_finish">Fine</string>
-=======
-    <string name="omnipod_wizard_button_next">Avanti</string>
->>>>>>> 2d9443ad
     <string name="omnipod_history_item_description">Descrizione</string>
     <string name="omnipod_history_item_source">Fonte</string>
     <string name="omnipod_history_item_date">Data</string>
