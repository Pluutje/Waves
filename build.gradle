--- conflicted
+++ resolved
@@ -3,19 +3,11 @@
 buildscript {
     ext {
         kotlin_version = '1.6.10'
-<<<<<<< HEAD
-        core_version = '1.6.0'
+        core_version = '1.7.0'
         rxjava_version = '3.1.3'
         rxandroid_version = '3.0.0'
         rxkotlin_version = '3.0.1'
-        room_version = '2.3.0'
-=======
-        core_version = '1.7.0'
-        rxjava_version = '2.2.21'
-        rxandroid_version = '2.1.1'
-        rxkotlin_version = '2.4.0'
         room_version = '2.4.2'
->>>>>>> a87e3e7f
         lifecycle_version = '2.3.1'
         dagger_version = '2.41'
         coroutines_version = '1.4.1'
