@file:Suppress("DEPRECATION")

package app.aaps.wear.watchfaces.utils

import android.annotation.SuppressLint
import android.content.Intent
import android.graphics.*
import android.os.Vibrator
import android.support.wearable.watchface.WatchFaceStyle
import android.view.LayoutInflater
import android.view.View
import android.view.WindowInsets
import android.view.WindowManager
import androidx.viewbinding.ViewBinding
import app.aaps.core.interfaces.logging.AAPSLogger
import app.aaps.core.interfaces.logging.LTag
import app.aaps.core.interfaces.rx.AapsSchedulers
import app.aaps.core.interfaces.rx.bus.RxBus
import app.aaps.core.interfaces.rx.events.EventWearToMobile
import app.aaps.core.interfaces.rx.weardata.EventData
import app.aaps.core.interfaces.rx.weardata.EventData.ActionResendData
import app.aaps.core.interfaces.sharedPreferences.SP
import app.aaps.core.interfaces.utils.DateUtil
import app.aaps.core.ui.extensions.toVisibility
import app.aaps.core.ui.extensions.toVisibilityKeepSpace
import app.aaps.wear.R
import app.aaps.wear.data.RawDisplayData
import app.aaps.wear.events.EventWearPreferenceChange
import app.aaps.wear.heartrate.HeartRateListener
import app.aaps.wear.interaction.menus.MainMenuActivity
import app.aaps.wear.interaction.utils.Persistence
import app.aaps.wear.interaction.utils.WearUtil
import app.aaps.wear.wearStepCount.StepCountListener
import com.ustwo.clockwise.common.WatchFaceTime
import com.ustwo.clockwise.common.WatchMode
import com.ustwo.clockwise.common.WatchShape
import com.ustwo.clockwise.wearable.WatchFace
import dagger.android.AndroidInjection
import io.reactivex.rxjava3.disposables.CompositeDisposable
import io.reactivex.rxjava3.kotlin.plusAssign
import javax.inject.Inject
import kotlin.math.floor

/**
 * Created by emmablack on 12/29/14.
 * Updated by andrew-warrington on 02-Jan-2018.
 * Refactored by dlvoy on 2019-11-2019
 * Refactored by MilosKozak 24/04/2022
 */

abstract class BaseWatchFace : WatchFace() {

    @Inject lateinit var wearUtil: WearUtil
    @Inject lateinit var persistence: Persistence
    @Inject lateinit var aapsLogger: AAPSLogger
    @Inject lateinit var rxBus: RxBus
    @Inject lateinit var aapsSchedulers: AapsSchedulers
    @Inject lateinit var sp: SP
    @Inject lateinit var dateUtil: DateUtil
    @Inject lateinit var simpleUi: SimpleUi

    private var disposable = CompositeDisposable()
    private val rawData = RawDisplayData()

    protected val singleBg get() = rawData.singleBg
    protected val status get() = rawData.status
    private val treatmentData get() = rawData.treatmentData
    private val graphData get() = rawData.graphData

    abstract fun inflateLayout(inflater: LayoutInflater): ViewBinding

    private val displaySize = Point()

    var ageLevel = 1
    var loopLevel = -1
    var highColor = Color.YELLOW
    var lowColor = Color.RED
    var midColor = Color.WHITE
    var gridColor = Color.WHITE
    var basalBackgroundColor = Color.BLUE
    var basalCenterColor = Color.BLUE
    var carbColor = Color.GREEN
    private var bolusColor = Color.MAGENTA
    private var lowResMode = false
    private var layoutSet = false
    var bIsRound = false
    var dividerMatchesBg = false
    var pointSize = 2
    var enableSecond = false
    var detailedIob = false
    var externalStatus = ""
    var dayNameFormat = "E"
    var monthFormat = "MMM"
    val showSecond: Boolean
        get() = enableSecond && currentWatchMode == WatchMode.INTERACTIVE

    // Tapping times
    private var sgvTapTime: Long = 0
    private var chartTapTime: Long = 0
    private var mainMenuTapTime: Long = 0

    // related endTime manual layout
    var layoutView: View? = null
    private var specW = 0
    private var specH = 0
    var forceSquareCanvas = false // Set to true by the Steampunk watch face.

    private lateinit var binding: WatchfaceViewAdapter

    private var mLastSvg = ""
    private var mLastDirection = ""
    private var heartRateListener: HeartRateListener? = null
    private var stepCountListener: StepCountListener? = null

    override fun onCreate() {
        // Not derived from DaggerService, do injection here
        AndroidInjection.inject(this)
        super.onCreate()
        simpleUi.onCreate(::forceUpdate)
        @Suppress("DEPRECATION")
        (getSystemService(WINDOW_SERVICE) as WindowManager).defaultDisplay.getSize(displaySize)
        specW = View.MeasureSpec.makeMeasureSpec(displaySize.x, View.MeasureSpec.EXACTLY)
        specH = if (forceSquareCanvas) specW else View.MeasureSpec.makeMeasureSpec(displaySize.y, View.MeasureSpec.EXACTLY)
        disposable += rxBus
            .toObservable(EventWearPreferenceChange::class.java)
            .observeOn(aapsSchedulers.main)
            .subscribe { event: EventWearPreferenceChange ->
                simpleUi.updatePreferences()
                if (event.changedKey != null && event.changedKey == "delta_granularity") rxBus.send(EventWearToMobile(ActionResendData("BaseWatchFace:onSharedPreferenceChanged")))
                if (event.changedKey == getString(R.string.key_heart_rate_sampling)) updateHeartRateListener()
                if (event.changedKey == getString(R.string.key_steps_sampling)) updatestepsCountListener()
                if (layoutSet) setDataFields()
                invalidate()
            }
        disposable += rxBus
            .toObservable(EventData.Status::class.java)
            .observeOn(aapsSchedulers.main)
            .subscribe {
                // this event is received as last batch of data
                rawData.updateFromPersistence(persistence)
                if (!simpleUi.isEnabled(currentWatchMode) || !needUpdate()) {
                    setupCharts()
                    setDataFields()
                }
                invalidate()
            }
        rawData.updateFromPersistence(persistence)
        persistence.turnOff()

        val inflater = (getSystemService(LAYOUT_INFLATER_SERVICE) as LayoutInflater)
        val bindLayout = inflateLayout(inflater)
        binding = WatchfaceViewAdapter.getBinding(bindLayout)
        layoutView = binding.root
        performViewSetup()
        rxBus.send(EventWearToMobile(ActionResendData("BaseWatchFace::onCreate")))
        updateHeartRateListener()
        updatestepsCountListener()
    }

    private fun forceUpdate() {
        setDataFields()
        invalidate()
    }

    private fun updateHeartRateListener() {
        if (sp.getBoolean(R.string.key_heart_rate_sampling, false)) {
            if (heartRateListener == null) {
                heartRateListener = HeartRateListener(
                    this, aapsLogger, aapsSchedulers
                ).also { hrl -> disposable += hrl }
            }
        } else {
            heartRateListener?.let { hrl ->
                disposable.remove(hrl)
                heartRateListener = null
            }
        }
    }
<<<<<<< HEAD
=======

>>>>>>> e2f02bb7
    private fun updatestepsCountListener() {
        if (sp.getBoolean(R.string.key_steps_sampling, false)) {
            if (stepCountListener == null) {
                stepCountListener = StepCountListener(
<<<<<<< HEAD
                    this, aapsLogger, aapsSchedulers).also { scl -> disposable += scl }
=======
                    this, aapsLogger, aapsSchedulers
                ).also { scl -> disposable += scl }
>>>>>>> e2f02bb7
            }
        } else {
            stepCountListener?.let { scl ->
                disposable.remove(scl)
                stepCountListener = null
            }
        }
    }
<<<<<<< HEAD
=======

>>>>>>> e2f02bb7
    override fun onTapCommand(tapType: Int, x: Int, y: Int, eventTime: Long) {
        binding.chart?.let { chart ->
            if (tapType == TAP_TYPE_TAP && x >= chart.left && x <= chart.right && y >= chart.top && y <= chart.bottom) {
                if (eventTime - chartTapTime < 800) {
                    changeChartTimeframe()
                }
                chartTapTime = eventTime
                return
            }
        }
        binding.sgv?.let { mSgv ->
            val extra = (mSgv.right - mSgv.left) / 2
            if (tapType == TAP_TYPE_TAP && x + extra >= mSgv.left && x - extra <= mSgv.right && y >= mSgv.top && y <= mSgv.bottom) {
                if (eventTime - sgvTapTime < 800) {
                    startActivity(Intent(this, MainMenuActivity::class.java).also { it.addFlags(Intent.FLAG_ACTIVITY_NEW_TASK) })
                }
                sgvTapTime = eventTime
            }
        }
        binding.chartZoomTap?.let { mChartTap ->
            if (tapType == TAP_TYPE_TAP && x >= mChartTap.left && x <= mChartTap.right && y >= mChartTap.top && y <= mChartTap.bottom) {
                if (eventTime - chartTapTime < 800) {
                    changeChartTimeframe()
                }
                chartTapTime = eventTime
                return
            }
        }
        binding.mainMenuTap?.let { mMainMenuTap ->
            if (tapType == TAP_TYPE_TAP && x >= mMainMenuTap.left && x <= mMainMenuTap.right && y >= mMainMenuTap.top && y <= mMainMenuTap.bottom) {
                if (eventTime - mainMenuTapTime < 800) {
                    startActivity(Intent(this, MainMenuActivity::class.java).also { it.addFlags(Intent.FLAG_ACTIVITY_NEW_TASK) })
                }
                mainMenuTapTime = eventTime
                return
            }
        }
    }

    open fun changeChartTimeframe() {
        var timeframe = sp.getInt(R.string.key_chart_time_frame, 3)
        timeframe = timeframe % 5 + 1
        sp.putString(R.string.key_chart_time_frame, timeframe.toString())
    }

    override fun getWatchFaceStyle(): WatchFaceStyle {
        return WatchFaceStyle.Builder(this).setAcceptsTapEvents(true).build()
    }

    override fun onLayout(shape: WatchShape, screenBounds: Rect, screenInsets: WindowInsets) {
        super.onLayout(shape, screenBounds, screenInsets)
        layoutView?.onApplyWindowInsets(screenInsets)
        bIsRound = screenInsets.isRound
    }

    private fun performViewSetup() {
        layoutSet = true
        setupCharts()
        setDataFields()
        missedReadingAlert()
    }

    fun ageLevel(): Int =
        if (timeSince() <= 1000 * 60 * 12) 1 else 0

    fun timeSince(): Double {
        return (System.currentTimeMillis() - singleBg.timeStamp).toDouble()
    }

    private fun readingAge(shortString: Boolean): String {
        if (singleBg.timeStamp == 0L) {
            return if (shortString) "--" else "-- Minute ago"
        }
        val minutesAgo = floor(timeSince() / (1000 * 60)).toInt()
        return if (minutesAgo == 1) {
            minutesAgo.toString() + if (shortString) "'" else " Minute ago"
        } else minutesAgo.toString() + if (shortString) "'" else " Minutes ago"
    }

    override fun onDestroy() {
        disposable.clear()
        simpleUi.onDestroy()
        super.onDestroy()
    }

    override fun getInteractiveModeUpdateRate(): Long {
        return if (showSecond) 1000L else 60 * 1000L // Only call onTimeChanged every 60 seconds
    }

    override fun onDraw(canvas: Canvas) {
        if (simpleUi.isEnabled(currentWatchMode)) {
            simpleUi.onDraw(canvas, singleBg)
        } else {
            if (layoutSet) {
                binding.mainLayout.measure(specW, specH)
                val y = if (forceSquareCanvas) displaySize.x else displaySize.y // Square Steampunk
                binding.mainLayout.layout(0, 0, displaySize.x, y)
                binding.mainLayout.draw(canvas)
            }
        }
    }

    override fun onTimeChanged(oldTime: WatchFaceTime, newTime: WatchFaceTime) {
        if (layoutSet && (newTime.hasHourChanged(oldTime) || newTime.hasMinuteChanged(oldTime))) {
            missedReadingAlert()
            checkVibrateHourly(oldTime, newTime)
            if (!simpleUi.isEnabled(currentWatchMode)) setDataFields()
        } else if (layoutSet && !simpleUi.isEnabled(currentWatchMode) && showSecond && newTime.hasSecondChanged(oldTime)) {
            setSecond()
        }
    }

    @SuppressLint("MissingPermission")
    @Suppress("DEPRECATION")
    private fun checkVibrateHourly(oldTime: WatchFaceTime, newTime: WatchFaceTime) {
        val hourlyVibratePref = sp.getBoolean(R.string.key_vibrate_hourly, false)
        if (hourlyVibratePref && layoutSet && newTime.hasHourChanged(oldTime)) {
            aapsLogger.info(LTag.WEAR, "hourlyVibratePref", "true --> $newTime")
            val vibrator = getSystemService(VIBRATOR_SERVICE) as Vibrator
            val vibrationPattern = longArrayOf(0, 150, 125, 100)
            vibrator.vibrate(vibrationPattern, -1)
        }
    }

    @SuppressLint("SetTextI18n")
    open fun setDataFields() {
        detailedIob = sp.getBoolean(R.string.key_show_detailed_iob, false)
        val showBgi = sp.getBoolean(R.string.key_show_bgi, false)
        val detailedDelta = sp.getBoolean(R.string.key_show_detailed_delta, false)
        setDateAndTime()
        binding.sgv?.text = singleBg.sgvString
        binding.sgv?.visibility = sp.getBoolean(R.string.key_show_bg, true).toVisibilityKeepSpace()
        strikeThroughSgvIfNeeded()
        binding.direction?.text = "${singleBg.slopeArrow}\uFE0E"
        binding.direction?.visibility = sp.getBoolean(R.string.key_show_direction, true).toVisibility()
        binding.delta?.text = if (detailedDelta) singleBg.deltaDetailed else singleBg.delta
        binding.delta?.visibility = sp.getBoolean(R.string.key_show_delta, true).toVisibility()
        binding.avgDelta?.text = if (detailedDelta) singleBg.avgDeltaDetailed else singleBg.avgDelta
        binding.avgDelta?.visibility = sp.getBoolean(R.string.key_show_avg_delta, true).toVisibility()
        binding.cob1?.visibility = sp.getBoolean(R.string.key_show_cob, true).toVisibility()
        binding.cob2?.text = status.cob
        binding.cob2?.visibility = sp.getBoolean(R.string.key_show_cob, true).toVisibility()
        binding.iob1?.visibility = sp.getBoolean(R.string.key_show_iob, true).toVisibility()
        binding.iob2?.visibility = sp.getBoolean(R.string.key_show_iob, true).toVisibility()
        binding.iob1?.text = if (detailedIob) status.iobSum else getString(R.string.activity_IOB)
        binding.iob2?.text = if (detailedIob) status.iobDetail else status.iobSum
        binding.timestamp.visibility = sp.getBoolean(R.string.key_show_ago, true).toVisibility()
        binding.timestamp.text = readingAge(binding.AAPSv2 != null || sp.getBoolean(R.string.key_show_external_status, true))
        binding.uploaderBattery?.visibility = sp.getBoolean(R.string.key_show_uploader_battery, true).toVisibility()
        binding.uploaderBattery?.text =
            when {
                binding.AAPSv2 != null                                 -> status.battery + "%"
                sp.getBoolean(R.string.key_show_external_status, true) -> "U: ${status.battery}%"
                else                                                   -> "Uploader: ${status.battery}%"
            }
        binding.rigBattery?.visibility = sp.getBoolean(R.string.key_show_rig_battery, false).toVisibility()
        binding.rigBattery?.text = status.rigBattery
        binding.basalRate?.text = status.currentBasal
        binding.basalRate?.visibility = sp.getBoolean(R.string.key_show_temp_basal, true).toVisibility()
        binding.bgi?.text = status.bgi
        binding.bgi?.visibility = showBgi.toVisibility()
        val iobString =
            if (detailedIob) "${status.iobSum} ${status.iobDetail}"
            else status.iobSum + getString(R.string.units_short)
        externalStatus = if (showBgi)
            "${status.externalStatus} ${iobString} ${status.bgi}"
        else
            "${status.externalStatus} ${iobString}"
        binding.status?.text = externalStatus
        binding.status?.visibility = sp.getBoolean(R.string.key_show_external_status, true).toVisibility()
        binding.loop?.visibility = sp.getBoolean(R.string.key_show_external_status, true).toVisibility()
        if (status.openApsStatus != -1L) {
            val minutes = ((System.currentTimeMillis() - status.openApsStatus) / 1000 / 60).toInt()
            binding.loop?.text = "$minutes'"
            if (minutes > 14) {
                loopLevel = 0
                binding.loop?.setBackgroundResource(R.drawable.loop_red_25)
            } else {
                loopLevel = 1
                binding.loop?.setBackgroundResource(R.drawable.loop_green_25)
            }
        } else {
            loopLevel = -1
            binding.loop?.text = "-"
            binding.loop?.setBackgroundResource(R.drawable.loop_grey_25)
        }
        setColor()
    }

    override fun on24HourFormatChanged(is24HourFormat: Boolean) {
        if (!simpleUi.isEnabled(currentWatchMode)) {
            setDataFields()
        }
        invalidate()
    }

    private fun setDateAndTime() {
        binding.time?.text = if (binding.timePeriod == null) dateUtil.timeString() else dateUtil.hourString() + ":" + dateUtil.minuteString()
        binding.hour?.text = dateUtil.hourString()
        binding.minute?.text = dateUtil.minuteString()
        binding.dateTime?.visibility = sp.getBoolean(R.string.key_show_date, false).toVisibility()
        binding.dayName?.text = dateUtil.dayNameString(dayNameFormat).substringBeforeLast(".")
        binding.day?.text = dateUtil.dayString()
        binding.month?.text = dateUtil.monthString(monthFormat).substringBeforeLast(".")
        binding.timePeriod?.visibility = android.text.format.DateFormat.is24HourFormat(this).not().toVisibility()
        binding.timePeriod?.text = dateUtil.amPm()
        binding.weekNumber?.visibility = sp.getBoolean(R.string.key_show_week_number, false).toVisibility()
        binding.weekNumber?.text = "(" + dateUtil.weekString() + ")"
        if (showSecond)
            setSecond()
    }

    open fun setSecond() {
        binding.time?.text = if (binding.timePeriod == null) dateUtil.timeString() else dateUtil.hourString() + ":" + dateUtil.minuteString() + if (showSecond) ":" + dateUtil.secondString() else ""
        binding.second?.text = dateUtil.secondString()
    }

    open fun updateSecondVisibility() {
        binding.second?.visibility = showSecond.toVisibility()
    }

    fun setColor() {
        dividerMatchesBg = sp.getBoolean(R.string.key_match_divider, false)
        when {
            lowResMode                             -> setColorLowRes()
            sp.getBoolean(R.string.key_dark, true) -> setColorDark()
            else                                   -> setColorBright()
        }
    }

    private fun strikeThroughSgvIfNeeded() {
        binding.sgv?.let { mSgv ->
            if (ageLevel() <= 0 && singleBg.timeStamp > 0) mSgv.paintFlags = mSgv.paintFlags or Paint.STRIKE_THRU_TEXT_FLAG
            else mSgv.paintFlags = mSgv.paintFlags and Paint.STRIKE_THRU_TEXT_FLAG.inv()
        }
    }

    override fun onWatchModeChanged(watchMode: WatchMode) {
        updateSecondVisibility()    // will show second if enabledSecond and Interactive mode, hide in other situation
        setSecond()                 // will remove second from main date and time if not in Interactive mode
        lowResMode = isLowRes(watchMode)
        if (simpleUi.isEnabled(currentWatchMode)) simpleUi.setAntiAlias(currentWatchMode)
        else
            setDataFields()
        invalidate()
    }

    private fun isLowRes(watchMode: WatchMode): Boolean {
        return watchMode == WatchMode.LOW_BIT || watchMode == WatchMode.LOW_BIT_BURN_IN
    }

    protected abstract fun setColorDark()
    protected abstract fun setColorBright()
    protected abstract fun setColorLowRes()
    private fun missedReadingAlert() {
        val minutesSince = floor(timeSince() / (1000 * 60)).toInt()
        if (singleBg.timeStamp == 0L || minutesSince >= 16 && (minutesSince - 16) % 5 == 0) {
            // Attempt endTime recover missing data
            rxBus.send(EventWearToMobile(ActionResendData("BaseWatchFace:missedReadingAlert")))
        }
    }

    fun setupCharts() {
        if (simpleUi.isEnabled(currentWatchMode)) {
            return
        }
        if (binding.chart != null && graphData.entries.size > 0) {
            val timeframe = sp.getInt(R.string.key_chart_time_frame, 3)
            val bgGraphBuilder =
                if (lowResMode)
                    BgGraphBuilder(
                        sp, dateUtil, graphData.entries, treatmentData.predictions, treatmentData.temps, treatmentData.basals, treatmentData.boluses, pointSize,
                        midColor, gridColor, basalBackgroundColor, basalCenterColor, bolusColor, carbColor, timeframe
                    )
                else
                    BgGraphBuilder(
                        sp, dateUtil, graphData.entries, treatmentData.predictions, treatmentData.temps, treatmentData.basals, treatmentData.boluses,
                        pointSize, highColor, lowColor, midColor, gridColor, basalBackgroundColor, basalCenterColor, bolusColor, carbColor, timeframe
                    )
            binding.chart?.lineChartData = bgGraphBuilder.lineData()
            binding.chart?.isViewportCalculationEnabled = true
        }
    }

    private fun needUpdate(): Boolean {
        if (mLastSvg == singleBg.sgvString && mLastDirection == singleBg.sgvString) {
            return false
        }
        mLastSvg = singleBg.sgvString
        mLastDirection = singleBg.sgvString
        return true
    }
}<|MERGE_RESOLUTION|>--- conflicted
+++ resolved
@@ -176,20 +176,13 @@
             }
         }
     }
-<<<<<<< HEAD
-=======
-
->>>>>>> e2f02bb7
+
     private fun updatestepsCountListener() {
         if (sp.getBoolean(R.string.key_steps_sampling, false)) {
             if (stepCountListener == null) {
                 stepCountListener = StepCountListener(
-<<<<<<< HEAD
-                    this, aapsLogger, aapsSchedulers).also { scl -> disposable += scl }
-=======
                     this, aapsLogger, aapsSchedulers
                 ).also { scl -> disposable += scl }
->>>>>>> e2f02bb7
             }
         } else {
             stepCountListener?.let { scl ->
@@ -198,10 +191,7 @@
             }
         }
     }
-<<<<<<< HEAD
-=======
-
->>>>>>> e2f02bb7
+
     override fun onTapCommand(tapType: Int, x: Int, y: Int, eventTime: Long) {
         binding.chart?.let { chart ->
             if (tapType == TAP_TYPE_TAP && x >= chart.left && x <= chart.right && y >= chart.top && y <= chart.bottom) {
