<?xml version="1.0" encoding="utf-8"?>
<resources>
    <string name="app_name">AAPS</string>
    <string name="label_actions_activity">AAPS</string>
    <string name="label_watchface_large">AAPS(Large)</string>
    <string name="label_watchface_big_chart">AAPS(BigChart)</string>
    <string name="label_watchface_no_chart">AAPS(NoChart)</string>
    <string name="label_watchface_circle">AAPS(Circle)</string>
    <string name="label_watchface_digital_style">AAPS(DigitalStyle)</string>
    <string name="label_watchface_custom">AAPS(Custom)</string>
    <string name="label_actions_tile">AAPS(Actions)</string>
    <string name="label_temp_target_tile">AAPS(Temp Target)</string>
    <string name="label_quick_wizard_tile">AAPS(Quick Wizard)</string>
    <string name="label_warning_sync">No data!</string>
    <string name="label_warning_old">Old data!</string>
    <string name="label_warning_since">Since %1$s</string>
    <string name="label_warning_sync_aaps">Sync with AAPS!</string>
    <string name="msg_warning_sync">No data received since %1$s! Check if AAPS on the phone sends data to watch</string>
    <string name="msg_warning_old">AAPS data is %1$s old! Check your sensor, xDrip+, NS, AAPS config or other!</string>
    <string name="pref_vibrate_on_bolus">Vibrate on Bolus</string>
    <string name="pref_units_for_actions">Units for Actions</string>
    <string name="units_short">U</string>
    <string name="pref_display_settings">Display</string>
    <string name="pref_graph_settings">Graph</string>
    <string name="pref_interface_settings">Interface</string>
    <string name="pref_others_settings">Others</string>
    <string name="pref_complication_settings">Complication</string>
    <string name="pref_show_date">Show Date</string>
    <string name="pref_show_iob">Show IOB</string>
    <string name="pref_show_detailed_iob">Show detailed IOB</string>
    <string name="pref_show_cob">Show COB</string>
    <string name="pref_show_delta">Show Delta</string>
    <string name="pref_show_detailed_delta">Show detailed Delta</string>
    <string name="pref_show_avgdelta">Show AvgDelta</string>
    <string name="pref_show_phone_battery">Show Phone Battery</string>
    <string name="pref_show_rig_battery">Show Rig Battery</string>
    <string name="pref_show_basal_rate">Show Basal Rate</string>
    <string name="pref_show_loop_status">Show Loop Status</string>
    <string name="pref_show_bg">Show BG</string>
    <string name="pref_show_bgi">Show BGI</string>
    <string name="pref_show_direction_arrow">Show Direction Arrow</string>
    <string name="pref_show_ago">Show Ago</string>
    <string name="pref_show_temp_basal">Show TBR</string>
    <string name="pref_show_bolus">Show Bolus &amp; SMB</string>
    <string name="pref_show_grid">Show Grid</string>
    <string name="pref_dark" comment="Enables dark visual theme">Dark</string>
    <string name="pref_highlight_basals">Highlight Basals</string>
    <string name="pref_prediction_lines">Show predictions</string>
    <string name="pref_matching_divider" comment="To make divider match its background with background of whole watchface">Matching divider</string>
    <string name="pref_chart_timeframe">Chart Timeframe</string>
    <string name="pref_1_hour">1 hour</string>
    <string name="pref_2_hours">2 hours</string>
    <string name="pref_3_hours">3 hours</string>
    <string name="pref_4_hours">4 hours</string>
    <string name="pref_5_hours">5 hours</string>
    <string name="pref_input_design">Input Design</string>
    <string name="pref_default">Default</string>
    <string name="pref_quick_righty">Quick righty</string>
    <string name="pref_quick_lefty">Quick lefty</string>
    <string name="pref_modern_sparse">Modern Sparse</string>
    <string name="pref_low">Low</string>
    <string name="pref_medium">Medium</string>
    <string name="pref_high">High</string>
    <string name="pref_auto">Auto</string>
    <string name="pref_big_numbers">Big Numbers</string>
    <string name="pref_ring_history">Ring History</string>
    <string name="pref_light_ring_history">Light Ring History</string>
    <string name="pref_animations">Animations</string>
    <string name="pref_wizard_in_menu">Calculator in Menu</string>
    <string name="pref_prime_in_menu">Prime in Menu</string>
    <string name="pref_single_target">Single Target</string>
    <string name="pref_wizard_percentage">Calculator Percentage</string>
    <string name="pref_complication_tap_action">Complication Tap Action</string>
    <string name="pref_unicode_in_complications">Unicode in Complications</string>
    <string name="pref_version">Version:</string>
    <string name="pref_moreWatchfaceSettings">More Watchface settings</string>
    <string name="pref_lookInYourWatchfaceConfiguration">Look into Watchface configuration, please.</string>
    <string name="menu_tempt">TempT</string>
    <string name="menu_wizard">Calculator</string>
    <string name="menu_wizard_short">Calc</string>
    <string name="menu_treatment">Treatment</string>
    <string name="menu_treatment_short">Treat</string>
    <string name="menu_bolus">Bolus</string>
    <string name="menu_carb">Carbs</string>
    <string name="menu_ecarb">eCarbs</string>
    <string name="menu_settings">Settings</string>
    <string name="menu_status">Status</string>
    <string name="menu_resync">Re-Sync</string>
    <string name="menu_prime_fill">Prime/Fill</string>
    <string name="menu_none">None</string>
    <string name="menu_default">Default</string>
    <string name="menu_menu">Menu</string>
    <string name="quick_wizard_short">XL</string>
    <string name="action_duration">Duration</string>
    <string name="action_tempt_confirmation">Temp Target Requested</string>
    <string name="action_quick_wizard_confirmation">Quick Wizard Requested</string>
    <string name="action_treatment_confirmation">Treatment Requested</string>
    <string name="action_bolus_confirmation">Bolus Requested</string>
    <string name="action_wizard_confirmation">Calculation Requested</string>
    <string name="action_fill_confirmation">Fill Requested</string>
    <string name="action_ecarb_confirmation">Carbs Requested</string>
    <string name="action_profile_switch_confirmation">Profile Switch Requested</string>
    <string name="action_target" comment="In temp target menu, single target value">Target</string>
    <string name="action_low" comment="In temp target menu, lower value from range">Low</string>
    <string name="action_high" comment="In temp target menu, higher value from range">High</string>
    <string name="action_carbs">Carbs</string>
    <string name="action_ecarbs">eCarbs</string>
    <string name="action_percentage">Percentage</string>
    <string name="action_start_min">Start [min]</string>
    <string name="action_duration_h">Duration [h]</string>
    <string name="action_insulin">Insulin</string>
    <string name="action_preset_1">Preset 1</string>
    <string name="action_preset_2">Preset 2</string>
    <string name="action_preset_3">Preset 3</string>
    <string name="action_free_amount" comment="In prime/fill menu, allows one to enter any amount to be used for priming/filling">Free amount</string>
    <string name="action_confirm">CONFIRM</string>
    <string name="action_timeshift">timeshift</string>
    <string name="action_bolus">Bolus</string>
    <string name="bolus_progress">Bolus Progress</string>
    <string name="press_to_cancel">press to cancel</string>
    <string name="cancel_bolus">CANCEL BOLUS</string>
    <string name="status_pump">Pump</string>
    <string name="status_loop">Loop</string>
    <string name="status_profile_switch">Profile switch</string>
    <string name="status_tdd">TDD</string>
    <string name="activity_carb">Carb</string>
    <string name="activity_IOB">IOB</string>
    <string name="activity_no_status">no status</string>
    <string name="color_name_red">red</string>
    <string name="color_name_pink">pink</string>
    <string name="color_name_purple">purple</string>
    <string name="color_name_deeppurple">deep purple</string>
    <string name="color_name_indigo">indigo</string>
    <string name="color_name_blue">blue</string>
    <string name="color_name_lightblue">light blue</string>
    <string name="color_name_cyan">cyan</string>
    <string name="color_name_teal">teal</string>
    <string name="color_name_green">green</string>
    <string name="color_name_lightgreen">light green</string>
    <string name="color_name_lime">lime</string>
    <string name="color_name_yellow">yellow</string>
    <string name="color_name_amber">amber</string>
    <string name="color_name_orange">orange</string>
    <string name="color_name_deeporange">deep orange</string>
    <string name="color_name_brown">brown</string>
    <string name="color_name_gray">gray</string>
    <string name="color_name_bluegray">blue gray</string>
    <string name="color_name_white">white</string>
    <string name="color_name_black">black</string>
    <string name="color_name_multicolor">multicolor</string>
    <string name="pref_simplify_ui">Simplify UI</string>
    <string name="pref_simplify_ui_sum">Only show time and BG</string>
    <string name="pref_vibrate_hourly">Vibrate hourly</string>
    <string name="pref_show_weeknumber">Show Week number</string>
    <string name="custom_pref_show_seconds">Show seconds</string>
    <string name="digitalstyle_pref_your_style">Your style:</string>
    <string name="digitalstyle_style_none">no style</string>
    <string name="digitalstyle_style_minimal">minimal style</string>
    <string name="digitalstyle_style_shape">shape style</string>
    <string name="digitalstyle_style_full">full style</string>
    <string name="digitalstyle_pref_your_color">Your color:</string>
    <string name="digitalstyle_pref_your_color_saturation">Your color saturation:</string>
    <string name="digitalstyle_pref_your_color_opacity">Your color opacity:</string>
    <string name="bolus_progress_channel_name">AAPS Bolus Progress</string>
    <string name="bolus_progress_silent_channel_name">AAPS Bolus Progress Silent</string>
    <string name="bolus_progress_channel_description">Bolus progress and cancel</string>
    <string name="bolus_progress_silent_channel_description">Bolus progress and cancel with less vibrations</string>
    <string name="simple_ui_off">Off</string>
    <string name="simple_ui_charging">During Charging</string>
    <string name="simple_ui_always_on">Always On Mode</string>
    <string name="simple_ui_always_on_charging">Always On and Charging</string>
    <string name="temp_target_eating_soon">Eating</string>
    <string name="temp_target_hypo">Hypo</string>
    <string name="temp_target_activity">Activity</string>
    <string name="temp_target_manual">Manual</string>
    <string name="temp_target_cancel">Cancel</string>
    <string name="tile_none">None</string>
    <string name="tile_no_config">No config available</string>
    <string name="wear_control_not_enabled">Wear controls disabled</string>
    <string name="wear_control_no_data">No data available</string>
    <string name="key_preference_id" translatable="false">preference_id</string>
    <string name="key_quickwizard" translatable="false">QuickWizard</string>
    <string name="key_wear_control" translatable="false">wearcontrol</string>
    <string name="key_units_mgdl" translatable="false">units_mgdl</string>
    <string name="key_bolus_wizard_percentage" translatable="false">boluswizard_percentage</string>
    <string name="key_treatments_safety_max_carbs" translatable="false">treatmentssafety_maxcarbs</string>
    <string name="key_treatments_safety_max_bolus" translatable="false">treatmentssafety_maxbolus</string>
    <string name="key_quick_wizard_data" translatable="false">quick_wizard_data</string>
    <string name="key_prime_fill" translatable="false">primefill</string>
    <string name="key_show_wizard" translatable="false">showWizard</string>
    <string name="key_single_target" translatable="false">singletarget</string>
    <string name="key_wizard_percentage" translatable="false">wizardpercentage</string>
    <string name="key_show_graph_basal" translatable="false">show_graph_basal</string>
    <string name="key_show_graph_temp_basal" translatable="false">show_graph_temp_basal</string>
    <string name="key_show_graph_carbs" translatable="false">show_graph_carbs</string>
    <string name="key_show_graph_bolus" translatable="false">show_graph_bolus</string>
    <string name="key_show_graph_grid" translatable="false">show_graph_grid</string>
    <string name="key_highlight_basals" translatable="false">highlight_basals</string>
    <string name="key_prediction_lines" translatable="false">prediction_lines</string>
    <string name="key_chart_time_frame" translatable="false">chart_time_frame</string>
    <string name="key_show_week_number" translatable="false">show_week_number</string>
    <string name="key_show_date" translatable="false">show_date</string>
    <string name="key_show_cob" translatable="false">show_cob</string>
    <string name="key_show_bg" translatable="false">showBG</string>
    <string name="key_show_bgi" translatable="false">showBGI</string>
    <string name="key_show_external_status" translatable="false">showExternalStatus</string>
    <string name="key_show_ago" translatable="false">showAgo</string>
    <string name="key_show_big_numbers" translatable="false">showBigNumbers</string>
    <string name="key_show_delta" translatable="false">showDelta</string>
    <string name="key_show_detailed_delta" translatable="false">showDetailedDelta</string>
    <string name="key_show_avg_delta" translatable="false">showAvgDelta</string>
    <string name="key_show_ring_history" translatable="false">showRingHistory</string>
    <string name="key_digital_style_frame_style" translatable="false">digital_style_frame_style</string>
    <string name="key_digital_style_frame_color" translatable="false">digital_style_frame_color</string>
    <string name="key_digital_style_frame_color_saturation" translatable="false">digital_style_frame_color_saturation</string>
    <string name="key_digital_style_frame_color_opacity" translatable="false">digital_style_frame_color_opacity</string>
    <string name="key_show_direction" translatable="false">show_direction</string>
    <string name="key_show_iob" translatable="false">show_iob</string>
    <string name="key_show_detailed_iob" translatable="false">show_detailed_iob</string>
    <string name="key_show_uploader_battery" translatable="false">show_uploader_battery</string>
    <string name="key_show_rig_battery" translatable="false">show_rig_battery</string>
    <string name="key_show_temp_basal" translatable="false">show_temp_basal</string>
    <string name="key_vibrate_hourly" translatable="false">vibrate_hourly</string>
    <string name="key_match_divider" translatable="false">match_divider</string>
    <string name="key_simplify_ui" translatable="false">simplify_ui</string>
    <string name="key_dark" translatable="false">dark</string>
    <string name="key_input_design" translatable="false">input_design</string>
    <string name="key_complication_tap_action" translatable="false">complication_tap_action</string>
    <string name="key_enable_custom_setting" translatable="false">enable_custom_setting</string>
    <string name="key_digital_watchface" translatable="false">digital_watchface</string>
    <string name="key_digital_timing" translatable="false">digital_timing</string>
    <string name="key_analog_watchface" translatable="false">analog_watchface</string>
    <string name="key_show_seconds" translatable="false">show_second</string>
    <string name="key_high_color" translatable="false">highcolor</string>
    <string name="key_mid_color" translatable="false">midcolor</string>
    <string name="key_low_color" translatable="false">lowcolor</string>
    <string name="increment">increment</string>
    <string name="decrement">decrement</string>
    <string name="abbreviation_average">avg</string>
    <string name="no_iob_u">--U</string>
    <string name="no_cob_g">--g</string>
    <string name="no_tmp_basal_u_h">-.--U/h</string>
    <string name="uploader_na">U: --%</string>
    <string name="no_status">S: --</string>
    <string name="time_stamp_na_min_ago">-- Min. ago</string>
    <string name="delta_na">--- mg/dl</string>
    <string name="no_loop_status">No Loop Status</string>
    <string name="cob_000g">000g</string>
    <string name="svg_00_0" comment="use , or . only">00,0</string>
    <string name="iob_0_00u">0,00U</string>
    <string name="snooze_alert">AAPS Snooze Alert</string>
    <string name="sending_snooze">Sending Snooze to AAPS</string>
    <string name="short_hour">h</string>
    <string name="week_short">w</string>
    <string name="day_short">d</string>
    <string name="hour_short">h</string>
    <string name="hour_minute">%1$s:%2$s</string>
    <string name="hour_minute_second">%1$s:%2$s:%3$s</string>
    <string name="old">old</string>
    <string name="old_warning">!old!</string>
    <string name="error">!err!</string>
    <string name="key_heart_rate_sampling" translatable="false">heart_rate_sampling</string>
    <string name="pref_heartRateSampling">Heart Rate</string>
    <string name="key_steps_sampling" translatable="false">key_steps_sampling</string>
    <string name="pref_stepsSampling">Enable Steps Count</string>
    <string name="tile_tempt_1">Temp Target 1</string>
    <string name="tile_tempt_2">Temp Target 2</string>
    <string name="tile_tempt_3">Temp Target 3</string>
    <string name="tile_tempt_4">Temp Target 4</string>
    <string name="tile_action_1">Action 1</string>
    <string name="tile_action_2">Action 2</string>
    <string name="tile_action_3">Action 3</string>
    <string name="tile_action_4">Action 4</string>
<<<<<<< HEAD
    <string name="datalayer_notification_title">Data Layer Foreground Service</string>
    <string name="datalayer_notification_text">AAPS is running in the foreground. To hide notification go to Developer options, App notifications, Allowed watch apps, select AAPS, Turn off Data Layer Foreground Service Channel notification.</string>
=======
    <string name="on">ON</string>
    <string name="off">OFF</string>
>>>>>>> 04e3caa5
</resources><|MERGE_RESOLUTION|>--- conflicted
+++ resolved
@@ -271,11 +271,8 @@
     <string name="tile_action_2">Action 2</string>
     <string name="tile_action_3">Action 3</string>
     <string name="tile_action_4">Action 4</string>
-<<<<<<< HEAD
     <string name="datalayer_notification_title">Data Layer Foreground Service</string>
     <string name="datalayer_notification_text">AAPS is running in the foreground. To hide notification go to Developer options, App notifications, Allowed watch apps, select AAPS, Turn off Data Layer Foreground Service Channel notification.</string>
-=======
     <string name="on">ON</string>
     <string name="off">OFF</string>
->>>>>>> 04e3caa5
 </resources>