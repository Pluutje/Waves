package info.nightscout.androidaps.database.entities

import androidx.room.Entity
import androidx.room.PrimaryKey
import com.google.gson.annotations.SerializedName
import info.nightscout.androidaps.database.TABLE_USER_ENTRY
import info.nightscout.androidaps.database.interfaces.DBEntry
import info.nightscout.androidaps.database.interfaces.DBEntryWithTime
import java.util.*

@Entity(tableName = TABLE_USER_ENTRY)
data class UserEntry(
    @PrimaryKey(autoGenerate = true)
    override var id: Long = 0L,
    override var timestamp: Long,
    override var utcOffset: Long = TimeZone.getDefault().getOffset(timestamp).toLong(),
    var action: Action,
    var remark: String,
   // val sources: Sources,
    var values: MutableList<ValueWithUnit>
) : DBEntry, DBEntryWithTime {
    enum class Action (val colorGroup: ColorGroup) {
        @SerializedName("BOLUS") BOLUS (ColorGroup.InsulinTreatment),
        @SerializedName("SMB") SMB (ColorGroup.InsulinTreatment),
        @SerializedName("BOLUS_ADVISOR") BOLUS_ADVISOR (ColorGroup.InsulinTreatment),
        @SerializedName("EXTENDED_BOLUS") EXTENDED_BOLUS (ColorGroup.InsulinTreatment),
        @SerializedName("SUPERBOLUS_TBR") SUPERBOLUS_TBR (ColorGroup.InsulinTreatment),
        @SerializedName("CARBS") CARBS (ColorGroup.CarbTreatment),
        @SerializedName("EXTENDED_CARBS") EXTENDED_CARBS (ColorGroup.CarbTreatment),
        @SerializedName("TEMP_BASAL") TEMP_BASAL (ColorGroup.InsulinTreatment),
        @SerializedName("TT") TT (ColorGroup.TT),
        @SerializedName("NEW_PROFILE") NEW_PROFILE (ColorGroup.Profile),
        @SerializedName("CLONE_PROFILE") CLONE_PROFILE (ColorGroup.Profile),
        @SerializedName("STORE_PROFILE") STORE_PROFILE (ColorGroup.Profile),
        @SerializedName("PROFILE_SWITCH") PROFILE_SWITCH (ColorGroup.Profile),
        @SerializedName("PROFILE_SWITCH_CLONED") PROFILE_SWITCH_CLONED (ColorGroup.Profile),
        @SerializedName("CLOSED_LOOP_MODE") CLOSED_LOOP_MODE (ColorGroup.Loop),
        @SerializedName("LGS_LOOP_MODE") LGS_LOOP_MODE (ColorGroup.Loop),
        @SerializedName("OPEN_LOOP_MODE") OPEN_LOOP_MODE (ColorGroup.Loop),
        @SerializedName("LOOP_DISABLED") LOOP_DISABLED (ColorGroup.Loop),
        @SerializedName("LOOP_ENABLED") LOOP_ENABLED (ColorGroup.Loop),
        @SerializedName("RECONNECT") RECONNECT (ColorGroup.Pump),
        @SerializedName("DISCONNECT") DISCONNECT (ColorGroup.Pump),
        @SerializedName("RESUME") RESUME (ColorGroup.Loop),
        @SerializedName("SUSPEND") SUSPEND (ColorGroup.Loop),
        @SerializedName("HW_PUMP_ALLOWED") HW_PUMP_ALLOWED (ColorGroup.Pump),
        @SerializedName("CLEAR_PAIRING_KEYS") CLEAR_PAIRING_KEYS (ColorGroup.Pump),
        @SerializedName("ACCEPTS_TEMP_BASAL") ACCEPTS_TEMP_BASAL (ColorGroup.InsulinTreatment),
        @SerializedName("CANCEL_TEMP_BASAL") CANCEL_TEMP_BASAL (ColorGroup.InsulinTreatment),
        @SerializedName("CANCEL_EXTENDED_BOLUS") CANCEL_EXTENDED_BOLUS (ColorGroup.InsulinTreatment),
        @SerializedName("CANCEL_TT") CANCEL_TT (ColorGroup.TT),
        @SerializedName("CAREPORTAL") CAREPORTAL (ColorGroup.Careportal),
        @SerializedName("CALIBRATION") CALIBRATION (ColorGroup.Careportal),
        @SerializedName("PRIME_BOLUS") PRIME_BOLUS (ColorGroup.Careportal),
        @SerializedName("TREATMENT") TREATMENT (ColorGroup.InsulinTreatment),
        @SerializedName("CAREPORTAL_NS_REFRESH") CAREPORTAL_NS_REFRESH (ColorGroup.Aaps),
        @SerializedName("PROFILE_SWITCH_NS_REFRESH") PROFILE_SWITCH_NS_REFRESH (ColorGroup.Aaps),
        @SerializedName("TREATMENTS_NS_REFRESH") TREATMENTS_NS_REFRESH (ColorGroup.Aaps),
        @SerializedName("TT_NS_REFRESH") TT_NS_REFRESH (ColorGroup.Aaps),
        @SerializedName("AUTOMATION_REMOVED") AUTOMATION_REMOVED (ColorGroup.Aaps),
        @SerializedName("BG_REMOVED") BG_REMOVED (ColorGroup.Careportal),
        @SerializedName("CAREPORTAL_REMOVED") CAREPORTAL_REMOVED (ColorGroup.Careportal),
        @SerializedName("EXTENDED_BOLUS_REMOVED") EXTENDED_BOLUS_REMOVED (ColorGroup.InsulinTreatment),
        @SerializedName("FOOD_REMOVED") FOOD_REMOVED (ColorGroup.Careportal),
        @SerializedName("PROFILE_REMOVED") PROFILE_REMOVED (ColorGroup.Profile),
        @SerializedName("PROFILE_SWITCH_REMOVED") PROFILE_SWITCH_REMOVED (ColorGroup.Profile),
        @SerializedName("RESTART_EVENTS_REMOVED") RESTART_EVENTS_REMOVED (ColorGroup.Aaps),
        @SerializedName("TREATMENT_REMOVED") TREATMENT_REMOVED (ColorGroup.InsulinTreatment),
        @SerializedName("TT_REMOVED") TT_REMOVED (ColorGroup.TT),
        @SerializedName("NS_PAUSED") NS_PAUSED (ColorGroup.Aaps),
        @SerializedName("NS_RESUME") NS_RESUME (ColorGroup.Aaps),
        @SerializedName("NS_QUEUE_CLEARED") NS_QUEUE_CLEARED (ColorGroup.Aaps),
        @SerializedName("NS_SETTINGS_COPIED") NS_SETTINGS_COPIED (ColorGroup.Aaps),
        @SerializedName("ERROR_DIALOG_OK") ERROR_DIALOG_OK (ColorGroup.Aaps),
        @SerializedName("ERROR_DIALOG_MUTE") ERROR_DIALOG_MUTE (ColorGroup.Aaps),
        @SerializedName("ERROR_DIALOG_MUTE_5MIN") ERROR_DIALOG_MUTE_5MIN (ColorGroup.Aaps),
        @SerializedName("OBJECTIVE_STARTED") OBJECTIVE_STARTED (ColorGroup.Aaps),
        @SerializedName("OBJECTIVE_UNSTARTED") OBJECTIVE_UNSTARTED (ColorGroup.Aaps),
        @SerializedName("OBJECTIVES_SKIPPED") OBJECTIVES_SKIPPED (ColorGroup.Aaps),
        @SerializedName("STAT_RESET") STAT_RESET (ColorGroup.Aaps),
        @SerializedName("DELETE_LOGS") DELETE_LOGS (ColorGroup.Aaps),
        @SerializedName("DELETE_FUTURE_TREATMENTS") DELETE_FUTURE_TREATMENTS (ColorGroup.Aaps),
        @SerializedName("EXPORT_SETTINGS") EXPORT_SETTINGS (ColorGroup.Aaps),
        @SerializedName("IMPORT_SETTINGS") IMPORT_SETTINGS (ColorGroup.Aaps),
        @SerializedName("RESET_DATABASES") RESET_DATABASES (ColorGroup.Aaps),
        @SerializedName("EXPORT_DATABASES") EXPORT_DATABASES (ColorGroup.Aaps),
        @SerializedName("IMPORT_DATABASES") IMPORT_DATABASES (ColorGroup.Aaps),
        @SerializedName("OTP_EXPORT") OTP_EXPORT (ColorGroup.Aaps),
        @SerializedName("OTP_RESET") OTP_RESET (ColorGroup.Aaps),
        @SerializedName("STOP_SMS") STOP_SMS (ColorGroup.Aaps),
        @SerializedName("FOOD") FOOD (ColorGroup.Careportal),
        @SerializedName("EXPORT_CSV") EXPORT_CSV (ColorGroup.Aaps),
        @SerializedName("UNKNOWN") UNKNOWN (ColorGroup.Aaps)
        ;

        companion object {
            fun fromString(source: String?) = values().firstOrNull { it.name == source } ?: UNKNOWN
        }
    }
    data class ValueWithUnit (val dValue: Double=0.0, val iValue: Int=0, val lValue: Long=0, val sValue: String="", val unit: Units=Units.None, val condition:Boolean=true){
<<<<<<< HEAD
=======
        constructor(dvalue: Double, unit: Units, condition:Boolean = true) : this(dvalue, 0, 0, "", unit, condition)
        constructor(ivalue: Int, unit: Units, condition:Boolean = true) : this(0.0, ivalue, 0, "", unit, condition)
        constructor(lvalue: Long, unit: Units, condition:Boolean = true) : this(0.0,0, lvalue, "", unit, condition)
        constructor(svalue: String, unit:Units) : this(0.0,0, 0, svalue, unit, svalue != "")
        constructor(source: Sources) : this(0.0,0, 0, source.text, Units.Source, true)
        constructor(dvalue: Double, unit:String, condition:Boolean = true) : this(dvalue,0, 0, "", Units.fromText(unit), condition)
        constructor(rStringRef: Int, nbParam: Long) : this(0.0, rStringRef, nbParam, "", Units.R_String, !rStringRef.equals(0))             // additionnal constructors for formated strings with additional values as parameters (define number of parameters as long

>>>>>>> 4e77902b
        fun value() : Any {
            if (sValue != "") return sValue
            if (!dValue.equals(0.0)) return dValue
            if (iValue != 0) return iValue
            return lValue
        }
    }
    enum class Units(val text: String) {
        @SerializedName("None") None (""),                              //Int or String
        @SerializedName("Mg_Dl") Mg_Dl ("mg/dl"),                       //Double
        @SerializedName("Mmol_L") Mmol_L ("mmol"),                      //Double
        @SerializedName("Timestamp") Timestamp("Timestamp"),            //long
        @SerializedName("U") U ("U"),                                   //Double
        @SerializedName("U_H") U_H ("U/h"),                             //Double
        @SerializedName("G") G ("g"),                                   //Int
        @SerializedName("M") M ("m"),                                   //Int
        @SerializedName("H") H ("h"),                                   //Int
        @SerializedName("Percent") Percent ("%"),                       //Int
        @SerializedName("TherapyEvent") TherapyEvent ("TherapyEvent"),  //String (All enum key translated by Translator function, mainly TherapyEvent)
        @SerializedName("R_String") R_String ("R.string"),              //Int
        @SerializedName("Source") Source ("Source")                     //String
        ;

        companion object {
            fun fromString(unit: String?) = values().firstOrNull { it.name == unit } ?: None
            fun fromText(unit: String?) = values().firstOrNull { it.text == unit } ?: None
        }
    }
    enum class Sources(val text: String) {
        @SerializedName("TreatmentDialog") TreatmentDialog ("TreatmentDialog"),
        @SerializedName("InsulinDialog") InsulinDialog ("InsulinDialog"),
        @SerializedName("CarbDialog") CarbDialog ("CarbDialog"),
        @SerializedName("WizardDialog") WizardDialog ("WizardDialog"),
        @SerializedName("QuickWizard") QuickWizard ("QuickWizard"),
        @SerializedName("ExtendedBolusDialog") ExtendedBolusDialog ("ExtendedBolusDialog"),
        @SerializedName("TTDialog") TTDialog ("TTDialog"),
        @SerializedName("ProfileSwitchDialog") ProfileSwitchDialog ("ProfileSwitchDialog"),
        @SerializedName("LoopDialog") LoopDialog ("LoopDialog"),
        @SerializedName("TempBasalDialog") TempBasalDialog ("TempBasalDialog"),
        @SerializedName("CalibrationDialog") CalibrationDialog ("CalibrationDialog"),
        @SerializedName("FillDialog") FillDialog ("FillDialog"),
        @SerializedName("BgCheck") BgCheck ("BgCheck"),
        @SerializedName("SensorInsert") SensorInsert ("SensorInsert"),
        @SerializedName("BatteryChange") BatteryChange ("BatteryChange"),
        @SerializedName("Note") Note ("Note"),
        @SerializedName("Exercise") Exercise ("Exercise"),
        @SerializedName("Question") Question ("Question"),
        @SerializedName("Announcement") Announcement ("Announcement"),
        @SerializedName("Actions") Actions ("Actions"),             //From Actions plugin
        @SerializedName("Automation") Automation ("Automation"),    //From Automation plugin
        @SerializedName("LocalProfile") LocalProfile ("LocalProfile"),  //From LocalProfile plugin
        @SerializedName("Loop") Loop ("Loop"),                      //From Loop plugin
        @SerializedName("Maintenance") Maintenance ("Maintenance"), //From Maintenance plugin
        @SerializedName("NSClient") NSClient ("NSClient"),          //From NSClient plugin
        @SerializedName("Pump") Pump ("Pump"),                      //From Pump plugin (for example from pump history)
        @SerializedName("SMS") SMS ("SMS"),                         //From SMS plugin
        @SerializedName("Treatments") Treatments ("Treatments"),    //From Treatments plugin
        @SerializedName("Wear") Wear ("Wear"),                      //From Wear plugin
        @SerializedName("Food") Food ("Food"),                      //From Food plugin
        @SerializedName("Unknown") Unknown ("Unknown")              //if necessary
        ;

        companion object {
            fun fromString(source: String?) = values().firstOrNull { it.name == source } ?: Unknown
            fun fromText(source: String?) = values().firstOrNull { it.text == source } ?: Unknown
        }
    }

    enum class ColorGroup() {
        InsulinTreatment,
        CarbTreatment,
        TT,
        Profile,
        Loop,
        Careportal,
        Pump,
        Aaps
    }

    fun isLoop(): Boolean {
        var result = false
        for (v in values) {
            if (v.unit == Units.Source && Sources.fromText(v.sValue).equals(Sources.Loop)) result = true
        }
        return result
    }
}<|MERGE_RESOLUTION|>--- conflicted
+++ resolved
@@ -15,7 +15,7 @@
     override var timestamp: Long,
     override var utcOffset: Long = TimeZone.getDefault().getOffset(timestamp).toLong(),
     var action: Action,
-    var remark: String,
+    var s: String,
    // val sources: Sources,
     var values: MutableList<ValueWithUnit>
 ) : DBEntry, DBEntryWithTime {
@@ -98,8 +98,6 @@
         }
     }
     data class ValueWithUnit (val dValue: Double=0.0, val iValue: Int=0, val lValue: Long=0, val sValue: String="", val unit: Units=Units.None, val condition:Boolean=true){
-<<<<<<< HEAD
-=======
         constructor(dvalue: Double, unit: Units, condition:Boolean = true) : this(dvalue, 0, 0, "", unit, condition)
         constructor(ivalue: Int, unit: Units, condition:Boolean = true) : this(0.0, ivalue, 0, "", unit, condition)
         constructor(lvalue: Long, unit: Units, condition:Boolean = true) : this(0.0,0, lvalue, "", unit, condition)
@@ -108,11 +106,10 @@
         constructor(dvalue: Double, unit:String, condition:Boolean = true) : this(dvalue,0, 0, "", Units.fromText(unit), condition)
         constructor(rStringRef: Int, nbParam: Long) : this(0.0, rStringRef, nbParam, "", Units.R_String, !rStringRef.equals(0))             // additionnal constructors for formated strings with additional values as parameters (define number of parameters as long
 
->>>>>>> 4e77902b
         fun value() : Any {
             if (sValue != "") return sValue
             if (!dValue.equals(0.0)) return dValue
-            if (iValue != 0) return iValue
+            if (!iValue.equals(0)) return iValue
             return lValue
         }
     }
