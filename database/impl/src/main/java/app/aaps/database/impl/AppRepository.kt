--- conflicted
+++ resolved
@@ -214,16 +214,7 @@
             .map { if (!ascending) it.reversed() else it }
             .subscribeOn(Schedulers.io())
 
-<<<<<<< HEAD
-    @Suppress("unused")
-    fun getModifiedTemporaryTargetsDataFromId(lastId: Long): Single<List<TemporaryTarget>> =
-        database.temporaryTargetDao.getModifiedFrom(lastId)
-            .subscribeOn(Schedulers.io())
-
     fun getTemporaryTargetActiveAt(timestamp: Long): Maybe<TemporaryTarget> =
-=======
-    fun getTemporaryTargetActiveAt(timestamp: Long): Single<ValueWrapper<TemporaryTarget>> =
->>>>>>> 90e23b4f
         database.temporaryTargetDao.getTemporaryTargetActiveAt(timestamp)
             .subscribeOn(Schedulers.io())
 
@@ -707,16 +698,7 @@
                 }
             }
 
-<<<<<<< HEAD
-    @Suppress("unused")
-    fun getModifiedTemporaryBasalDataFromId(lastId: Long): Single<List<TemporaryBasal>> =
-        database.temporaryBasalDao.getModifiedFrom(lastId)
-            .subscribeOn(Schedulers.io())
-
     fun getTemporaryBasalActiveAt(timestamp: Long): Maybe<TemporaryBasal> =
-=======
-    fun getTemporaryBasalActiveAt(timestamp: Long): Single<ValueWrapper<TemporaryBasal>> =
->>>>>>> 90e23b4f
         database.temporaryBasalDao.getTemporaryBasalActiveAt(timestamp)
             .subscribeOn(Schedulers.io())
 
