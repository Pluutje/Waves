--- conflicted
+++ resolved
@@ -25,13 +25,8 @@
     @Query("SELECT id FROM $TABLE_CARBS ORDER BY id DESC limit 1")
     fun getLastId(): Long?
 
-<<<<<<< HEAD
-    @Query("SELECT * FROM $TABLE_CARBS WHERE nightscoutId = :nsId AND referenceId IS NULL")
+    @Query("SELECT * FROM $TABLE_CARBS WHERE unlikely(nightscoutId = :nsId) AND likely(referenceId IS NULL)")
     fun getByNSId(nsId: String): Carbs?
-=======
-    @Query("SELECT * FROM $TABLE_CARBS WHERE unlikely(nightscoutId = :nsId) AND likely(referenceId IS NULL)")
-    fun findByNSId(nsId: String): Carbs?
->>>>>>> 90e23b4f
 
     @Query("SELECT * FROM $TABLE_CARBS WHERE unlikely(timestamp = :timestamp) AND likely(referenceId IS NULL)")
     fun findByTimestamp(timestamp: Long): Carbs?
