--- conflicted
+++ resolved
@@ -56,13 +56,8 @@
     @Query("SELECT * FROM $TABLE_TEMPORARY_BASALS WHERE unlikely(timestamp >= :timestamp) AND likely(isValid = 1) AND likely(referenceId IS NULL) ORDER BY timestamp ASC")
     fun getTemporaryBasalDataFromTime(timestamp: Long): Single<List<TemporaryBasal>>
 
-<<<<<<< HEAD
-    @Query("SELECT * FROM $TABLE_TEMPORARY_BASALS WHERE timestamp >= :from AND timestamp <= :to AND isValid = 1 AND referenceId IS NULL ORDER BY timestamp ASC")
+    @Query("SELECT * FROM $TABLE_TEMPORARY_BASALS WHERE unlikely(timestamp BETWEEN :from and :to) AND likely(isValid = 1) AND likely(referenceId IS NULL) ORDER BY timestamp ASC")
     fun getTemporaryBasalStartingFromTimeToTime(from: Long, to: Long): Single<List<TemporaryBasal>>
-=======
-    @Query("SELECT * FROM $TABLE_TEMPORARY_BASALS WHERE unlikely(timestamp BETWEEN :from and :to) AND likely(isValid = 1) AND likely(referenceId IS NULL) ORDER BY timestamp ASC")
-    fun getTemporaryBasalDataFromTimeToTime(from: Long, to: Long): Single<List<TemporaryBasal>>
->>>>>>> 90e23b4f
 
     @Query("SELECT * FROM $TABLE_TEMPORARY_BASALS WHERE unlikely(timestamp >= :timestamp) AND likely(referenceId IS NULL) ORDER BY timestamp ASC")
     fun getTemporaryBasalDataIncludingInvalidFromTime(timestamp: Long): Single<List<TemporaryBasal>>
